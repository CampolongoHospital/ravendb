--- conflicted
+++ resolved
@@ -13,13 +13,10 @@
   </ItemGroup>
   <ItemGroup>
     <PackageReference Include="McMaster.Extensions.CommandLineUtils" Version="3.0.0" />
-<<<<<<< HEAD
     <PackageReference Include="Microsoft.Azure.DocumentDB.Core" Version="2.11.6" />
     <PackageReference Include="Microsoft.Win32.Registry" Version="5.0.0-rc.1.20451.14" />
-=======
     <PackageReference Include="Microsoft.Azure.DocumentDB.Core" Version="2.12.0" />
     <PackageReference Include="Microsoft.Win32.Registry" Version="4.7.0" />
->>>>>>> 3d7a2515
     <PackageReference Include="MongoDB.Driver" Version="2.11.2" />
     <PackageReference Include="MongoDB.Driver.GridFS" Version="2.11.2" />
     <PackageReference Include="Newtonsoft.Json" Version="12.0.3" />
