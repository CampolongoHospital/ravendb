using System;
using SlowTests.Client.Attachments;

namespace Tryouts
{
    public class Program
    {
        public static void Main(string[] args)
        {
            for (int i = 0; i < 100; i++)
            {
                Console.WriteLine(i);
<<<<<<< HEAD
                using (var a = new FastTests.Client.Subscriptions.NamedSubscriptions())
                {
                    try
                    {
                        a.CanNameAndOpenWithNameOnly();
                    }
                    catch (Exception e)
                    {
                        Console.WriteLine(e);
                        return;
                    }
=======
                using (var test = new AttachmentsReplication())
                {
                    test.PutSameAttachmentsDifferentContentTypeShouldConflict().Wait();
                    // test.PutDifferentAttachmentsShouldConflict().Wait();
                    // test.PutAndDeleteAttachmentsWithTheSameStream_AlsoTestBigStreams().Wait();
>>>>>>> 43b48510
                }
            }
        }
    }
}<|MERGE_RESOLUTION|>--- conflicted
+++ resolved
@@ -10,25 +10,11 @@
             for (int i = 0; i < 100; i++)
             {
                 Console.WriteLine(i);
-<<<<<<< HEAD
-                using (var a = new FastTests.Client.Subscriptions.NamedSubscriptions())
-                {
-                    try
-                    {
-                        a.CanNameAndOpenWithNameOnly();
-                    }
-                    catch (Exception e)
-                    {
-                        Console.WriteLine(e);
-                        return;
-                    }
-=======
                 using (var test = new AttachmentsReplication())
                 {
                     test.PutSameAttachmentsDifferentContentTypeShouldConflict().Wait();
                     // test.PutDifferentAttachmentsShouldConflict().Wait();
                     // test.PutAndDeleteAttachmentsWithTheSameStream_AlsoTestBigStreams().Wait();
->>>>>>> 43b48510
                 }
             }
         }
