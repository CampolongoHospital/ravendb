using System;
using System.Threading.Tasks;
using FastTests.Server.Documents.Queries.Parser;
using FastTests.Voron.Backups;
using FastTests.Voron.Compaction;
using SlowTests.Authentication;
using SlowTests.Bugs.MapRedue;
using SlowTests.Client;
using SlowTests.Issues;
using SlowTests.MailingList;

namespace Tryouts
{
    public static class Program
    {
        public static async Task Main(string[] args)
        {
            for (int i = 0; i < 100; i++)
            {
                try
                {
                    Console.WriteLine(i);
<<<<<<< HEAD
                    using (var test = new RavenDB_6369())
                    {
                        test.ShouldTimeout();
=======
                    using (var test = new RavenDB_3115())
                    {
                        test.ShouldCorrectlyLoadAfterRestartIfIncrementalBackupWasDone();
>>>>>>> 4a7a3b58
                    }
                }
                catch (Exception e)
                {
                    Console.WriteLine(e);
                    break;
                }

            }
        }
    }
}<|MERGE_RESOLUTION|>--- conflicted
+++ resolved
@@ -20,15 +20,10 @@
                 try
                 {
                     Console.WriteLine(i);
-<<<<<<< HEAD
+
                     using (var test = new RavenDB_6369())
                     {
                         test.ShouldTimeout();
-=======
-                    using (var test = new RavenDB_3115())
-                    {
-                        test.ShouldCorrectlyLoadAfterRestartIfIncrementalBackupWasDone();
->>>>>>> 4a7a3b58
                     }
                 }
                 catch (Exception e)
