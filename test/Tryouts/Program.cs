﻿using System;
<<<<<<< HEAD
using FastTests.Blittable.BlittableJsonWriterTests;
using FastTests.Client.Indexing;
using FastTests.Client.Queries;
using FastTests.Server.Basic;
using FastTests.Server.Documents.Indexing.MapReduce;
using FastTests.Server.Documents.Indexing.Static;
using FastTests.Server.Replication;
using FastTests.Utils;
=======
using System.Threading.Tasks;
using FastTests.Voron;
using Voron;
using Voron.Global;
using Voron.Impl.Scratch;
using Xunit;
using Sparrow.Platform;
using System.Linq;
using FastTests.Blittable;
using FastTests.Issues;
using FastTests.Server.Documents.Queries;
using FastTests.Voron.RawData;
using SlowTests.Tests;
>>>>>>> 59746173

namespace Tryouts
{
    public class Program
    {
        public static void Main(string[] args)
        {
<<<<<<< HEAD
            using (var a = new DocumentReplication())
            {
                a.CanReplicateDocumentDeletion();
=======
            using (var a = new NoNonDisposableTests())
            {
                a.ShouldExist();
>>>>>>> 59746173
            }
            GC.Collect(2);
            GC.WaitForPendingFinalizers();
        }
    }
}
<|MERGE_RESOLUTION|>--- conflicted
+++ resolved
@@ -1,14 +1,4 @@
 ﻿using System;
-<<<<<<< HEAD
-using FastTests.Blittable.BlittableJsonWriterTests;
-using FastTests.Client.Indexing;
-using FastTests.Client.Queries;
-using FastTests.Server.Basic;
-using FastTests.Server.Documents.Indexing.MapReduce;
-using FastTests.Server.Documents.Indexing.Static;
-using FastTests.Server.Replication;
-using FastTests.Utils;
-=======
 using System.Threading.Tasks;
 using FastTests.Voron;
 using Voron;
@@ -22,7 +12,6 @@
 using FastTests.Server.Documents.Queries;
 using FastTests.Voron.RawData;
 using SlowTests.Tests;
->>>>>>> 59746173
 
 namespace Tryouts
 {
@@ -30,18 +19,10 @@
     {
         public static void Main(string[] args)
         {
-<<<<<<< HEAD
-            using (var a = new DocumentReplication())
-            {
-                a.CanReplicateDocumentDeletion();
-=======
             using (var a = new NoNonDisposableTests())
             {
                 a.ShouldExist();
->>>>>>> 59746173
             }
-            GC.Collect(2);
-            GC.WaitForPendingFinalizers();
         }
     }
 }
