--- conflicted
+++ resolved
@@ -29,15 +29,6 @@
                     Maps = { "from user in docs.Users select new { user.Location, Count = 1 }" },
                     Reduce = "from result in results group result by result.Location into g select new { Location = g.Key, Count = g.Sum(x => (int) x.Count) }",
                     // TODO arek Reduce = "results.GroupBy(x => x.City).Select(g => new { City = g.Key, Count = g.Sum(x => x.Count) })",
-<<<<<<< HEAD
-                    Type = IndexType.MapReduce,
-                    Fields =
-                    {
-                        { "Location", new IndexFieldOptions { Storage = FieldStorage.Yes } },
-                        { "Count", new IndexFieldOptions { Storage = FieldStorage.Yes, Sort = SortOptions.NumericDefault } }
-                    }
-=======
->>>>>>> 478cd9d6
                 }, database))
                 {
                     using (var context = new DocumentsOperationContext(new UnmanagedBuffersPool(string.Empty), database))
@@ -103,11 +94,6 @@
             }
         }
 
-<<<<<<< HEAD
-        // TODO arek - index definition persistance test
-
-=======
->>>>>>> 478cd9d6
         [Fact]
         public async Task Static_map_reduce_index_with_multiple_outputs_per_document()
         {
@@ -129,18 +115,9 @@
     Count = g.Sum(x=> (int)x.Count),
     Total = g.Sum(x=> (int)x.Total)
 }",
-<<<<<<< HEAD
-                    Type = IndexType.MapReduce,
                     Fields =
                     {
-                        { "Product", new IndexFieldOptions { Storage = FieldStorage.Yes} },
-                        { "Count", new IndexFieldOptions { Storage = FieldStorage.Yes, Sort = SortOptions.NumericDefault } },
-                        { "Total", new IndexFieldOptions { Storage = FieldStorage.Yes, Sort = SortOptions.NumericDefault } }
-=======
-                    Fields =
-                    {
                         { "Product", new IndexFieldOptions { Storage = FieldStorage.Yes} }
->>>>>>> 478cd9d6
                     }
                 }, database))
                 {
