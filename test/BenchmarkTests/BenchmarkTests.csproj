﻿<Project Sdk="Microsoft.NET.Sdk">
  <PropertyGroup>
    <TargetFramework>net5.0</TargetFramework>
    <RuntimeFrameworkVersion></RuntimeFrameworkVersion>
    <AllowUnsafeBlocks>true</AllowUnsafeBlocks>
    <AssemblyName>BenchmarkTests</AssemblyName>
    <PackageId>BenchmarkTests</PackageId>
    <GenerateRuntimeConfigurationFiles>true</GenerateRuntimeConfigurationFiles>
    <CodeAnalysisRuleSet>..\..\RavenDB.ruleset</CodeAnalysisRuleSet>
    <CopyLocalLockFileAssemblies>true</CopyLocalLockFileAssemblies>
  </PropertyGroup>
  <ItemGroup Condition="'$(OS)' == 'Windows_NT'">
    <Compile Include="..\..\src\CommonAssemblyInfo.Windows.cs" Link="Properties\CommonAssemblyInfo.Windows.cs" />
  </ItemGroup>
  <ItemGroup Condition="'$(OS)' != 'Windows_NT'">
    <Compile Include="..\..\src\CommonAssemblyInfo.Linux.cs" Link="Properties\CommonAssemblyInfo.Linux.cs" />
  </ItemGroup>
  <ItemGroup>
    <Compile Include="..\..\src\CommonAssemblyInfo.cs" Link="Properties\CommonAssemblyInfo.cs" />
  </ItemGroup>
  <ItemGroup>
    <ProjectReference Include="..\..\src\Raven.Client\Raven.Client.csproj" />
    <ProjectReference Include="..\..\src\Raven.Server\Raven.Server.csproj" />
    <ProjectReference Include="..\..\src\Sparrow\Sparrow.csproj" />
    <ProjectReference Include="..\..\src\Voron\Voron.csproj" />
    <ProjectReference Include="..\Tests.Infrastructure\Tests.Infrastructure.csproj" />
  </ItemGroup>
  <ItemGroup>
<<<<<<< HEAD
    <PackageReference Include="Microsoft.NET.Test.Sdk" Version="16.8.0-preview-20200921-01" />
    <PackageReference Include="NodaTime" Version="3.0.0" />
=======
    <PackageReference Include="Microsoft.NET.Test.Sdk" Version="16.7.1" />
    <PackageReference Include="NodaTime" Version="3.0.1" />
>>>>>>> 3d7a2515
    <PackageReference Include="xunit.runner.visualstudio" Version="2.4.3">
      <PrivateAssets>all</PrivateAssets>
      <IncludeAssets>runtime; build; native; contentfiles; analyzers</IncludeAssets>
    </PackageReference>
    <PackageReference Include="xunit" Version="2.4.1" />
    <DotNetCliToolReference Include="dotnet-xunit" Version="2.4.0-beta.1.build10001" />
  </ItemGroup>
  <ItemGroup>
    <None Update="xunit.runner.json">
      <CopyToOutputDirectory>PreserveNewest</CopyToOutputDirectory>
    </None>
  </ItemGroup>
</Project><|MERGE_RESOLUTION|>--- conflicted
+++ resolved
@@ -26,13 +26,10 @@
     <ProjectReference Include="..\Tests.Infrastructure\Tests.Infrastructure.csproj" />
   </ItemGroup>
   <ItemGroup>
-<<<<<<< HEAD
     <PackageReference Include="Microsoft.NET.Test.Sdk" Version="16.8.0-preview-20200921-01" />
     <PackageReference Include="NodaTime" Version="3.0.0" />
-=======
     <PackageReference Include="Microsoft.NET.Test.Sdk" Version="16.7.1" />
     <PackageReference Include="NodaTime" Version="3.0.1" />
->>>>>>> 3d7a2515
     <PackageReference Include="xunit.runner.visualstudio" Version="2.4.3">
       <PrivateAssets>all</PrivateAssets>
       <IncludeAssets>runtime; build; native; contentfiles; analyzers</IncludeAssets>
