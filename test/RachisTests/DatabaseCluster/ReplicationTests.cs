--- conflicted
+++ resolved
@@ -244,95 +244,6 @@
             Assert.Equal(5, count);
         }
 
-<<<<<<< HEAD
-=======
-        [Fact]
-        public async Task WaitForReplicationShouldWaitOnlyForInternalNodes()
-        {
-            var clusterSize = 5;
-            var databaseName = GetDatabaseName();
-            var (_, leader) = await CreateRaftCluster(clusterSize);
-            var mainTopology = leader.ServerStore.GetClusterTopology();
-
-            var (_, secondLeader) = await CreateRaftCluster(1);
-            var secondTopology = secondLeader.ServerStore.GetClusterTopology();
-
-            var watchers = new List<ExternalReplication>();
-
-            var watcherUrls = new Dictionary<string, string[]>();
-
-            using (var store = new DocumentStore()
-            {
-                Urls = new[] { leader.WebUrl },
-                Database = databaseName,
-                Conventions =
-                {
-                    DisableTopologyUpdates = true
-                }
-            }.Initialize())
-            using (var secondStore = new DocumentStore()
-            {
-                Urls = new[] { secondLeader.WebUrl },
-                Database = databaseName,
-                Conventions =
-                {
-                    DisableTopologyUpdates = true
-                }
-            }.Initialize())
-            {
-                var doc = new DatabaseRecord(databaseName);
-                var databaseResult = await store.Maintenance.Server.SendAsync(new CreateDatabaseOperation(doc, clusterSize));
-                Assert.Equal(clusterSize, databaseResult.Topology.AllNodes.Count());
-                foreach (var node in mainTopology.AllNodes)
-                {
-                    var server = Servers.First(x => x.WebUrl == node.Value);
-                    await server.ServerStore.Cluster.WaitForIndexNotification(databaseResult.RaftCommandIndex);
-                }
-
-                for (var i = 0; i < 5; i++)
-                {
-                    var dbName = $"Watcher{i}";
-                    doc = new DatabaseRecord(dbName);
-                    var res = await secondStore.Maintenance.Server.SendAsync(
-                        new CreateDatabaseOperation(doc));
-                    watcherUrls.Add(dbName, res.NodesAddedTo.ToArray());
-                    var server = Servers.Single(x => x.WebUrl == res.NodesAddedTo[0]);
-                    await server.ServerStore.Cluster.WaitForIndexNotification(res.RaftCommandIndex);
-                    await server.ServerStore.DatabasesLandlord.TryGetOrCreateResourceStore(dbName);
-
-                    var watcher = new ExternalReplication(dbName, $"{dbName}-Connection");
-                    await AddWatcherToReplicationTopology((DocumentStore)store, watcher, secondStore.Urls);
-                    watchers.Add(watcher);
-                }
-
-                var notLeadingNode = mainTopology.AllNodes.Select(x => Servers.First(y => y.WebUrl == x.Value)).First(x => x.ServerStore.IsLeader() == false);
-                notLeadingNode.Dispose();
-
-                using (var session = store.OpenAsyncSession())
-                {
-                    await session.StoreAsync(new User { Name = "Karmel" }, "users/1");
-                    session.Advanced.WaitForReplicationAfterSaveChanges(TimeSpan.FromSeconds(clusterSize + 15), true, clusterSize - 1);
-                    Task saveChangesTask = session.SaveChangesAsync();
-                    WaitForDocumentInExternalReplication(watchers, watcherUrls);
-                    await Assert.ThrowsAsync<RavenException>(() => saveChangesTask);
-                    Assert.IsType<TimeoutException>(saveChangesTask.Exception?.InnerException?.InnerException);
-                }
-            }
-        }
-
-        private void WaitForDocumentInExternalReplication(List<ExternalReplication> watchers, Dictionary<string, string[]> watcherUrls)
-        {
-            var reached = 0;
-            foreach (var watcher in watchers)
-            {
-                if (WaitForDocument(watcherUrls[watcher.Database], watcher.Database))
-                    reached++;
-            }
-
-            Assert.True(reached == watchers.Count, $"reached only {reached} out of {watchers.Count}");
-        }
-
->>>>>>> efa4ff7e
         private bool WaitForDocument(string[] urls, string database)
         {
             using (var store = new DocumentStore
@@ -724,17 +635,17 @@
                 {
                     await WaitForValueOnGroupAsync(topology, serverStore =>
                     {
-                    var database = serverStore.DatabasesLandlord.TryGetOrCreateResourceStore(databaseName).Result;
-
-                    using (database.DocumentsStorage.ContextPool.AllocateOperationContext(out DocumentsOperationContext context))
-                    using (context.OpenReadTransaction())
-                    {
-                        var cv = DocumentsStorage.GetDatabaseChangeVector(context);
-
-                        return cv != null && cv.Contains("A:1-") && cv.Contains("B:1-") && cv.Contains("C:1-");
-                    }
+                        var database = serverStore.DatabasesLandlord.TryGetOrCreateResourceStore(databaseName).Result;
+
+                        using (database.DocumentsStorage.ContextPool.AllocateOperationContext(out DocumentsOperationContext context))
+                        using (context.OpenReadTransaction())
+                        {
+                            var cv = DocumentsStorage.GetDatabaseChangeVector(context);
+
+                            return cv != null && cv.Contains("A:1-") && cv.Contains("B:1-") && cv.Contains("C:1-");
+                        }
                     }, expected: true, timeout: 60000);
-            }
+                }
                 catch (Exception e)
                 {
                     var error = e.Message;
@@ -976,8 +887,8 @@
         public async Task GetFirstTopologyShouldTimeout()
         {
             var clusterSize = 1;
-            var srcLeader = await CreateRaftClusterAndGetLeader(clusterSize);
-            var dstLeader = await CreateRaftClusterAndGetLeader(clusterSize);
+            var (_, srcLeader) = await CreateRaftCluster(clusterSize);
+            var (_, dstLeader) = await CreateRaftCluster(clusterSize);
 
             var dstDB = GetDatabaseName();
             var srcDB = GetDatabaseName();
@@ -1032,8 +943,8 @@
         public async Task GetTcpInfoShouldTimeout()
         {
             var clusterSize = 1;
-            var srcLeader = await CreateRaftClusterAndGetLeader(clusterSize);
-            var dstLeader = await CreateRaftClusterAndGetLeader(clusterSize);
+            var (_, srcLeader) = await CreateRaftCluster(clusterSize);
+            var (_, dstLeader) = await CreateRaftCluster(clusterSize);
 
             var dstDB = GetDatabaseName();
             var srcDB = GetDatabaseName();
@@ -1147,17 +1058,6 @@
                     session.Store(new User(), "foo/bar");
                     session.SaveChanges();
                 }
-<<<<<<< HEAD
-=======
-
-                var mre = database.ReplicationLoader.DebugWaitAndRunReplicationOnce = new ManualResetEventSlim(true);
-
-                var databaseWatcher1 = new ExternalReplication(dst.Database, $"ConnectionString-{src.Identifier}_1");
-                await AddWatcherToReplicationTopology(src, databaseWatcher1, src.Urls);
-
-                Assert.NotNull(WaitForDocumentToReplicate<User>(dst, "foo/bar", 10_000));
-                await Task.Delay(ReplicationLoader.MaxInactiveTime.Add(TimeSpan.FromSeconds(10)));
->>>>>>> efa4ff7e
 
                 using (var controller = new ReplicationController(database))
                 {
@@ -1185,41 +1085,23 @@
             {
                 Server = cluster.Leader,
                 ReplicationFactor = 1,
-<<<<<<< HEAD
                 ModifyDatabaseRecord = r => r.Topology = new DatabaseTopology { Members = new List<string> { cluster.Leader.ServerStore.NodeTag } }
-=======
-                ModifyDatabaseRecord = r => r.Topology = new DatabaseTopology
-                {
-                    Members = new List<string> { cluster.Leader.ServerStore.NodeTag }
-                }
->>>>>>> efa4ff7e
             }))
             {
                 var database = await cluster.Leader.ServerStore.DatabasesLandlord.TryGetOrCreateResourceStore(store.Database);
                 using (var controller = new ReplicationController(database))
                 {
-<<<<<<< HEAD
                     using (var session = store.OpenSession(new SessionOptions { TransactionMode = TransactionMode.ClusterWide }))
                     {
                         session.Store(new User(), "users/1");
                         session.Store(new User(), "users/2");
                         session.SaveChanges();
                     }
-=======
-                    TransactionMode = TransactionMode.ClusterWide
-                }))
-                {
-                    session.Store(new User(), "users/1");
-                    session.Store(new User(), "users/2");
-                    session.SaveChanges();
-                }
->>>>>>> efa4ff7e
 
                     await Task.Delay(3000); // wait for cleanup
                     cluster.Leader.ServerStore.Observer.Suspended = true;
                     await store.Maintenance.Server.SendAsync(new AddDatabaseNodeOperation(store.Database));
 
-<<<<<<< HEAD
                     using (var session = store.OpenSession(new SessionOptions { TransactionMode = TransactionMode.ClusterWide }))
                     {
                         session.Store(new User(), "users/3");
@@ -1236,37 +1118,6 @@
                     TimeSpan.FromSeconds(10)));
                 Assert.True(await WaitForDocumentInClusterAsync<User>(new DatabaseTopology { Members = new List<string> { "A", "B" } }, store.Database, "users/1", null,
                     TimeSpan.FromSeconds(10)));
-=======
-                using (var session = store.OpenSession(new SessionOptions
-                {
-                    TransactionMode = TransactionMode.ClusterWide
-                }))
-                {
-                    session.Store(new User(), "users/3");
-                    session.SaveChanges();
-                }
-
-                Assert.False(await WaitForDocumentInClusterAsync<User>(new DatabaseTopology
-                {
-                    Members = new List<string> { "A", "B" }
-                }, store.Database, "users/3", null, TimeSpan.FromSeconds(10)));
-
-                database.ReplicationLoader.DebugWaitAndRunReplicationOnce = null;
-                mre.Set();
-
-                Assert.True(await WaitForDocumentInClusterAsync<User>(new DatabaseTopology
-                {
-                    Members = new List<string> { "A", "B" }
-                }, store.Database, "users/3", null, TimeSpan.FromSeconds(10)));
-                Assert.True(await WaitForDocumentInClusterAsync<User>(new DatabaseTopology
-                {
-                    Members = new List<string> { "A", "B" }
-                }, store.Database, "users/2", null, TimeSpan.FromSeconds(10)));
-                Assert.True(await WaitForDocumentInClusterAsync<User>(new DatabaseTopology
-                {
-                    Members = new List<string> { "A", "B" }
-                }, store.Database, "users/1", null, TimeSpan.FromSeconds(10)));
->>>>>>> efa4ff7e
             }
         }
     }
