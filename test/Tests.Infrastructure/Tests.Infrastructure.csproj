﻿<Project Sdk="Microsoft.NET.Sdk">
  <PropertyGroup>
    <TargetFramework>netcoreapp3.1</TargetFramework>
    <RuntimeFrameworkVersion>3.1.9</RuntimeFrameworkVersion>
    <AssemblyName>Tests.Infrastructure</AssemblyName>
    <PackageId>Tests.Infrastructure</PackageId>
    <CodeAnalysisRuleSet>..\..\RavenDB.ruleset</CodeAnalysisRuleSet>
  </PropertyGroup>
  <ItemGroup Condition="'$(OS)' == 'Windows_NT'">
    <Compile Include="..\..\src\CommonAssemblyInfo.Windows.cs" Link="Properties\CommonAssemblyInfo.Windows.cs" />
  </ItemGroup>
  <ItemGroup Condition="'$(OS)' != 'Windows_NT'">
    <Compile Include="..\..\src\CommonAssemblyInfo.Linux.cs" Link="Properties\CommonAssemblyInfo.Linux.cs" />
  </ItemGroup>
  <ItemGroup>
    <None Remove="Data\Northwind.4.2.ravendbdump" />
  </ItemGroup>
  <ItemGroup>
    <Compile Include="..\..\src\CommonAssemblyInfo.cs" Link="Properties\CommonAssemblyInfo.cs" />
  </ItemGroup>
  <ItemGroup>
<<<<<<< HEAD
    <EmbeddedResource Include="Data\Northwind.4.2.ravendbdump" />
  </ItemGroup>
  <ItemGroup>
    <PackageReference Include="MongoDB.Driver" Version="2.11.0" />
    <PackageReference Include="MongoDB.Driver" Version="2.11.2" />
=======
    <PackageReference Include="MongoDB.Driver" Version="2.11.3" />
>>>>>>> c9ead97a
    <PackageReference Include="xunit" Version="2.4.1" />
    <PackageReference Include="xunit.runner.utility" Version="2.4.1" />
    <PackageReference Include="XunitLogger" Version="4.0.991" />
  </ItemGroup>
  <ItemGroup>
    <ProjectReference Include="..\..\src\Raven.Client\Raven.Client.csproj" />
    <ProjectReference Include="..\..\src\Raven.Server\Raven.Server.csproj" />
    <ProjectReference Include="..\..\src\Raven.TestDriver\Raven.TestDriver.csproj" />
    <ProjectReference Include="..\..\src\Sparrow\Sparrow.csproj" />
    <ProjectReference Include="..\..\src\Voron\Voron.csproj" />
  </ItemGroup>
</Project><|MERGE_RESOLUTION|>--- conflicted
+++ resolved
@@ -19,15 +19,12 @@
     <Compile Include="..\..\src\CommonAssemblyInfo.cs" Link="Properties\CommonAssemblyInfo.cs" />
   </ItemGroup>
   <ItemGroup>
-<<<<<<< HEAD
     <EmbeddedResource Include="Data\Northwind.4.2.ravendbdump" />
   </ItemGroup>
   <ItemGroup>
     <PackageReference Include="MongoDB.Driver" Version="2.11.0" />
     <PackageReference Include="MongoDB.Driver" Version="2.11.2" />
-=======
     <PackageReference Include="MongoDB.Driver" Version="2.11.3" />
->>>>>>> c9ead97a
     <PackageReference Include="xunit" Version="2.4.1" />
     <PackageReference Include="xunit.runner.utility" Version="2.4.1" />
     <PackageReference Include="XunitLogger" Version="4.0.991" />
