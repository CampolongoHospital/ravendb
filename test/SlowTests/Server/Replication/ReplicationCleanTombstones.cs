﻿using System;
using System.Collections.Generic;
using System.IO;
using System.Linq;
using System.Threading;
using System.Threading.Tasks;
using FastTests.Server.Replication;
using FastTests.Utils;
using Raven.Client.Documents.Conventions;
using Raven.Client.Documents.Operations;
using Raven.Client.Documents.Operations.Backups;
using Raven.Client.Documents.Operations.ConnectionStrings;
using Raven.Client.Documents.Operations.ETL;
using Raven.Client.Documents.Operations.Replication;
using Raven.Client.Documents.Session;
using Raven.Server.Documents.Replication.ReplicationItems;
using Raven.Server;
using Raven.Server.Rachis;
using Raven.Server.ServerWide.Commands;
using Raven.Server.ServerWide.Commands.ETL;
using Raven.Server.ServerWide.Commands.PeriodicBackup;
using Raven.Server.ServerWide.Context;
using Raven.Tests.Core.Utils.Entities;
using Xunit;
using Xunit.Abstractions;

namespace SlowTests.Server.Replication
{
    public class ReplicationCleanTombstones : ReplicationTestBase
    {
        public ReplicationCleanTombstones(ITestOutputHelper output) : base(output)
        {
        }

        [Fact]
        public async Task CleanTombstones()
        {
            using (var store1 = GetDocumentStore())
            using (var store2 = GetDocumentStore())
            {
                var storage1 = Server.ServerStore.DatabasesLandlord.TryGetOrCreateResourceStore(store1.Database).Result;

                using (var session = store1.OpenSession())
                {
                    session.Store(new User { Name = "Karmel" }, "foo/bar");
                    session.SaveChanges();
                }

                await SetupReplicationAsync(store1, store2);
                Assert.True(WaitForDocument(store2, "foo/bar"));

                using (var session = store1.OpenSession())
                {
                    session.Delete("foo/bar");
                    session.SaveChanges();
                }

                await storage1.TombstoneCleaner.ExecuteCleanup();

                Assert.Equal(1, WaitUntilHasTombstones(store2).Count);
                //Assert.Equal(4, WaitForValue(() => storage1.ReplicationLoader.MinimalEtagForReplication, 4));

                EnsureReplicating(store1, store2);

                await storage1.TombstoneCleaner.ExecuteCleanup();

                Assert.Equal(0, WaitForValue(() => WaitUntilHasTombstones(store1, 0).Count, 0));
            }
        }

        [Fact]
        public async Task CleanTombstonesInTheClusterWithBackup()
        {
            var cluster = await CreateRaftCluster(3);
            var database = GetDatabaseName();
            await CreateDatabaseInCluster(database, 3, cluster.Leader.WebUrl);

            var backupPath = NewDataPath(suffix: "BackupFolder");

            using (var store = GetDocumentStore(new Options
            {
                CreateDatabase = false,
                Server = cluster.Leader,
                ModifyDatabaseName = _ => database
            }))
            {
                var config = new PeriodicBackupConfiguration
                {
                    LocalSettings = new LocalSettings
                    {
                        FolderPath = backupPath
                    },
                    Name = "incremental",
                    IncrementalBackupFrequency = "0 0 1 1 *",
                    FullBackupFrequency = "0 0 1 1 *",
                    BackupType = BackupType.Backup
                };

                var result = await store.Maintenance.SendAsync(new UpdatePeriodicBackupOperation(config));

                using (var session = store.OpenSession())
                {
                    session.Store(new User { Name = "Karmel" }, "foo/bar");
                    session.SaveChanges();
                }

                using (var session = store.OpenSession())
                {
                    session.Advanced.WaitForReplicationAfterSaveChanges(replicas: 2);
                    session.Delete("foo/bar");
                    session.SaveChanges();
                }

                using (var session = store.OpenSession())
                {
                    session.Advanced.WaitForReplicationAfterSaveChanges(replicas: 2);
                    session.Store(new User { Name = "Karmel" }, "marker");
                    session.SaveChanges();

                    await WaitForDocumentInClusterAsync<User>((DocumentSession)session, store.Database, (u) => u.Id == "marker", TimeSpan.FromSeconds(15));
                }

                var total = 0L;
                foreach (var server in cluster.Nodes)
                {
                    var storage = await server.ServerStore.DatabasesLandlord.TryGetOrCreateResourceStore(store.Database);
                    await storage.TombstoneCleaner.ExecuteCleanup();
                    using (storage.DocumentsStorage.ContextPool.AllocateOperationContext(out DocumentsOperationContext context))
                    using (context.OpenReadTransaction())
                    {
                        total += storage.DocumentsStorage.GetNumberOfTombstones(context);
                    }
                }

                Assert.Equal(3, total);

                await store.Maintenance.SendAsync(new StartBackupOperation(isFullBackup: true, result.TaskId));

                Assert.True(await WaitForValueAsync(() =>
                {
                    var operation = new GetPeriodicBackupStatusOperation(result.TaskId);
                    var getPeriodicBackupResult = store.Maintenance.Send(operation);
                    return getPeriodicBackupResult.Status?.LastEtag > 0;
                }, true));

                await WaitForRaftCommandToBeAppliedInCluster(cluster.Leader, nameof(UpdatePeriodicBackupStatusCommand));

                total = 0L;
                foreach (var server in cluster.Nodes)
                {
                    var storage = await server.ServerStore.DatabasesLandlord.TryGetOrCreateResourceStore(store.Database);
                    await storage.TombstoneCleaner.ExecuteCleanup();
                    using (storage.DocumentsStorage.ContextPool.AllocateOperationContext(out DocumentsOperationContext context))
                    using (context.OpenReadTransaction())
                    {
                        total += storage.DocumentsStorage.GetNumberOfTombstones(context);
                    }
                }

                Assert.Equal(0, total);
            }
        }

        [Fact]
        public async Task CleanTombstonesInTheClusterWithOnlyFullBackup()
        {
            var cluster = await CreateRaftCluster(3);
            var database = GetDatabaseName();
            await CreateDatabaseInCluster(database, 3, cluster.Leader.WebUrl);

            var backupPath = NewDataPath(suffix: "BackupFolder");

            using (var store = GetDocumentStore(new Options
            {
                CreateDatabase = false,
                Server = cluster.Leader,
                ModifyDatabaseName = _ => database
            }))
            {
                var config = new PeriodicBackupConfiguration
                {
                    LocalSettings = new LocalSettings
                    {
                        FolderPath = backupPath
                    },
                    Name = "full",
                    FullBackupFrequency = "0 0 1 1 *",
                    BackupType = BackupType.Backup
                };

                await store.Maintenance.SendAsync(new UpdatePeriodicBackupOperation(config));

                using (var session = store.OpenSession())
                {
                    session.Store(new User { Name = "Karmel" }, "foo/bar");
                    session.SaveChanges();
                }

                using (var session = store.OpenSession())
                {
                    session.Advanced.WaitForReplicationAfterSaveChanges(replicas: 2);
                    session.Delete("foo/bar");
                    session.SaveChanges();
                }

                using (var session = store.OpenSession())
                {
                    session.Advanced.WaitForReplicationAfterSaveChanges(replicas: 2);
                    session.Store(new User { Name = "Karmel" }, "marker");
                    session.SaveChanges();

                    await WaitForDocumentInClusterAsync<User>((DocumentSession)session, store.Database, (u) => u.Id == "marker", TimeSpan.FromSeconds(15));
                }

                var total = 0L;
                foreach (var server in cluster.Nodes)
                {
                    var storage = await server.ServerStore.DatabasesLandlord.TryGetOrCreateResourceStore(store.Database);
                    await storage.TombstoneCleaner.ExecuteCleanup();
                    using (storage.DocumentsStorage.ContextPool.AllocateOperationContext(out DocumentsOperationContext context))
                    using (context.OpenReadTransaction())
                    {
                        total += storage.DocumentsStorage.GetNumberOfTombstones(context);
                    }
                }

                Assert.Equal(0, total);
            }
        }

        [Fact]
        public async Task CleanTombstonesInTheClusterWithExternalReplication()
        {
            var cluster = await CreateRaftCluster(3, watcherCluster: true);
            var database = GetDatabaseName();
            await CreateDatabaseInCluster(database, 3, cluster.Leader.WebUrl);
            var external = GetDatabaseName();
            using (var store = GetDocumentStore(new Options
            {
                CreateDatabase = false,
                Server = cluster.Leader,
                ModifyDatabaseName = _ => database
            }))
            {
                var replication = new ExternalReplication(external, "Connection");

                await AddWatcherToReplicationTopology(store, replication);

                using (var session = store.OpenSession())
                {
                    session.Store(new User { Name = "Karmel" }, "foo/bar");
                    session.SaveChanges();
                }

                using (var session = store.OpenSession())
                {
                    session.Advanced.WaitForReplicationAfterSaveChanges(replicas: 2);
                    session.Delete("foo/bar");
                    session.SaveChanges();
                }

                using (var session = store.OpenSession())
                {
                    session.Advanced.WaitForReplicationAfterSaveChanges(replicas: 2);
                    session.Store(new User { Name = "Karmel" }, "marker");
                    session.SaveChanges();

                    await WaitForDocumentInClusterAsync<User>((DocumentSession)session, store.Database, (u) => u.Id == "marker", TimeSpan.FromSeconds(15));
                }

                var total = 0L;
                foreach (var server in cluster.Nodes)
                {
                    var storage = await server.ServerStore.DatabasesLandlord.TryGetOrCreateResourceStore(store.Database);
                    await storage.TombstoneCleaner.ExecuteCleanup();
                    using (storage.DocumentsStorage.ContextPool.AllocateOperationContext(out DocumentsOperationContext context))
                    using (context.OpenReadTransaction())
                    {
                        total += storage.DocumentsStorage.GetNumberOfTombstones(context);
                    }
                }

                Assert.Equal(3, total);

                await CreateDatabaseInCluster(external, 3, cluster.Leader.WebUrl);
                using (var session = store.OpenSession())
                {
                    session.Advanced.WaitForReplicationAfterSaveChanges(replicas: 2);
                    session.Store(new User(), "marker2");
                    session.SaveChanges();
                }

                using (var externalSession = store.OpenSession(external))
                {
                    Assert.True(await WaitForDocumentInClusterAsync<User>((DocumentSession)externalSession, "marker2", (m) => m.Id == "marker2", TimeSpan.FromSeconds(15)));
                }

                await WaitForRaftCommandToBeAppliedInCluster(cluster.Leader, nameof(UpdateExternalReplicationStateCommand));

                foreach (var server in cluster.Nodes)
                {
                    var storage = await server.ServerStore.DatabasesLandlord.TryGetOrCreateResourceStore(store.Database);
                    await storage.TombstoneCleaner.ExecuteCleanup();
                    using (storage.DocumentsStorage.ContextPool.AllocateOperationContext(out DocumentsOperationContext context))
                    using (context.OpenReadTransaction())
                    {
                        Assert.True(storage.DocumentsStorage.GetNumberOfTombstones(context) == 0);
                    }
                }
            }
        }

        [Fact]
        public async Task EtlTombstonesInTheCluster()
        {
            var cluster = await CreateRaftCluster(3);

            using (var store = GetDocumentStore(new Options
            {
                Server = cluster.Leader,
                ModifyDocumentStore = s => s.Conventions = new DocumentConventions(),
                ReplicationFactor = 3
            }))
            using (var dest = GetDocumentStore())
            {
                var connectionString = await store.Maintenance.SendAsync(new PutConnectionStringOperation<RavenConnectionString>(new RavenConnectionString
                {
                    Name = "test",
                    TopologyDiscoveryUrls = dest.Urls,
                    Database = dest.Database,
                }));
                Assert.NotNull(connectionString.RaftCommandIndex);

                var configuration = new RavenEtlConfiguration()
                {
                    ConnectionStringName = "test",
                    Name = "myConfiguration",
                    MentorNode = "A",
                    Transforms = new List<Transformation>
                    {
                        new Transformation
                        {
                            ApplyToAllDocuments = true,
                            Name = "blah"
                        }
                    }
                };

                await store.Maintenance.SendAsync(new AddEtlOperation<RavenConnectionString>(configuration));

                var etlStorage = await cluster.Nodes.Single(n => n.ServerStore.NodeTag == "A").ServerStore.DatabasesLandlord.TryGetOrCreateResourceStore(store.Database);
                var mre = new ManualResetEventSlim(false);
                var sent = new ManualResetEventSlim(false);
                etlStorage.EtlLoader.BatchCompleted += _ =>
                {
                    sent.Set();
                    mre.Wait(TimeSpan.FromSeconds(30));
                };

                using (var session = store.OpenSession())
                {
                    session.Advanced.WaitForReplicationAfterSaveChanges(replicas: 2);
                    session.Store(new User { Name = "Karmel" }, "foo/bar");
                    session.SaveChanges();
                }

                if (sent.Wait(TimeSpan.FromSeconds(30)) == false)
                    Assert.False(true, "timeout!");

                using (var session = store.OpenSession())
                {
                    session.Advanced.WaitForReplicationAfterSaveChanges(replicas: 2);
                    session.Delete("foo/bar");
                    session.SaveChanges();
                }

                using (var session = store.OpenSession())
                {
                    session.Advanced.WaitForReplicationAfterSaveChanges(replicas: 2);
                    session.Store(new User { Name = "Karmel" }, "marker");
                    session.SaveChanges();

                    await WaitForDocumentInClusterAsync<User>((DocumentSession)session, store.Database, (u) => u.Id == "marker", TimeSpan.FromSeconds(15));
                }

                var total = 0L;
                foreach (var server in cluster.Nodes)
                {
                    var storage = await server.ServerStore.DatabasesLandlord.TryGetOrCreateResourceStore(store.Database);
                    await storage.TombstoneCleaner.ExecuteCleanup();
                    using (storage.DocumentsStorage.ContextPool.AllocateOperationContext(out DocumentsOperationContext context))
                    using (context.OpenReadTransaction())
                    {
                        total += storage.DocumentsStorage.GetNumberOfTombstones(context);
                    }
                }
                Assert.Equal(3, total); // we didn't send the tombstone so we must not purge it

                await DisposeServerAndWaitForFinishOfDisposalAsync(etlStorage.ServerStore.Server);

                using (var session = store.OpenSession())
                {
                    session.Store(new User { Name = "Karmel" }, "marker2");
                    session.SaveChanges();
                }

                WaitForDocument(dest, "marker2");

                using (var session = dest.OpenSession())
                {
                    Assert.Null(session.Load<User>("foo/bar"));
                }

                await ActionWithLeader((l) => WaitForRaftCommandToBeAppliedInCluster(l, nameof(UpdateEtlProcessStateCommand)));

                total = 0;
                foreach (var server in cluster.Nodes)
                {
                    if (server.Disposed)
                        continue;

                    var storage = await server.ServerStore.DatabasesLandlord.TryGetOrCreateResourceStore(store.Database);
                    await storage.TombstoneCleaner.ExecuteCleanup();
                    using (storage.DocumentsStorage.ContextPool.AllocateOperationContext(out DocumentsOperationContext context))
                    using (context.OpenReadTransaction())
                    {
                        total += storage.DocumentsStorage.GetNumberOfTombstones(context);
                    }
                }
                Assert.Equal(0, total);
            }
        }

        [Fact]
        public async Task CanReplicateTombstonesFromDifferentCollections()
        {
            var id = "Oren\r\nEini";

            using (var store1 = GetDocumentStore())
            using (var store2 = GetDocumentStore())
            {
                var storage1 = Server.ServerStore.DatabasesLandlord.TryGetOrCreateResourceStore(store1.Database).Result;
                var storage2 = Server.ServerStore.DatabasesLandlord.TryGetOrCreateResourceStore(store2.Database).Result;

                using (var session = store1.OpenSession())
                {
                    session.Store(new User { Name = "Karmel" }, id);
                    session.SaveChanges();
                }

                await SetupReplicationAsync(store1, store2);
                Assert.True(WaitForDocument(store2, id));

                using (var session = store1.OpenSession())
                {
                    session.Delete(id);
                    session.SaveChanges();
                }
                EnsureReplicating(store1, store2);

                using (var session = store1.OpenSession())
                {
                    session.Store(new Company { Name = "Karmel" }, id);
                    session.SaveChanges();
                }
                Assert.True(WaitForDocument(store2, id));

<<<<<<< HEAD
=======
                var lastUpdate = LastRaftIndexForCommand(Server, nameof(UpdateExternalReplicationStateCommand));

>>>>>>> 40c82e95
                using (var session = store1.OpenSession())
                {
                    session.Delete(id);
                    session.SaveChanges();
                }
                EnsureReplicating(store1, store2);

                using (storage1.DocumentsStorage.ContextPool.AllocateOperationContext(out DocumentsOperationContext ctx))
                using (ctx.OpenReadTransaction())
                {
                    Assert.Equal(2, storage1.DocumentsStorage.GetNumberOfTombstones(ctx));
                }

                using (storage2.DocumentsStorage.ContextPool.AllocateOperationContext(out DocumentsOperationContext ctx))
                using (ctx.OpenReadTransaction())
                {
                    Assert.Equal(2, storage2.DocumentsStorage.GetNumberOfTombstones(ctx));
                }
                
                Assert.True(await WaitForValueAsync(() => LastRaftIndexForCommand(Server, nameof(UpdateExternalReplicationStateCommand)) > lastUpdate, true));

                await storage1.TombstoneCleaner.ExecuteCleanup();
                await storage2.TombstoneCleaner.ExecuteCleanup();

                using (storage1.DocumentsStorage.ContextPool.AllocateOperationContext(out DocumentsOperationContext ctx))
                using (ctx.OpenReadTransaction())
                {
                    Assert.Equal(0, storage1.DocumentsStorage.GetNumberOfTombstones(ctx));
                }

                using (storage2.DocumentsStorage.ContextPool.AllocateOperationContext(out DocumentsOperationContext ctx))
                using (ctx.OpenReadTransaction())
                {
                    Assert.Equal(0, storage2.DocumentsStorage.GetNumberOfTombstones(ctx));
                }
            }
        }

        [Fact]
        public async Task CanDeleteFromDifferentCollections()
        {
            using (var store = GetDocumentStore())
            {
                var storage = await Server.ServerStore.DatabasesLandlord.TryGetOrCreateResourceStore(store.Database);
                await RevisionsHelper.SetupRevisions(Server.ServerStore, store.Database);

                using (var session = store.OpenSession())
                using (var ms = new MemoryStream(new byte[] { 1, 2, 3, 4, 5 }))
                {
                    session.Store(new User { Name = "Karmel" }, "foo/bar");
                    session.Advanced.Attachments.Store("foo/bar", "dummy", ms);
                    session.SaveChanges();
                }

                using (var session = store.OpenSession())
                {
                    session.Delete("foo/bar");
                    session.SaveChanges();
                }

                using (var session = store.OpenSession())
                {
                    session.Store(new Company { Name = "Karmel" }, "foo/bar");
                    session.SaveChanges();
                }

                using (var session = store.OpenSession())
                {
                    session.Delete("foo/bar");
                    session.SaveChanges();
                }

                using (var session = store.OpenSession())
                using (var ms = new MemoryStream(new byte[] { 1, 2, 3, 4, 5 }))
                {
                    session.Store(new User { Name = "Karmel" }, "foo/bar");
                    session.Advanced.Attachments.Store("foo/bar", "dummy", ms);
                    session.SaveChanges();
                }

                using (var session = store.OpenSession())
                {
                    session.Delete("foo/bar");
                    session.SaveChanges();
                }

                using (var session = store.OpenSession())
                {
                    session.Store(new Employee { FirstName = "Karmel" }, "foo/bar");
                    session.SaveChanges();
                }

                using (var session = store.OpenSession())
                {
                    session.Delete("foo/bar");
                    session.SaveChanges();
                }

                await storage.TombstoneCleaner.ExecuteCleanup();
                using (storage.DocumentsStorage.ContextPool.AllocateOperationContext(out DocumentsOperationContext ctx))
                using (ctx.OpenReadTransaction())
                {
                    Assert.Equal(0, storage.DocumentsStorage.GetNumberOfTombstones(ctx));
                }
            }
        }

        [Fact]
        public async Task CanDeleteFromDifferentCollections2()
        {
            using (var store = GetDocumentStore())
            {
                var storage = await Server.ServerStore.DatabasesLandlord.TryGetOrCreateResourceStore(store.Database);

                using (var session = store.OpenSession())
                {
                    session.Store(new User { Name = "Karmel" }, "foo/bar");
                    session.SaveChanges();
                }

                using (var session = store.OpenSession())
                {
                    session.Delete("foo/bar");
                    session.SaveChanges();
                }

                using (var session = store.OpenSession())
                {
                    session.Store(new Company { Name = "Karmel" }, "foo/bar");
                    session.SaveChanges();
                }

                using (var session = store.OpenSession())
                {
                    session.Delete("foo/bar");
                    session.SaveChanges();
                }

                using (storage.DocumentsStorage.ContextPool.AllocateOperationContext(out DocumentsOperationContext ctx))
                using (ctx.OpenReadTransaction())
                {
                    Assert.Equal(2, storage.DocumentsStorage.GetNumberOfTombstones(ctx));
                }

                using (var session = store.OpenSession())
                {
                    session.Store(new Company { Name = "Karmel" }, "foo/bar");
                    session.SaveChanges();
                }

                using (storage.DocumentsStorage.ContextPool.AllocateOperationContext(out DocumentsOperationContext ctx))
                using (ctx.OpenReadTransaction())
                {
                    Assert.Equal(1, storage.DocumentsStorage.GetNumberOfTombstones(ctx));
                }
            }
        }

        [Fact]
        public async Task CanBackupAndRestoreTombstonesWithSameId()
        {
            var backupPath = NewDataPath(suffix: "BackupFolder");
            var id = "oren\r\nEini";
            using (var store = GetDocumentStore())
            {
                using (var session = store.OpenSession())
                {
                    session.Store(new Company { Name = "Karmel" }, "marker");
                    session.SaveChanges();
                }
                var config = new PeriodicBackupConfiguration
                {
                    LocalSettings = new LocalSettings
                    {
                        FolderPath = backupPath
                    },
                    Name = "incremental",
                    IncrementalBackupFrequency = "* * */6 * *",
                    FullBackupFrequency = "* */6 * * *",
                    BackupType = BackupType.Backup
                };

                var result = await store.Maintenance.SendAsync(new UpdatePeriodicBackupOperation(config));

                await store.Maintenance.SendAsync(new StartBackupOperation(isFullBackup: false, result.TaskId));
                Assert.Equal(1, await WaitForValueAsync(() =>
                 {
                     var operation = new GetPeriodicBackupStatusOperation(result.TaskId);
                     var getPeriodicBackupResult = store.Maintenance.Send(operation);
                     return getPeriodicBackupResult.Status?.LastEtag;
                 }, 1));

                using (var session = store.OpenSession())
                {
                    session.Store(new User { Name = "Karmel" }, id);
                    session.SaveChanges();
                }

                using (var session = store.OpenSession())
                {
                    session.Delete(id);
                    session.SaveChanges();
                }

                using (var session = store.OpenSession())
                {
                    session.Store(new Company { Name = "Karmel" }, id);
                    session.SaveChanges();
                }

                using (var session = store.OpenSession())
                {
                    session.Delete(id);
                    session.SaveChanges();
                }

                await store.Maintenance.SendAsync(new StartBackupOperation(isFullBackup: false, result.TaskId));
                Assert.Equal(5, await WaitForValueAsync(() =>
                 {
                     var operation = new GetPeriodicBackupStatusOperation(result.TaskId);
                     var getPeriodicBackupResult = store.Maintenance.Send(operation);
                     Assert.Null(getPeriodicBackupResult.Status.Error);
                     return getPeriodicBackupResult.Status?.LastEtag;
                 }, 5));

                var databaseName = GetDatabaseName();

                using (RestoreDatabase(store, new RestoreBackupConfiguration
                {
                    BackupLocation = Directory.GetDirectories(backupPath).First(),
                    DatabaseName = databaseName
                }))
                {
                    var stats = store.Maintenance.ForDatabase(databaseName).Send(new GetStatisticsOperation());
                    Assert.Equal(1, stats.CountOfDocuments); // the marker
                    Assert.Equal(2, stats.CountOfTombstones);

                    var storage = await GetDocumentDatabaseInstanceFor(store);
                    using (storage.DocumentsStorage.ContextPool.AllocateOperationContext(out DocumentsOperationContext ctx))
                    using (ctx.OpenReadTransaction())
                    {
                        foreach (var tombstone in storage.DocumentsStorage.GetTombstonesFrom(ctx, 0))
                        {
                            var documentTombstone = (DocumentReplicationItem)tombstone;
                            Assert.Equal("oren\r\neini", documentTombstone.Id);
                        }
                    }
                }
            }
        }
    }
}<|MERGE_RESOLUTION|>--- conflicted
+++ resolved
@@ -465,11 +465,8 @@
                 }
                 Assert.True(WaitForDocument(store2, id));
 
-<<<<<<< HEAD
-=======
                 var lastUpdate = LastRaftIndexForCommand(Server, nameof(UpdateExternalReplicationStateCommand));
 
->>>>>>> 40c82e95
                 using (var session = store1.OpenSession())
                 {
                     session.Delete(id);
