--- conflicted
+++ resolved
@@ -285,11 +285,7 @@
                  Margin="10,5">
 			<ListBox.ItemTemplate>
 				<DataTemplate>
-<<<<<<< HEAD
-					<Grid Width="410" Visibility="{Binding Items, Converter={StaticResource HiddenWhenEmpty}}">
-=======
 					<Grid Width="428" Visibility="{Binding Indexes, Converter={StaticResource HiddenWhenEmpty}}">
->>>>>>> 7bd0bd6f
 						<Grid.RowDefinitions>
 							<RowDefinition Height="Auto"/>
 							<RowDefinition Height="*"/>
