﻿<Infrastructure:PageView x:Name="this"
					 x:Class="Raven.Studio.Features.Query.QueryView"
					 xmlns="http://schemas.microsoft.com/winfx/2006/xaml/presentation"
					 xmlns:x="http://schemas.microsoft.com/winfx/2006/xaml"
					 xmlns:Infrastructure="clr-namespace:Raven.Studio.Infrastructure"
					 xmlns:toolkit="http://schemas.microsoft.com/winfx/2006/xaml/presentation/toolkit"
					 xmlns:i="http://schemas.microsoft.com/expression/2010/interactivity"
					 xmlns:Documents="clr-namespace:Raven.Studio.Features.Documents"
					 xmlns:Editors="clr-namespace:Raven.Studio.Controls.Editors"
					 xmlns:ei="http://schemas.microsoft.com/expression/2010/interactions"
					 xmlns:sdk="http://schemas.microsoft.com/winfx/2006/xaml/presentation/sdk"
					 xmlns:Controls="clr-namespace:System.Windows.Controls"
                         xmlns:mc="http://schemas.openxmlformats.org/markup-compatibility/2006"
                         xmlns:d="http://schemas.microsoft.com/expression/blend/2008"
                         xmlns:Models="clr-namespace:Raven.Studio.Models" mc:Ignorable="d"
                         d:DataContext="{d:DesignInstance Models:QueryModel}">

	<toolkit:DockPanel Margin="{StaticResource Margin_ContentPage}">
		<Border Background="{StaticResource Brush_HeaderBackground}"
				MinHeight="40"
				Margin="0,0,0,0"
				CornerRadius="4,4,0,0"
				toolkit:DockPanel.Dock="Top">
			<toolkit:DockPanel Margin="4"
							   LastChildFill="False">
				<StackPanel Orientation="Horizontal">
					<Image Source="{StaticResource Image_DocumentIndex_Tiny}"
						   Stretch="None"
						   VerticalAlignment="Center"
						   Margin="2" />
					<HyperlinkButton Content="Indexes"
									 Style="{StaticResource Style_Link_Breadcrumb_Initial}"
									 Command="{StaticResource NavigateToCommand}"
									 CommandParameter="/Indexes"
									 VerticalAlignment="Center" />
					<TextBlock Text=">"
							   VerticalAlignment="Center"
							   Margin="4,0" />

					<StackPanel Orientation="Horizontal"
								Visibility="{Binding IsDynamicQuery, Converter={StaticResource BooleanToVisibility}}">
						<TextBlock Text="Dynamic/"
								   Margin="0,0,0,0"
								   VerticalAlignment="Center"
								   Style="{StaticResource Style_TextBlock_Breadcrumb_Initial}" />
						<ComboBox ItemsSource="{Binding DynamicOptions}"
								  SelectedItem="{Binding DynamicSelectedOption, Mode=TwoWay}"
								  Style="{StaticResource Style_ComboBox_MutedChrome_Breadcrumb}" />
					</StackPanel>

					<StackPanel Orientation="Horizontal"
								Visibility="{Binding IsDynamicQuery, Converter={StaticResource BooleanToOppositeVisibility}}">
						<HyperlinkButton Content="{Binding IndexName}"
										 Style="{StaticResource Style_Link_Breadcrumb_Initial}"
										 Command="{StaticResource NavigateToCommand}"
										 CommandParameter="{Binding IndexName, StringFormat=/indexes/\{0\}}"
										 VerticalAlignment="Center" />
					</StackPanel>

					<TextBlock Text=">"
							   VerticalAlignment="Center"
							   Margin="4,0" />
					<TextBlock Text="Query"
							   Style="{StaticResource Style_TextBlock_Breadcrumb}"
							   VerticalAlignment="Center" />
				</StackPanel>

				<StackPanel Orientation="Horizontal"
							toolkit:DockPanel.Dock="Right"
							VerticalAlignment="Center">

					<Button x:Name="AddSortBy"
							Style="{StaticResource Style_Button_MouseOverChrome}"
							ToolTipService.ToolTip="Add sort by option for this query"
							VerticalAlignment="Center"
							HorizontalAlignment="Left"
							Margin="0,0,6,0"
							Command="{Binding AddSortBy}"
							Visibility="{Binding Path=SortByOptions.Count, Converter={StaticResource HiddenWhenEmpty}}"
							VerticalContentAlignment="Center">
						<Button.Content>
							<StackPanel Orientation="Horizontal"
										VerticalAlignment="Center">
								<Image Source="{StaticResource Image_Add_Tiny}"
									   Stretch="None"
									   VerticalAlignment="Center" />
								<TextBlock Text="Add Sort By"
										   VerticalAlignment="Center"
										   Margin="2,0,0,0" />
							</StackPanel>
						</Button.Content>
					</Button>

					<Controls:Separator Style="{StaticResource Style_Separator_HeaderLink}"
										VerticalAlignment="Center"
										Height="20"
										Margin="2,0,6,0" />

					<Button Grid.Column="1"
							Command="{Binding Execute}"
							HorizontalAlignment="Right"
							Style="{StaticResource Style_Button_MouseOverChrome}"
							ToolTipService.ToolTip="Show the Results of the Query (Ctrl+Enter)">
						<Button.Content>
							<StackPanel Orientation="Horizontal">
								<Image Source="{StaticResource Image_ExecuteQuery_Small}"
									   Width="16"
									   Height="16" />
								<TextBlock Text="Execute" />
							</StackPanel>
						</Button.Content>
					</Button>
				</StackPanel>
			</toolkit:DockPanel>
		</Border>

		<Grid>
			<Grid.RowDefinitions>
				<RowDefinition Height="*"
							   MinHeight="100" />
				<RowDefinition Height="Auto" />
				<RowDefinition Height="3.5*" />
			</Grid.RowDefinitions>

			<Grid>
				<Grid.RowDefinitions>
					<RowDefinition Height="Auto" />
					<RowDefinition Height="*" />
					<RowDefinition Height="Auto" />
					<RowDefinition Height="Auto" />
				</Grid.RowDefinitions>

				<Border Background="{StaticResource Brush_SubtleBackground2}"
						Grid.Row="0"
						Grid.RowSpan="2" />
				<TextBlock Text="Query"
						   Margin="0,5,5,0"
						   Style="{StaticResource Style_TextBlock_PagePartHeader}"
						   VerticalAlignment="Top" />

				<Editors:QueryEditor x:Name="QueryEditor"
									 Grid.Row="1"
									 Text="{Binding Path=Query.Value, Mode=TwoWay}"
									 CompletionProvider="{Binding Path=QueryIndexAutoComplete.CompletionProvider}">
					<i:Interaction.Triggers>
						<ei:KeyTrigger Key="Enter"
									   Modifiers="Control">
							<i:InvokeCommandAction Command="{Binding Execute}" />
						</ei:KeyTrigger>
					</i:Interaction.Triggers>
				</Editors:QueryEditor>

				<Border Background="{StaticResource Brush_SubtleBackground2}"
						Grid.Row="2"
						Grid.RowSpan="1" />
				<Grid Grid.Row="2">
					<Grid.ColumnDefinitions>
						<ColumnDefinition Width="*" />
						<ColumnDefinition Width="Auto" />
					</Grid.ColumnDefinitions>

					<StackPanel Visibility="{Binding IsSpatialQuerySupported, Converter={StaticResource BooleanToVisibility}}"
								Margin="0,5">
						<CheckBox Content="Make spatial queries"
								  Foreground="{StaticResource Brush_ContrastColor}"
								  IsChecked="{Binding IsSpatialQuery, Mode=TwoWay}" />

						<StackPanel Orientation="Horizontal"
									Visibility="{Binding IsSpatialQuery, Mode=TwoWay, Converter={StaticResource BooleanToVisibility}}"
									Margin="0,3">
							<TextBlock Text="Longitude:"
									   VerticalAlignment="Center" />
							<TextBox Margin="5,0,5,0"
									 Width="100"
									 Text="{Binding Longitude, Mode=TwoWay, UpdateSourceTrigger=PropertyChanged}"
									 VerticalAlignment="Center" />

							<TextBlock Text="Latitude:"
									   VerticalAlignment="Center" />
							<TextBox Margin="5,0,5,0"
									 Width="100"
									 Text="{Binding Latitude, Mode=TwoWay, UpdateSourceTrigger=PropertyChanged}"
									 VerticalAlignment="Center" />

							<TextBlock Text="Radius:"
									   VerticalAlignment="Center" />
							<TextBox Margin="5,0,5,0"
									 Width="100"
									 Text="{Binding Radius, Mode=TwoWay, UpdateSourceTrigger=PropertyChanged}"
									 VerticalAlignment="Center" />
						</StackPanel>
					</StackPanel>

				</Grid>

				<Border Background="{StaticResource Brush_SubtleBackground2}"
						Grid.Row="3"
						Grid.RowSpan="1" />
				<StackPanel Visibility="{Binding Path=SortBy.Count, Converter={StaticResource HiddenWhenEmpty}}"
							Grid.Row="3"
							Margin="0,5">
					<TextBlock Text="Sort By"
							   Style="{StaticResource Style_TextBlock_PagePartHeader}" />
					<ItemsControl ItemsSource="{Binding SortBy}"
								  Style="{StaticResource Style_ItemsControl_QuerySortyBy}">
						<ItemsControl.ItemTemplate>
							<DataTemplate>
								<StackPanel Orientation="Horizontal"
											Margin="0,4,12,4">
									<ComboBox x:Name="SortByOptions"
											  ItemsSource="{Binding Path=DataContext.SortByOptions, ElementName=this}"
											  MinWidth="200"
											  SelectedItem="{Binding Path=Value, Mode=TwoWay}" />
									<Button x:Name="RemoveSortBy"
											ToolTipService.ToolTip="Remove this Sort By option"
											Margin="3,0,0,0"
											VerticalAlignment="Center"
											Command="{Binding Path=DataContext.RemoveSortBy, ElementName=this}"
											CommandParameter="{Binding ElementName=SortByOptions, Path=SelectedItem}"
											Style="{StaticResource Style_Button_MouseOverChrome}">
										<Button.Content>
											<Image Source="{StaticResource Image_Remove_Tiny}"
												   Stretch="Fill"
												   VerticalAlignment="Center"
												   Width="12"
												   Height="12" />
										</Button.Content>
									</Button>
								</StackPanel>
							</DataTemplate>
						</ItemsControl.ItemTemplate>
					</ItemsControl>
				</StackPanel>
			</Grid>

			<sdk:GridSplitter Grid.Row="1"
							  Background="Transparent"
							  HorizontalAlignment="Stretch" />

			<Border Background="{StaticResource Brush_SubtleBackground2}"
					Grid.Row="2"
					Grid.RowSpan="1" />
			<Grid Grid.Row="2">
				<Grid.RowDefinitions>
					<RowDefinition Height="*" />
					<RowDefinition Height="Auto" />
				</Grid.RowDefinitions>

				<Grid>
                    <Grid.RowDefinitions>
                        <RowDefinition Height="Auto"/>
                        <RowDefinition Height="Auto"/>
                        <RowDefinition Height="*"/>
                        <RowDefinition Height="Auto"/>
                    </Grid.RowDefinitions>
					<TextBlock Grid.Row="0"
                               Text="Error"
							   Style="{StaticResource Style_TextBlock_PagePartHeader}"
							   Visibility="{Binding Error, Converter={StaticResource HiddenWhenNull}}" />

                    <TextBlock Grid.Row="1"
                               Text="{Binding Error}"
							   Visibility="{Binding Error, Converter={StaticResource HiddenWhenNull}}" />

					<Grid Grid.Row="2">
                        <Grid.RowDefinitions>
                            <RowDefinition Height="Auto"/>
                            <RowDefinition Height="*"/>
                        </Grid.RowDefinitions>

                        <Documents:DocumentsViewEnhanced DataContext="{Binding DocumentsResult}" Grid.RowSpan="2"/>

                        <TextBlock Visibility="{Binding Path=DocumentsResult.Documents.Count, Converter={StaticResource HiddenWhenGreaterThen}, ConverterParameter=0}"
<<<<<<< HEAD
								   Text="There are no results for this query." VerticalAlignment="Center" HorizontalAlignment="Center"
                                   Margin="0,10"
                                   Grid.RowSpan="2"/>

                        <ItemsControl 
                        Grid.Row="1"
                        ItemsSource="{Binding Suggestions}">
=======
								   Text="There are no results for this query." VerticalAlignment="Top" HorizontalAlignment="Center"
                                   Margin="0,80,0,0"
                                   Grid.RowSpan="2"/>

                        <ItemsControl 
                            Grid.RowSpan="2"
                            VerticalAlignment="Top" HorizontalAlignment="Center"
                            Margin="0,120,0,0"
                            ItemsSource="{Binding Suggestions}"
                            Visibility="{Binding Path=DocumentsResult.Documents.Count, Converter={StaticResource HiddenWhenGreaterThen}, ConverterParameter=0}">
>>>>>>> 6748872b
                            <ItemsControl.ItemTemplate>
                                <DataTemplate>
                                    <StackPanel Orientation="Horizontal">
                                        <TextBlock Text="Did you mean " />
                                        <HyperlinkButton Content="{Binding SuggestedTerm}"
													 FontStyle="Italic"
													 Command="{Binding Path=DataContext.RepairTermInQuery, ElementName=this}"
													 CommandParameter="{Binding}" />
                                        <TextBlock Text=" for the field " />
                                        <TextBlock Text="{Binding Field}"
											   FontStyle="Italic" />
                                        <TextBlock Text=" ?" />
                                    </StackPanel>
                                </DataTemplate>
                            </ItemsControl.ItemTemplate>
                        </ItemsControl>
                    </Grid>
                </Grid>

				<StackPanel Grid.Row="1"
							VerticalAlignment="Bottom"
							Orientation="Horizontal">

					<TextBlock Text="Total results: " />
					<TextBlock Text="{Binding Results.TotalResults, StringFormat='#,#'}" />
					<TextBlock Text="        Status: " />
					<TextBlock Text="{Binding Results.IsStale, Converter={StaticResource BooleanToStaleStatConverter},StringFormat='\{0\}'}" />
					<TextBlock Text="        Last update of document: " />
					<TextBlock Text="{Binding Results.IndexTimestamp, Converter={StaticResource TimeToLongAgoConverter}}"
							   ToolTipService.ToolTip="{Binding Results.IndexTimestamp,Converter={StaticResource UtcToLocalConverter}, StringFormat='Last document change was at {0}'}" />
					<TextBlock Text="        Duration (query+network+parsing): " />
					<TextBlock Text="{Binding QueryTime.TotalMilliseconds, StringFormat='\{0:#,#\} ms'}" />
					<TextBlock Text="        Index: " />
					<TextBlock Text="{Binding Results.IndexName}" />
					<TextBlock Text="        Etag: " />
					<TextBlock Text="{Binding Results.IndexEtag}" />
				</StackPanel>
			</Grid>
		</Grid>
	</toolkit:DockPanel>
</Infrastructure:PageView><|MERGE_RESOLUTION|>--- conflicted
+++ resolved
@@ -1,334 +1,324 @@
-﻿<Infrastructure:PageView x:Name="this"
-					 x:Class="Raven.Studio.Features.Query.QueryView"
-					 xmlns="http://schemas.microsoft.com/winfx/2006/xaml/presentation"
-					 xmlns:x="http://schemas.microsoft.com/winfx/2006/xaml"
-					 xmlns:Infrastructure="clr-namespace:Raven.Studio.Infrastructure"
-					 xmlns:toolkit="http://schemas.microsoft.com/winfx/2006/xaml/presentation/toolkit"
-					 xmlns:i="http://schemas.microsoft.com/expression/2010/interactivity"
-					 xmlns:Documents="clr-namespace:Raven.Studio.Features.Documents"
-					 xmlns:Editors="clr-namespace:Raven.Studio.Controls.Editors"
-					 xmlns:ei="http://schemas.microsoft.com/expression/2010/interactions"
-					 xmlns:sdk="http://schemas.microsoft.com/winfx/2006/xaml/presentation/sdk"
-					 xmlns:Controls="clr-namespace:System.Windows.Controls"
-                         xmlns:mc="http://schemas.openxmlformats.org/markup-compatibility/2006"
-                         xmlns:d="http://schemas.microsoft.com/expression/blend/2008"
-                         xmlns:Models="clr-namespace:Raven.Studio.Models" mc:Ignorable="d"
-                         d:DataContext="{d:DesignInstance Models:QueryModel}">
-
-	<toolkit:DockPanel Margin="{StaticResource Margin_ContentPage}">
-		<Border Background="{StaticResource Brush_HeaderBackground}"
-				MinHeight="40"
-				Margin="0,0,0,0"
-				CornerRadius="4,4,0,0"
-				toolkit:DockPanel.Dock="Top">
-			<toolkit:DockPanel Margin="4"
-							   LastChildFill="False">
-				<StackPanel Orientation="Horizontal">
-					<Image Source="{StaticResource Image_DocumentIndex_Tiny}"
-						   Stretch="None"
-						   VerticalAlignment="Center"
-						   Margin="2" />
-					<HyperlinkButton Content="Indexes"
-									 Style="{StaticResource Style_Link_Breadcrumb_Initial}"
-									 Command="{StaticResource NavigateToCommand}"
-									 CommandParameter="/Indexes"
-									 VerticalAlignment="Center" />
-					<TextBlock Text=">"
-							   VerticalAlignment="Center"
-							   Margin="4,0" />
-
-					<StackPanel Orientation="Horizontal"
-								Visibility="{Binding IsDynamicQuery, Converter={StaticResource BooleanToVisibility}}">
-						<TextBlock Text="Dynamic/"
-								   Margin="0,0,0,0"
-								   VerticalAlignment="Center"
-								   Style="{StaticResource Style_TextBlock_Breadcrumb_Initial}" />
-						<ComboBox ItemsSource="{Binding DynamicOptions}"
-								  SelectedItem="{Binding DynamicSelectedOption, Mode=TwoWay}"
-								  Style="{StaticResource Style_ComboBox_MutedChrome_Breadcrumb}" />
-					</StackPanel>
-
-					<StackPanel Orientation="Horizontal"
-								Visibility="{Binding IsDynamicQuery, Converter={StaticResource BooleanToOppositeVisibility}}">
-						<HyperlinkButton Content="{Binding IndexName}"
-										 Style="{StaticResource Style_Link_Breadcrumb_Initial}"
-										 Command="{StaticResource NavigateToCommand}"
-										 CommandParameter="{Binding IndexName, StringFormat=/indexes/\{0\}}"
-										 VerticalAlignment="Center" />
-					</StackPanel>
-
-					<TextBlock Text=">"
-							   VerticalAlignment="Center"
-							   Margin="4,0" />
-					<TextBlock Text="Query"
-							   Style="{StaticResource Style_TextBlock_Breadcrumb}"
-							   VerticalAlignment="Center" />
-				</StackPanel>
-
-				<StackPanel Orientation="Horizontal"
-							toolkit:DockPanel.Dock="Right"
-							VerticalAlignment="Center">
-
-					<Button x:Name="AddSortBy"
-							Style="{StaticResource Style_Button_MouseOverChrome}"
-							ToolTipService.ToolTip="Add sort by option for this query"
-							VerticalAlignment="Center"
-							HorizontalAlignment="Left"
-							Margin="0,0,6,0"
-							Command="{Binding AddSortBy}"
-							Visibility="{Binding Path=SortByOptions.Count, Converter={StaticResource HiddenWhenEmpty}}"
-							VerticalContentAlignment="Center">
-						<Button.Content>
-							<StackPanel Orientation="Horizontal"
-										VerticalAlignment="Center">
-								<Image Source="{StaticResource Image_Add_Tiny}"
-									   Stretch="None"
-									   VerticalAlignment="Center" />
-								<TextBlock Text="Add Sort By"
-										   VerticalAlignment="Center"
-										   Margin="2,0,0,0" />
-							</StackPanel>
-						</Button.Content>
-					</Button>
-
-					<Controls:Separator Style="{StaticResource Style_Separator_HeaderLink}"
-										VerticalAlignment="Center"
-										Height="20"
-										Margin="2,0,6,0" />
-
-					<Button Grid.Column="1"
-							Command="{Binding Execute}"
-							HorizontalAlignment="Right"
-							Style="{StaticResource Style_Button_MouseOverChrome}"
-							ToolTipService.ToolTip="Show the Results of the Query (Ctrl+Enter)">
-						<Button.Content>
-							<StackPanel Orientation="Horizontal">
-								<Image Source="{StaticResource Image_ExecuteQuery_Small}"
-									   Width="16"
-									   Height="16" />
-								<TextBlock Text="Execute" />
-							</StackPanel>
-						</Button.Content>
-					</Button>
-				</StackPanel>
-			</toolkit:DockPanel>
-		</Border>
-
-		<Grid>
-			<Grid.RowDefinitions>
-				<RowDefinition Height="*"
-							   MinHeight="100" />
-				<RowDefinition Height="Auto" />
-				<RowDefinition Height="3.5*" />
-			</Grid.RowDefinitions>
-
-			<Grid>
-				<Grid.RowDefinitions>
-					<RowDefinition Height="Auto" />
-					<RowDefinition Height="*" />
-					<RowDefinition Height="Auto" />
-					<RowDefinition Height="Auto" />
-				</Grid.RowDefinitions>
-
-				<Border Background="{StaticResource Brush_SubtleBackground2}"
-						Grid.Row="0"
-						Grid.RowSpan="2" />
-				<TextBlock Text="Query"
-						   Margin="0,5,5,0"
-						   Style="{StaticResource Style_TextBlock_PagePartHeader}"
-						   VerticalAlignment="Top" />
-
-				<Editors:QueryEditor x:Name="QueryEditor"
-									 Grid.Row="1"
-									 Text="{Binding Path=Query.Value, Mode=TwoWay}"
-									 CompletionProvider="{Binding Path=QueryIndexAutoComplete.CompletionProvider}">
-					<i:Interaction.Triggers>
-						<ei:KeyTrigger Key="Enter"
-									   Modifiers="Control">
-							<i:InvokeCommandAction Command="{Binding Execute}" />
-						</ei:KeyTrigger>
-					</i:Interaction.Triggers>
-				</Editors:QueryEditor>
-
-				<Border Background="{StaticResource Brush_SubtleBackground2}"
-						Grid.Row="2"
-						Grid.RowSpan="1" />
-				<Grid Grid.Row="2">
-					<Grid.ColumnDefinitions>
-						<ColumnDefinition Width="*" />
-						<ColumnDefinition Width="Auto" />
-					</Grid.ColumnDefinitions>
-
-					<StackPanel Visibility="{Binding IsSpatialQuerySupported, Converter={StaticResource BooleanToVisibility}}"
-								Margin="0,5">
-						<CheckBox Content="Make spatial queries"
-								  Foreground="{StaticResource Brush_ContrastColor}"
-								  IsChecked="{Binding IsSpatialQuery, Mode=TwoWay}" />
-
-						<StackPanel Orientation="Horizontal"
-									Visibility="{Binding IsSpatialQuery, Mode=TwoWay, Converter={StaticResource BooleanToVisibility}}"
-									Margin="0,3">
-							<TextBlock Text="Longitude:"
-									   VerticalAlignment="Center" />
-							<TextBox Margin="5,0,5,0"
-									 Width="100"
-									 Text="{Binding Longitude, Mode=TwoWay, UpdateSourceTrigger=PropertyChanged}"
-									 VerticalAlignment="Center" />
-
-							<TextBlock Text="Latitude:"
-									   VerticalAlignment="Center" />
-							<TextBox Margin="5,0,5,0"
-									 Width="100"
-									 Text="{Binding Latitude, Mode=TwoWay, UpdateSourceTrigger=PropertyChanged}"
-									 VerticalAlignment="Center" />
-
-							<TextBlock Text="Radius:"
-									   VerticalAlignment="Center" />
-							<TextBox Margin="5,0,5,0"
-									 Width="100"
-									 Text="{Binding Radius, Mode=TwoWay, UpdateSourceTrigger=PropertyChanged}"
-									 VerticalAlignment="Center" />
-						</StackPanel>
-					</StackPanel>
-
-				</Grid>
-
-				<Border Background="{StaticResource Brush_SubtleBackground2}"
-						Grid.Row="3"
-						Grid.RowSpan="1" />
-				<StackPanel Visibility="{Binding Path=SortBy.Count, Converter={StaticResource HiddenWhenEmpty}}"
-							Grid.Row="3"
-							Margin="0,5">
-					<TextBlock Text="Sort By"
-							   Style="{StaticResource Style_TextBlock_PagePartHeader}" />
-					<ItemsControl ItemsSource="{Binding SortBy}"
-								  Style="{StaticResource Style_ItemsControl_QuerySortyBy}">
-						<ItemsControl.ItemTemplate>
-							<DataTemplate>
-								<StackPanel Orientation="Horizontal"
-											Margin="0,4,12,4">
-									<ComboBox x:Name="SortByOptions"
-											  ItemsSource="{Binding Path=DataContext.SortByOptions, ElementName=this}"
-											  MinWidth="200"
-											  SelectedItem="{Binding Path=Value, Mode=TwoWay}" />
-									<Button x:Name="RemoveSortBy"
-											ToolTipService.ToolTip="Remove this Sort By option"
-											Margin="3,0,0,0"
-											VerticalAlignment="Center"
-											Command="{Binding Path=DataContext.RemoveSortBy, ElementName=this}"
-											CommandParameter="{Binding ElementName=SortByOptions, Path=SelectedItem}"
-											Style="{StaticResource Style_Button_MouseOverChrome}">
-										<Button.Content>
-											<Image Source="{StaticResource Image_Remove_Tiny}"
-												   Stretch="Fill"
-												   VerticalAlignment="Center"
-												   Width="12"
-												   Height="12" />
-										</Button.Content>
-									</Button>
-								</StackPanel>
-							</DataTemplate>
-						</ItemsControl.ItemTemplate>
-					</ItemsControl>
-				</StackPanel>
-			</Grid>
-
-			<sdk:GridSplitter Grid.Row="1"
-							  Background="Transparent"
-							  HorizontalAlignment="Stretch" />
-
-			<Border Background="{StaticResource Brush_SubtleBackground2}"
-					Grid.Row="2"
-					Grid.RowSpan="1" />
-			<Grid Grid.Row="2">
-				<Grid.RowDefinitions>
-					<RowDefinition Height="*" />
-					<RowDefinition Height="Auto" />
-				</Grid.RowDefinitions>
-
-				<Grid>
-                    <Grid.RowDefinitions>
-                        <RowDefinition Height="Auto"/>
-                        <RowDefinition Height="Auto"/>
-                        <RowDefinition Height="*"/>
-                        <RowDefinition Height="Auto"/>
-                    </Grid.RowDefinitions>
-					<TextBlock Grid.Row="0"
-                               Text="Error"
-							   Style="{StaticResource Style_TextBlock_PagePartHeader}"
-							   Visibility="{Binding Error, Converter={StaticResource HiddenWhenNull}}" />
-
-                    <TextBlock Grid.Row="1"
-                               Text="{Binding Error}"
-							   Visibility="{Binding Error, Converter={StaticResource HiddenWhenNull}}" />
-
-					<Grid Grid.Row="2">
-                        <Grid.RowDefinitions>
-                            <RowDefinition Height="Auto"/>
-                            <RowDefinition Height="*"/>
-                        </Grid.RowDefinitions>
-
-                        <Documents:DocumentsViewEnhanced DataContext="{Binding DocumentsResult}" Grid.RowSpan="2"/>
-
-                        <TextBlock Visibility="{Binding Path=DocumentsResult.Documents.Count, Converter={StaticResource HiddenWhenGreaterThen}, ConverterParameter=0}"
-<<<<<<< HEAD
-								   Text="There are no results for this query." VerticalAlignment="Center" HorizontalAlignment="Center"
-                                   Margin="0,10"
-                                   Grid.RowSpan="2"/>
-
-                        <ItemsControl 
-                        Grid.Row="1"
-                        ItemsSource="{Binding Suggestions}">
-=======
-								   Text="There are no results for this query." VerticalAlignment="Top" HorizontalAlignment="Center"
-                                   Margin="0,80,0,0"
-                                   Grid.RowSpan="2"/>
-
-                        <ItemsControl 
-                            Grid.RowSpan="2"
-                            VerticalAlignment="Top" HorizontalAlignment="Center"
-                            Margin="0,120,0,0"
-                            ItemsSource="{Binding Suggestions}"
-                            Visibility="{Binding Path=DocumentsResult.Documents.Count, Converter={StaticResource HiddenWhenGreaterThen}, ConverterParameter=0}">
->>>>>>> 6748872b
-                            <ItemsControl.ItemTemplate>
-                                <DataTemplate>
-                                    <StackPanel Orientation="Horizontal">
-                                        <TextBlock Text="Did you mean " />
-                                        <HyperlinkButton Content="{Binding SuggestedTerm}"
-													 FontStyle="Italic"
-													 Command="{Binding Path=DataContext.RepairTermInQuery, ElementName=this}"
-													 CommandParameter="{Binding}" />
-                                        <TextBlock Text=" for the field " />
-                                        <TextBlock Text="{Binding Field}"
-											   FontStyle="Italic" />
-                                        <TextBlock Text=" ?" />
-                                    </StackPanel>
-                                </DataTemplate>
-                            </ItemsControl.ItemTemplate>
-                        </ItemsControl>
-                    </Grid>
-                </Grid>
-
-				<StackPanel Grid.Row="1"
-							VerticalAlignment="Bottom"
-							Orientation="Horizontal">
-
-					<TextBlock Text="Total results: " />
-					<TextBlock Text="{Binding Results.TotalResults, StringFormat='#,#'}" />
-					<TextBlock Text="        Status: " />
-					<TextBlock Text="{Binding Results.IsStale, Converter={StaticResource BooleanToStaleStatConverter},StringFormat='\{0\}'}" />
-					<TextBlock Text="        Last update of document: " />
-					<TextBlock Text="{Binding Results.IndexTimestamp, Converter={StaticResource TimeToLongAgoConverter}}"
-							   ToolTipService.ToolTip="{Binding Results.IndexTimestamp,Converter={StaticResource UtcToLocalConverter}, StringFormat='Last document change was at {0}'}" />
-					<TextBlock Text="        Duration (query+network+parsing): " />
-					<TextBlock Text="{Binding QueryTime.TotalMilliseconds, StringFormat='\{0:#,#\} ms'}" />
-					<TextBlock Text="        Index: " />
-					<TextBlock Text="{Binding Results.IndexName}" />
-					<TextBlock Text="        Etag: " />
-					<TextBlock Text="{Binding Results.IndexEtag}" />
-				</StackPanel>
-			</Grid>
-		</Grid>
-	</toolkit:DockPanel>
+﻿<Infrastructure:PageView x:Name="this"
+					 x:Class="Raven.Studio.Features.Query.QueryView"
+					 xmlns="http://schemas.microsoft.com/winfx/2006/xaml/presentation"
+					 xmlns:x="http://schemas.microsoft.com/winfx/2006/xaml"
+					 xmlns:Infrastructure="clr-namespace:Raven.Studio.Infrastructure"
+					 xmlns:toolkit="http://schemas.microsoft.com/winfx/2006/xaml/presentation/toolkit"
+					 xmlns:i="http://schemas.microsoft.com/expression/2010/interactivity"
+					 xmlns:Documents="clr-namespace:Raven.Studio.Features.Documents"
+					 xmlns:Editors="clr-namespace:Raven.Studio.Controls.Editors"
+					 xmlns:ei="http://schemas.microsoft.com/expression/2010/interactions"
+					 xmlns:sdk="http://schemas.microsoft.com/winfx/2006/xaml/presentation/sdk"
+					 xmlns:Controls="clr-namespace:System.Windows.Controls"
+                         xmlns:mc="http://schemas.openxmlformats.org/markup-compatibility/2006"
+                         xmlns:d="http://schemas.microsoft.com/expression/blend/2008"
+                         xmlns:Models="clr-namespace:Raven.Studio.Models" mc:Ignorable="d"
+                         d:DataContext="{d:DesignInstance Models:QueryModel}">
+
+	<toolkit:DockPanel Margin="{StaticResource Margin_ContentPage}">
+		<Border Background="{StaticResource Brush_HeaderBackground}"
+				MinHeight="40"
+				Margin="0,0,0,0"
+				CornerRadius="4,4,0,0"
+				toolkit:DockPanel.Dock="Top">
+			<toolkit:DockPanel Margin="4"
+							   LastChildFill="False">
+				<StackPanel Orientation="Horizontal">
+					<Image Source="{StaticResource Image_DocumentIndex_Tiny}"
+						   Stretch="None"
+						   VerticalAlignment="Center"
+						   Margin="2" />
+					<HyperlinkButton Content="Indexes"
+									 Style="{StaticResource Style_Link_Breadcrumb_Initial}"
+									 Command="{StaticResource NavigateToCommand}"
+									 CommandParameter="/Indexes"
+									 VerticalAlignment="Center" />
+					<TextBlock Text=">"
+							   VerticalAlignment="Center"
+							   Margin="4,0" />
+
+					<StackPanel Orientation="Horizontal"
+								Visibility="{Binding IsDynamicQuery, Converter={StaticResource BooleanToVisibility}}">
+						<TextBlock Text="Dynamic/"
+								   Margin="0,0,0,0"
+								   VerticalAlignment="Center"
+								   Style="{StaticResource Style_TextBlock_Breadcrumb_Initial}" />
+						<ComboBox ItemsSource="{Binding DynamicOptions}"
+								  SelectedItem="{Binding DynamicSelectedOption, Mode=TwoWay}"
+								  Style="{StaticResource Style_ComboBox_MutedChrome_Breadcrumb}" />
+					</StackPanel>
+
+					<StackPanel Orientation="Horizontal"
+								Visibility="{Binding IsDynamicQuery, Converter={StaticResource BooleanToOppositeVisibility}}">
+						<HyperlinkButton Content="{Binding IndexName}"
+										 Style="{StaticResource Style_Link_Breadcrumb_Initial}"
+										 Command="{StaticResource NavigateToCommand}"
+										 CommandParameter="{Binding IndexName, StringFormat=/indexes/\{0\}}"
+										 VerticalAlignment="Center" />
+					</StackPanel>
+
+					<TextBlock Text=">"
+							   VerticalAlignment="Center"
+							   Margin="4,0" />
+					<TextBlock Text="Query"
+							   Style="{StaticResource Style_TextBlock_Breadcrumb}"
+							   VerticalAlignment="Center" />
+				</StackPanel>
+
+				<StackPanel Orientation="Horizontal"
+							toolkit:DockPanel.Dock="Right"
+							VerticalAlignment="Center">
+
+					<Button x:Name="AddSortBy"
+							Style="{StaticResource Style_Button_MouseOverChrome}"
+							ToolTipService.ToolTip="Add sort by option for this query"
+							VerticalAlignment="Center"
+							HorizontalAlignment="Left"
+							Margin="0,0,6,0"
+							Command="{Binding AddSortBy}"
+							Visibility="{Binding Path=SortByOptions.Count, Converter={StaticResource HiddenWhenEmpty}}"
+							VerticalContentAlignment="Center">
+						<Button.Content>
+							<StackPanel Orientation="Horizontal"
+										VerticalAlignment="Center">
+								<Image Source="{StaticResource Image_Add_Tiny}"
+									   Stretch="None"
+									   VerticalAlignment="Center" />
+								<TextBlock Text="Add Sort By"
+										   VerticalAlignment="Center"
+										   Margin="2,0,0,0" />
+							</StackPanel>
+						</Button.Content>
+					</Button>
+
+					<Controls:Separator Style="{StaticResource Style_Separator_HeaderLink}"
+										VerticalAlignment="Center"
+										Height="20"
+										Margin="2,0,6,0" />
+
+					<Button Grid.Column="1"
+							Command="{Binding Execute}"
+							HorizontalAlignment="Right"
+							Style="{StaticResource Style_Button_MouseOverChrome}"
+							ToolTipService.ToolTip="Show the Results of the Query (Ctrl+Enter)">
+						<Button.Content>
+							<StackPanel Orientation="Horizontal">
+								<Image Source="{StaticResource Image_ExecuteQuery_Small}"
+									   Width="16"
+									   Height="16" />
+								<TextBlock Text="Execute" />
+							</StackPanel>
+						</Button.Content>
+					</Button>
+				</StackPanel>
+			</toolkit:DockPanel>
+		</Border>
+
+		<Grid>
+			<Grid.RowDefinitions>
+				<RowDefinition Height="*"
+							   MinHeight="100" />
+				<RowDefinition Height="Auto" />
+				<RowDefinition Height="3.5*" />
+			</Grid.RowDefinitions>
+
+			<Grid>
+				<Grid.RowDefinitions>
+					<RowDefinition Height="Auto" />
+					<RowDefinition Height="*" />
+					<RowDefinition Height="Auto" />
+					<RowDefinition Height="Auto" />
+				</Grid.RowDefinitions>
+
+				<Border Background="{StaticResource Brush_SubtleBackground2}"
+						Grid.Row="0"
+						Grid.RowSpan="2" />
+				<TextBlock Text="Query"
+						   Margin="0,5,5,0"
+						   Style="{StaticResource Style_TextBlock_PagePartHeader}"
+						   VerticalAlignment="Top" />
+
+				<Editors:QueryEditor x:Name="QueryEditor"
+									 Grid.Row="1"
+									 Text="{Binding Path=Query.Value, Mode=TwoWay}"
+									 CompletionProvider="{Binding Path=QueryIndexAutoComplete.CompletionProvider}">
+					<i:Interaction.Triggers>
+						<ei:KeyTrigger Key="Enter"
+									   Modifiers="Control">
+							<i:InvokeCommandAction Command="{Binding Execute}" />
+						</ei:KeyTrigger>
+					</i:Interaction.Triggers>
+				</Editors:QueryEditor>
+
+				<Border Background="{StaticResource Brush_SubtleBackground2}"
+						Grid.Row="2"
+						Grid.RowSpan="1" />
+				<Grid Grid.Row="2">
+					<Grid.ColumnDefinitions>
+						<ColumnDefinition Width="*" />
+						<ColumnDefinition Width="Auto" />
+					</Grid.ColumnDefinitions>
+
+					<StackPanel Visibility="{Binding IsSpatialQuerySupported, Converter={StaticResource BooleanToVisibility}}"
+								Margin="0,5">
+						<CheckBox Content="Make spatial queries"
+								  Foreground="{StaticResource Brush_ContrastColor}"
+								  IsChecked="{Binding IsSpatialQuery, Mode=TwoWay}" />
+
+						<StackPanel Orientation="Horizontal"
+									Visibility="{Binding IsSpatialQuery, Mode=TwoWay, Converter={StaticResource BooleanToVisibility}}"
+									Margin="0,3">
+							<TextBlock Text="Longitude:"
+									   VerticalAlignment="Center" />
+							<TextBox Margin="5,0,5,0"
+									 Width="100"
+									 Text="{Binding Longitude, Mode=TwoWay, UpdateSourceTrigger=PropertyChanged}"
+									 VerticalAlignment="Center" />
+
+							<TextBlock Text="Latitude:"
+									   VerticalAlignment="Center" />
+							<TextBox Margin="5,0,5,0"
+									 Width="100"
+									 Text="{Binding Latitude, Mode=TwoWay, UpdateSourceTrigger=PropertyChanged}"
+									 VerticalAlignment="Center" />
+
+							<TextBlock Text="Radius:"
+									   VerticalAlignment="Center" />
+							<TextBox Margin="5,0,5,0"
+									 Width="100"
+									 Text="{Binding Radius, Mode=TwoWay, UpdateSourceTrigger=PropertyChanged}"
+									 VerticalAlignment="Center" />
+						</StackPanel>
+					</StackPanel>
+
+				</Grid>
+
+				<Border Background="{StaticResource Brush_SubtleBackground2}"
+						Grid.Row="3"
+						Grid.RowSpan="1" />
+				<StackPanel Visibility="{Binding Path=SortBy.Count, Converter={StaticResource HiddenWhenEmpty}}"
+							Grid.Row="3"
+							Margin="0,5">
+					<TextBlock Text="Sort By"
+							   Style="{StaticResource Style_TextBlock_PagePartHeader}" />
+					<ItemsControl ItemsSource="{Binding SortBy}"
+								  Style="{StaticResource Style_ItemsControl_QuerySortyBy}">
+						<ItemsControl.ItemTemplate>
+							<DataTemplate>
+								<StackPanel Orientation="Horizontal"
+											Margin="0,4,12,4">
+									<ComboBox x:Name="SortByOptions"
+											  ItemsSource="{Binding Path=DataContext.SortByOptions, ElementName=this}"
+											  MinWidth="200"
+											  SelectedItem="{Binding Path=Value, Mode=TwoWay}" />
+									<Button x:Name="RemoveSortBy"
+											ToolTipService.ToolTip="Remove this Sort By option"
+											Margin="3,0,0,0"
+											VerticalAlignment="Center"
+											Command="{Binding Path=DataContext.RemoveSortBy, ElementName=this}"
+											CommandParameter="{Binding ElementName=SortByOptions, Path=SelectedItem}"
+											Style="{StaticResource Style_Button_MouseOverChrome}">
+										<Button.Content>
+											<Image Source="{StaticResource Image_Remove_Tiny}"
+												   Stretch="Fill"
+												   VerticalAlignment="Center"
+												   Width="12"
+												   Height="12" />
+										</Button.Content>
+									</Button>
+								</StackPanel>
+							</DataTemplate>
+						</ItemsControl.ItemTemplate>
+					</ItemsControl>
+				</StackPanel>
+			</Grid>
+
+			<sdk:GridSplitter Grid.Row="1"
+							  Background="Transparent"
+							  HorizontalAlignment="Stretch" />
+
+			<Border Background="{StaticResource Brush_SubtleBackground2}"
+					Grid.Row="2"
+					Grid.RowSpan="1" />
+			<Grid Grid.Row="2">
+				<Grid.RowDefinitions>
+					<RowDefinition Height="*" />
+					<RowDefinition Height="Auto" />
+				</Grid.RowDefinitions>
+
+				<Grid>
+                    <Grid.RowDefinitions>
+                        <RowDefinition Height="Auto"/>
+                        <RowDefinition Height="Auto"/>
+                        <RowDefinition Height="*"/>
+                        <RowDefinition Height="Auto"/>
+                    </Grid.RowDefinitions>
+					<TextBlock Grid.Row="0"
+                               Text="Error"
+							   Style="{StaticResource Style_TextBlock_PagePartHeader}"
+							   Visibility="{Binding Error, Converter={StaticResource HiddenWhenNull}}" />
+
+                    <TextBlock Grid.Row="1"
+                               Text="{Binding Error}"
+							   Visibility="{Binding Error, Converter={StaticResource HiddenWhenNull}}" />
+
+					<Grid Grid.Row="2">
+                        <Grid.RowDefinitions>
+                            <RowDefinition Height="Auto"/>
+                            <RowDefinition Height="*"/>
+                        </Grid.RowDefinitions>
+
+                        <Documents:DocumentsViewEnhanced DataContext="{Binding DocumentsResult}" Grid.RowSpan="2"/>
+
+                        <TextBlock Visibility="{Binding Path=DocumentsResult.Documents.Count, Converter={StaticResource HiddenWhenGreaterThen}, ConverterParameter=0}"
+								   Text="There are no results for this query." VerticalAlignment="Top" HorizontalAlignment="Center"
+                                   Margin="0,80,0,0"
+                                   Grid.RowSpan="2"/>
+
+                        <ItemsControl 
+                            Grid.RowSpan="2"
+                            VerticalAlignment="Top" HorizontalAlignment="Center"
+                            Margin="0,120,0,0"
+                            ItemsSource="{Binding Suggestions}"
+                            Visibility="{Binding Path=DocumentsResult.Documents.Count, Converter={StaticResource HiddenWhenGreaterThen}, ConverterParameter=0}">
+                            <ItemsControl.ItemTemplate>
+                                <DataTemplate>
+                                    <StackPanel Orientation="Horizontal">
+                                        <TextBlock Text="Did you mean " />
+                                        <HyperlinkButton Content="{Binding SuggestedTerm}"
+													 FontStyle="Italic"
+													 Command="{Binding Path=DataContext.RepairTermInQuery, ElementName=this}"
+													 CommandParameter="{Binding}" />
+                                        <TextBlock Text=" for the field " />
+                                        <TextBlock Text="{Binding Field}"
+											   FontStyle="Italic" />
+                                        <TextBlock Text=" ?" />
+                                    </StackPanel>
+                                </DataTemplate>
+                            </ItemsControl.ItemTemplate>
+                        </ItemsControl>
+                    </Grid>
+                </Grid>
+
+				<StackPanel Grid.Row="1"
+							VerticalAlignment="Bottom"
+							Orientation="Horizontal">
+
+					<TextBlock Text="Total results: " />
+					<TextBlock Text="{Binding Results.TotalResults, StringFormat='#,#'}" />
+					<TextBlock Text="        Status: " />
+					<TextBlock Text="{Binding Results.IsStale, Converter={StaticResource BooleanToStaleStatConverter},StringFormat='\{0\}'}" />
+					<TextBlock Text="        Last update of document: " />
+					<TextBlock Text="{Binding Results.IndexTimestamp, Converter={StaticResource TimeToLongAgoConverter}}"
+							   ToolTipService.ToolTip="{Binding Results.IndexTimestamp,Converter={StaticResource UtcToLocalConverter}, StringFormat='Last document change was at {0}'}" />
+					<TextBlock Text="        Duration (query+network+parsing): " />
+					<TextBlock Text="{Binding QueryTime.TotalMilliseconds, StringFormat='\{0:#,#\} ms'}" />
+					<TextBlock Text="        Index: " />
+					<TextBlock Text="{Binding Results.IndexName}" />
+					<TextBlock Text="        Etag: " />
+					<TextBlock Text="{Binding Results.IndexEtag}" />
+				</StackPanel>
+			</Grid>
+		</Grid>
+	</toolkit:DockPanel>
 </Infrastructure:PageView>