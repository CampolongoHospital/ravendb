<<<<<<< HEAD
﻿<Infrastructure:PageView x:Class="Raven.Studio.Features.Terms.TermsView"
					 xmlns="http://schemas.microsoft.com/winfx/2006/xaml/presentation"
					 xmlns:x="http://schemas.microsoft.com/winfx/2006/xaml"
					 xmlns:d="http://schemas.microsoft.com/expression/blend/2008"
					 xmlns:mc="http://schemas.openxmlformats.org/markup-compatibility/2006"
					 mc:Ignorable="d"
					 xmlns:Infrastructure="clr-namespace:Raven.Studio.Infrastructure"
					 xmlns:toolkit="http://schemas.microsoft.com/winfx/2006/xaml/presentation/toolkit"
					 d:DesignWidth="640"
					 d:DesignHeight="480"
					 Title="TermsView Page">
        <toolkit:HeaderedContentControl Style="{StaticResource Style_HeaderedContentControl_Stretch}" Margin="{StaticResource Margin_ContentPage}" >
            <toolkit:HeaderedContentControl.Header>
                <StackPanel Orientation="Horizontal">
                    <Image Source="{StaticResource Image_DocumentIndex_Tiny}"
							   Stretch="None"
							   VerticalAlignment="Center"
							   Margin="4,0" />
                    <HyperlinkButton Content="Indexes"
										 Style="{StaticResource Style_Link_Breadcrumb_Initial}"
										 Command="{StaticResource NavigateToCommand}"
										 CommandParameter="/Indexes"
										 VerticalAlignment="Center" />
                    <TextBlock Text=">"
								   VerticalAlignment="Center"
								   Margin="4,0" />

                <HyperlinkButton Content="{Binding IndexName, Converter={StaticResource TrimmedString}, ConverterParameter=50}"
                                         ToolTipService.ToolTip="{Binding IndexName}"
										 Style="{StaticResource Style_Link_Breadcrumb_Initial}"
										 Command="{StaticResource NavigateToCommand}"
										 CommandParameter="{Binding IndexName, StringFormat=/indexes/\{0\}}"
										 VerticalAlignment="Center" />

                <TextBlock Text=">"
								   VerticalAlignment="Center"
								   Margin="4,0" />
                    
                <TextBlock Text="Terms"
							   Style="{StaticResource Style_TextBlock_Breadcrumb}"
							   VerticalAlignment="Center" />
                </StackPanel>
            </toolkit:HeaderedContentControl.Header>
        <ItemsControl ItemsSource="{Binding Terms}" TextOptions.TextHintingMode="Animated">
                <ItemsControl.ItemTemplate>
                    <DataTemplate>
                        <Grid HorizontalAlignment="Left" Margin="10,0">
                        <Grid.RowDefinitions>
                            <RowDefinition Height="Auto"/>
                            <RowDefinition Height="*"/>
                        </Grid.RowDefinitions>
                            <TextBlock Text="{Binding Key}" Style="{StaticResource Style_TextBlock_PagePartHeader}" />
                            <ItemsControl Grid.Row="1" ItemsSource="{Binding Value}" Style="{StaticResource Style_ItemsControl_TermsList}" Margin="0,4,0,0">
                                    <ItemsControl.ItemTemplate>
                                        <DataTemplate>
                                            <TextBlock Text="{Binding}" />
                                        </DataTemplate>
                                    </ItemsControl.ItemTemplate>
                                </ItemsControl>
                    </Grid>
                    </DataTemplate>
                </ItemsControl.ItemTemplate>
            <ItemsControl.Template>
                <ControlTemplate>
                    <ScrollViewer VerticalScrollBarVisibility="Disabled" HorizontalScrollBarVisibility="Auto" BorderThickness="0">
                        <ItemsPresenter/>
                    </ScrollViewer>
                </ControlTemplate>
            </ItemsControl.Template>
                <ItemsControl.ItemsPanel>
                    <ItemsPanelTemplate>
                        <StackPanel Orientation="Horizontal" Margin="5" />
                    </ItemsPanelTemplate>
                </ItemsControl.ItemsPanel>
            </ItemsControl>
        </toolkit:HeaderedContentControl>
		
=======
﻿<Infrastructure:PageView x:Class="Raven.Studio.Features.Terms.TermsView"
					 xmlns="http://schemas.microsoft.com/winfx/2006/xaml/presentation"
					 xmlns:x="http://schemas.microsoft.com/winfx/2006/xaml"
					 xmlns:d="http://schemas.microsoft.com/expression/blend/2008"
					 xmlns:mc="http://schemas.openxmlformats.org/markup-compatibility/2006"
					 mc:Ignorable="d"
					 xmlns:Infrastructure="clr-namespace:Raven.Studio.Infrastructure"
					 xmlns:toolkit="http://schemas.microsoft.com/winfx/2006/xaml/presentation/toolkit"
					 d:DesignWidth="640"
					 d:DesignHeight="480"
					 Title="TermsView Page">
        <toolkit:HeaderedContentControl Style="{StaticResource Style_HeaderedContentControl_Stretch}" Margin="{StaticResource Margin_ContentPage}" >
            <toolkit:HeaderedContentControl.Header>
                <StackPanel Orientation="Horizontal">
                <Image Style="{StaticResource Style_Image_IndexPageHeader}"/>
                <HyperlinkButton Content="Indexes"
										 Style="{StaticResource Style_Link_Breadcrumb_Header}"
										 Command="{StaticResource NavigateToCommand}"
										 CommandParameter="/Indexes"
										 VerticalAlignment="Center" />
                    <TextBlock Text=">"
								   VerticalAlignment="Center"
								   Margin="4,0" />

                <HyperlinkButton Content="{Binding IndexName, Converter={StaticResource TrimmedString}, ConverterParameter=50}"
                                         ToolTipService.ToolTip="{Binding IndexName}"
										 Style="{StaticResource Style_Link_Breadcrumb_Initial}"
										 Command="{StaticResource NavigateToCommand}"
										 CommandParameter="{Binding IndexName, StringFormat=/indexes/\{0\}}"
										 VerticalAlignment="Center" />

                <TextBlock Text=">"
								   VerticalAlignment="Center"
								   Margin="4,0" />
                    
                <TextBlock Text="Terms"
							   Style="{StaticResource Style_TextBlock_Breadcrumb}"
							   VerticalAlignment="Center" />
                </StackPanel>
            </toolkit:HeaderedContentControl.Header>
        <ItemsControl ItemsSource="{Binding Terms}" TextOptions.TextHintingMode="Animated">
                <ItemsControl.ItemTemplate>
                    <DataTemplate>
                        <Grid HorizontalAlignment="Left" Margin="10,0">
                        <Grid.RowDefinitions>
                            <RowDefinition Height="Auto"/>
                            <RowDefinition Height="*"/>
                        </Grid.RowDefinitions>
                            <TextBlock Text="{Binding Key}" Style="{StaticResource Style_TextBlock_PagePartHeader}" />
                            <ItemsControl Grid.Row="1" ItemsSource="{Binding Value}" Style="{StaticResource Style_ItemsControl_TermsList}" Margin="0,4,0,0">
                                    <ItemsControl.ItemTemplate>
                                        <DataTemplate>
                                            <TextBlock Text="{Binding}" />
                                        </DataTemplate>
                                    </ItemsControl.ItemTemplate>
                                </ItemsControl>
                    </Grid>
                    </DataTemplate>
                </ItemsControl.ItemTemplate>
            <ItemsControl.Template>
                <ControlTemplate>
                    <ScrollViewer VerticalScrollBarVisibility="Disabled" HorizontalScrollBarVisibility="Auto" BorderThickness="0">
                        <ItemsPresenter/>
                    </ScrollViewer>
                </ControlTemplate>
            </ItemsControl.Template>
                <ItemsControl.ItemsPanel>
                    <ItemsPanelTemplate>
                        <StackPanel Orientation="Horizontal" Margin="5" />
                    </ItemsPanelTemplate>
                </ItemsControl.ItemsPanel>
            </ItemsControl>
        </toolkit:HeaderedContentControl>
		
>>>>>>> ae32d986
</Infrastructure:PageView><|MERGE_RESOLUTION|>--- conflicted
+++ resolved
@@ -1,82 +1,3 @@
-<<<<<<< HEAD
-﻿<Infrastructure:PageView x:Class="Raven.Studio.Features.Terms.TermsView"
-					 xmlns="http://schemas.microsoft.com/winfx/2006/xaml/presentation"
-					 xmlns:x="http://schemas.microsoft.com/winfx/2006/xaml"
-					 xmlns:d="http://schemas.microsoft.com/expression/blend/2008"
-					 xmlns:mc="http://schemas.openxmlformats.org/markup-compatibility/2006"
-					 mc:Ignorable="d"
-					 xmlns:Infrastructure="clr-namespace:Raven.Studio.Infrastructure"
-					 xmlns:toolkit="http://schemas.microsoft.com/winfx/2006/xaml/presentation/toolkit"
-					 d:DesignWidth="640"
-					 d:DesignHeight="480"
-					 Title="TermsView Page">
-        <toolkit:HeaderedContentControl Style="{StaticResource Style_HeaderedContentControl_Stretch}" Margin="{StaticResource Margin_ContentPage}" >
-            <toolkit:HeaderedContentControl.Header>
-                <StackPanel Orientation="Horizontal">
-                    <Image Source="{StaticResource Image_DocumentIndex_Tiny}"
-							   Stretch="None"
-							   VerticalAlignment="Center"
-							   Margin="4,0" />
-                    <HyperlinkButton Content="Indexes"
-										 Style="{StaticResource Style_Link_Breadcrumb_Initial}"
-										 Command="{StaticResource NavigateToCommand}"
-										 CommandParameter="/Indexes"
-										 VerticalAlignment="Center" />
-                    <TextBlock Text=">"
-								   VerticalAlignment="Center"
-								   Margin="4,0" />
-
-                <HyperlinkButton Content="{Binding IndexName, Converter={StaticResource TrimmedString}, ConverterParameter=50}"
-                                         ToolTipService.ToolTip="{Binding IndexName}"
-										 Style="{StaticResource Style_Link_Breadcrumb_Initial}"
-										 Command="{StaticResource NavigateToCommand}"
-										 CommandParameter="{Binding IndexName, StringFormat=/indexes/\{0\}}"
-										 VerticalAlignment="Center" />
-
-                <TextBlock Text=">"
-								   VerticalAlignment="Center"
-								   Margin="4,0" />
-                    
-                <TextBlock Text="Terms"
-							   Style="{StaticResource Style_TextBlock_Breadcrumb}"
-							   VerticalAlignment="Center" />
-                </StackPanel>
-            </toolkit:HeaderedContentControl.Header>
-        <ItemsControl ItemsSource="{Binding Terms}" TextOptions.TextHintingMode="Animated">
-                <ItemsControl.ItemTemplate>
-                    <DataTemplate>
-                        <Grid HorizontalAlignment="Left" Margin="10,0">
-                        <Grid.RowDefinitions>
-                            <RowDefinition Height="Auto"/>
-                            <RowDefinition Height="*"/>
-                        </Grid.RowDefinitions>
-                            <TextBlock Text="{Binding Key}" Style="{StaticResource Style_TextBlock_PagePartHeader}" />
-                            <ItemsControl Grid.Row="1" ItemsSource="{Binding Value}" Style="{StaticResource Style_ItemsControl_TermsList}" Margin="0,4,0,0">
-                                    <ItemsControl.ItemTemplate>
-                                        <DataTemplate>
-                                            <TextBlock Text="{Binding}" />
-                                        </DataTemplate>
-                                    </ItemsControl.ItemTemplate>
-                                </ItemsControl>
-                    </Grid>
-                    </DataTemplate>
-                </ItemsControl.ItemTemplate>
-            <ItemsControl.Template>
-                <ControlTemplate>
-                    <ScrollViewer VerticalScrollBarVisibility="Disabled" HorizontalScrollBarVisibility="Auto" BorderThickness="0">
-                        <ItemsPresenter/>
-                    </ScrollViewer>
-                </ControlTemplate>
-            </ItemsControl.Template>
-                <ItemsControl.ItemsPanel>
-                    <ItemsPanelTemplate>
-                        <StackPanel Orientation="Horizontal" Margin="5" />
-                    </ItemsPanelTemplate>
-                </ItemsControl.ItemsPanel>
-            </ItemsControl>
-        </toolkit:HeaderedContentControl>
-		
-=======
 ﻿<Infrastructure:PageView x:Class="Raven.Studio.Features.Terms.TermsView"
 					 xmlns="http://schemas.microsoft.com/winfx/2006/xaml/presentation"
 					 xmlns:x="http://schemas.microsoft.com/winfx/2006/xaml"
@@ -92,7 +13,7 @@
             <toolkit:HeaderedContentControl.Header>
                 <StackPanel Orientation="Horizontal">
                 <Image Style="{StaticResource Style_Image_IndexPageHeader}"/>
-                <HyperlinkButton Content="Indexes"
+                    <HyperlinkButton Content="Indexes"
 										 Style="{StaticResource Style_Link_Breadcrumb_Header}"
 										 Command="{StaticResource NavigateToCommand}"
 										 CommandParameter="/Indexes"
@@ -151,5 +72,4 @@
             </ItemsControl>
         </toolkit:HeaderedContentControl>
 		
->>>>>>> ae32d986
 </Infrastructure:PageView>