--- conflicted
+++ resolved
@@ -1,191 +1,187 @@
-﻿using System;
-using System.Collections.Generic;
-using System.Diagnostics;
-<<<<<<< HEAD
-using System.Runtime.CompilerServices;
-=======
->>>>>>> 347f2169
-using System.Windows;
-using Raven.Client.Extensions;
-using System.Threading.Tasks;
-
-namespace Raven.Studio.Infrastructure
-{
-	public static class InvocationExtensions
-	{
-		public static Action ViaCurrentDispatcher(this Action action)
-		{
-			var dispatcher = Deployment.Current.Dispatcher;
-			return () =>
-			{
-				if (dispatcher.CheckAccess())
-					action();
-				dispatcher.InvokeAsync(action);
-			};
-		}
-
-		public static Action<T> ViaCurrentDispatcher<T>(this Action<T> action)
-		{
-			var dispatcher = Deployment.Current.Dispatcher;
-			return t =>
-			{
-				if (dispatcher.CheckAccess())
-					action(t);
-				dispatcher.InvokeAsync(() => action(t));
-			};
-		}
-
-		public static Task ContinueOnSuccess<T>(this Task<T> parent, Action<T> action)
-		{
-			return parent.ContinueWith(task => action(task.Result));
-		}
-
-
-		public static Task<bool> ContinueWhenTrue(this Task<bool> parent, Action action)
-		{
-			return parent.ContinueWith(task =>
-			                           	{
-			                           		if (task.Result == false)
-			                           			return false;
-			                           		action();
-			                           		return true;
-			                           	});
-		}
-
-		public static Task<bool> ContinueWhenTrueInTheUIThread(this Task<bool> parent, Action action)
-		{
-			return parent.ContinueWhenTrue(() =>
-			{
-				if (Deployment.Current.Dispatcher.CheckAccess())
-					action();
-				Deployment.Current.Dispatcher.InvokeAsync(action)
-					.Catch();
-			});
-		}
-
-		public static Task<TResult> ContinueOnSuccess<T, TResult>(this Task<T> parent, Func<T, TResult> action)
-		{
-			return parent.ContinueWith(task => action(task.Result));
-		}
-
-		public static Task ContinueOnSuccess(this Task parent, Action action)
-		{
-			return parent.ContinueWith(task =>
-			{
-				if (task.IsFaulted)
-					return task;
-
-				return TaskEx.Run(action);
-			}).Unwrap();
-		}
-
-		public static Task ContinueOnSuccessInTheUIThread(this Task parent, Action action)
-		{
-			return parent.ContinueOnSuccess(() =>
-			{
-				if (Deployment.Current.Dispatcher.CheckAccess())
-					action();
-				Deployment.Current.Dispatcher.InvokeAsync(action)
-					.Catch();
-			});
-		}
-
-		public static Task ContinueOnSuccessInTheUIThread<T>(this Task<T> parent, Action<T> action)
-		{
-			return parent.ContinueOnSuccess(result =>
-			{
-				if (Deployment.Current.Dispatcher.CheckAccess())
-					action(result);
-				Deployment.Current.Dispatcher.InvokeAsync(() => action(result))
-					.Catch();
-			});
-		}
-
-		public static Task ContinueOnSuccess(this Task parent, Func<Task> action)
-		{
-			return parent.ContinueWith(task =>
-			{
-				if (task.IsFaulted)
-					return task;
-
-				return action();
-			}).Unwrap();
-		}
-
-		public static Task Finally(this Task task, Action action)
-		{
-			task.ContinueWith(t => action());
-			return task;
-		}
-
-		public static Task Catch(this Task parent)
-		{
-			return parent.Catch(e => { });
-		}
-
-		public static Task Catch(this Task parent, Action<AggregateException> action)
-		{
-			var stackTrace = new StackTrace();
-			parent.ContinueWith(task =>
-			{
-			    if (task.IsFaulted == false)
-			        return;
-
-			    var ex = task.Exception.ExtractSingleInnerException();
-			    if (ErrorHandler.Handle(ex) == false)
-			        Deployment.Current.Dispatcher.InvokeAsync(() => ErrorPresenter.Show(ex, stackTrace))
-			            .ContinueWith(_ => action(task.Exception));
-			});
-
-			return parent;
-		}
-
-		public static Task CatchIgnore<TException>(this Task parent) where TException : Exception
-		{
-			return parent.CatchIgnore<TException>(() => {});
-		}
-
-		public static Task CatchIgnore<TException>(this Task parent, Action action) where TException : Exception
-		{
-			parent.ContinueWith(task =>
-			{
-				if (task.IsFaulted == false)
-					return;
-
-				if (task.Exception.ExtractSingleInnerException() is TException == false)
-					return;
-
-				task.Exception.Handle(exception => true);
-				action();
-			});
-
-			return parent;
-		}
-
-		public static Task ProcessTasks(this IEnumerable<Task> tasks)
-		{
-			var enumerator = tasks.GetEnumerator();
-			if (enumerator.MoveNext() == false)
-			{
-				enumerator.Dispose(); 
-				return null;
-			}
-			return ProcessTasks(enumerator);
-		}
-
-		private static Task ProcessTasks(IEnumerator<Task> enumerator)
-		{
-			return enumerator.Current
-				.ContinueWith(task =>
-				              {
-				              	task.Wait(); // would throw on error
-				              	if (enumerator.MoveNext() == false)
-				              	{
-				              		enumerator.Dispose();
-				              		return task;
-				              	}
-				              	return ProcessTasks(enumerator);
-				              }).Unwrap();
-		}
-	}
+﻿using System;
+using System.Collections.Generic;
+using System.Diagnostics;
+using System.Windows;
+using Raven.Client.Extensions;
+using System.Threading.Tasks;
+
+namespace Raven.Studio.Infrastructure
+{
+	public static class InvocationExtensions
+	{
+		public static Action ViaCurrentDispatcher(this Action action)
+		{
+			var dispatcher = Deployment.Current.Dispatcher;
+			return () =>
+			{
+				if (dispatcher.CheckAccess())
+					action();
+				dispatcher.InvokeAsync(action);
+			};
+		}
+
+		public static Action<T> ViaCurrentDispatcher<T>(this Action<T> action)
+		{
+			var dispatcher = Deployment.Current.Dispatcher;
+			return t =>
+			{
+				if (dispatcher.CheckAccess())
+					action(t);
+				dispatcher.InvokeAsync(() => action(t));
+			};
+		}
+
+		public static Task ContinueOnSuccess<T>(this Task<T> parent, Action<T> action)
+		{
+			return parent.ContinueWith(task => action(task.Result));
+		}
+
+
+		public static Task<bool> ContinueWhenTrue(this Task<bool> parent, Action action)
+		{
+			return parent.ContinueWith(task =>
+			                           	{
+			                           		if (task.Result == false)
+			                           			return false;
+			                           		action();
+			                           		return true;
+			                           	});
+		}
+
+		public static Task<bool> ContinueWhenTrueInTheUIThread(this Task<bool> parent, Action action)
+		{
+			return parent.ContinueWhenTrue(() =>
+			{
+				if (Deployment.Current.Dispatcher.CheckAccess())
+					action();
+				Deployment.Current.Dispatcher.InvokeAsync(action)
+					.Catch();
+			});
+		}
+
+		public static Task<TResult> ContinueOnSuccess<T, TResult>(this Task<T> parent, Func<T, TResult> action)
+		{
+			return parent.ContinueWith(task => action(task.Result));
+		}
+
+		public static Task ContinueOnSuccess(this Task parent, Action action)
+		{
+			return parent.ContinueWith(task =>
+			{
+				if (task.IsFaulted)
+					return task;
+
+				return TaskEx.Run(action);
+			}).Unwrap();
+		}
+
+		public static Task ContinueOnSuccessInTheUIThread(this Task parent, Action action)
+		{
+			return parent.ContinueOnSuccess(() =>
+			{
+				if (Deployment.Current.Dispatcher.CheckAccess())
+					action();
+				Deployment.Current.Dispatcher.InvokeAsync(action)
+					.Catch();
+			});
+		}
+
+		public static Task ContinueOnSuccessInTheUIThread<T>(this Task<T> parent, Action<T> action)
+		{
+			return parent.ContinueOnSuccess(result =>
+			{
+				if (Deployment.Current.Dispatcher.CheckAccess())
+					action(result);
+				Deployment.Current.Dispatcher.InvokeAsync(() => action(result))
+					.Catch();
+			});
+		}
+
+		public static Task ContinueOnSuccess(this Task parent, Func<Task> action)
+		{
+			return parent.ContinueWith(task =>
+			{
+				if (task.IsFaulted)
+					return task;
+
+				return action();
+			}).Unwrap();
+		}
+
+		public static Task Finally(this Task task, Action action)
+		{
+			task.ContinueWith(t => action());
+			return task;
+		}
+
+		public static Task Catch(this Task parent)
+		{
+			return parent.Catch(e => { });
+		}
+
+		public static Task Catch(this Task parent, Action<AggregateException> action)
+		{
+			var stackTrace = new StackTrace();
+			parent.ContinueWith(task =>
+			{
+			    if (task.IsFaulted == false)
+			        return;
+
+			    var ex = task.Exception.ExtractSingleInnerException();
+			    if (ErrorHandler.Handle(ex) == false)
+			        Deployment.Current.Dispatcher.InvokeAsync(() => ErrorPresenter.Show(ex, stackTrace))
+			            .ContinueWith(_ => action(task.Exception));
+			});
+
+			return parent;
+		}
+
+		public static Task CatchIgnore<TException>(this Task parent) where TException : Exception
+		{
+			return parent.CatchIgnore<TException>(() => {});
+		}
+
+		public static Task CatchIgnore<TException>(this Task parent, Action action) where TException : Exception
+		{
+			parent.ContinueWith(task =>
+			{
+				if (task.IsFaulted == false)
+					return;
+
+				if (task.Exception.ExtractSingleInnerException() is TException == false)
+					return;
+
+				task.Exception.Handle(exception => true);
+				action();
+			});
+
+			return parent;
+		}
+
+		public static Task ProcessTasks(this IEnumerable<Task> tasks)
+		{
+			var enumerator = tasks.GetEnumerator();
+			if (enumerator.MoveNext() == false)
+			{
+				enumerator.Dispose(); 
+				return null;
+			}
+			return ProcessTasks(enumerator);
+		}
+
+		private static Task ProcessTasks(IEnumerator<Task> enumerator)
+		{
+			return enumerator.Current
+				.ContinueWith(task =>
+				              {
+				              	task.Wait(); // would throw on error
+				              	if (enumerator.MoveNext() == false)
+				              	{
+				              		enumerator.Dispose();
+				              		return task;
+				              	}
+				              	return ProcessTasks(enumerator);
+				              }).Unwrap();
+		}
+	}
 }