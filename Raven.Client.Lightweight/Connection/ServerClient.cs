--- conflicted
+++ resolved
@@ -95,29 +95,26 @@
 		/// </summary>
 		public JsonDocument[] StartsWith(string keyPrefix, string matches, int start, int pageSize, RavenPagingInformation pagingInformation = null, bool metadataOnly = false, string exclude = null)
 		{
-<<<<<<< HEAD
+			return asyncServerClient.StartsWithAsync(keyPrefix, matches, start, pageSize, metadataOnly, exclude).ResultUnwrap();
 			EnsureIsNotNullOrEmpty(keyPrefix, "keyPrefix");
 
 			return ExecuteWithReplication("GET", u => DirectStartsWith(u, keyPrefix, matches, exclude, start, pageSize, pagingInformation, metadataOnly));
-=======
-			return asyncServerClient.StartsWithAsync(keyPrefix, matches, start, pageSize, metadataOnly, exclude).ResultUnwrap();
->>>>>>> 890a2ac5
-		}
-
-        /// <summary>
-        /// Execute a GET request against the provided url
-        /// and return the result as a json object
-        /// </summary>
-        /// <param name="requestUrl">The relative url to the server</param>
-        /// <remarks>
-        /// This method respects the replication semantics against the database.
-        /// </remarks>
-        public RavenJToken ExecuteGetRequest(string requestUrl)
-        {
+		}
+
+		/// <summary>
+		/// Execute a GET request against the provided url
+		/// and return the result as a json object
+		/// </summary>
+		/// <param name="requestUrl">The relative url to the server</param>
+		/// <remarks>
+		/// This method respects the replication semantics against the database.
+		/// </remarks>
+		public RavenJToken ExecuteGetRequest(string requestUrl)
+		{
             return asyncServerClient.ExecuteGetRequest(requestUrl).ResultUnwrap();
-        }
-
-        public HttpJsonRequest CreateRequest(string requestUrl, string method, bool disableRequestCompression = false)
+		}
+
+		public HttpJsonRequest CreateRequest(string requestUrl, string method, bool disableRequestCompression = false)
 		{
 			return asyncServerClient.CreateRequest(requestUrl, method, disableRequestCompression);
 		}
@@ -151,14 +148,14 @@
 		{
 			//TODO: add transformer
 			return asyncServerClient.DirectGetAsync(operationMetadata, key).ResultUnwrap();
-		}
+			}
 
 		public JsonDocument[] GetDocuments(int start, int pageSize, bool metadataOnly = false)
 		{
 			return asyncServerClient.GetDocumentsAsync(start, pageSize, metadataOnly).ResultUnwrap();
 		}
 
-		/// <summary>
+	    /// <summary>
 		/// Puts the document with the specified key in the database
 		/// </summary>
 		/// <param name="key">The key.</param>
@@ -168,107 +165,7 @@
 		/// <returns></returns>
 		public PutResult Put(string key, Etag etag, RavenJObject document, RavenJObject metadata)
 		{
-<<<<<<< HEAD
-			return ExecuteWithReplication("PUT", u => DirectPut(metadata, key, etag, document, u));
-		}
-
-		private JsonDocument[] DirectStartsWith(OperationMetadata operationMetadata, string keyPrefix, string matches, string exclude, int start, int pageSize, RavenPagingInformation pagingInformation, bool metadataOnly)
-		{
-			var metadata = new RavenJObject();
-			AddTransactionInformation(metadata);
-
-			var actualStart = start;
-
-			var nextPage = pagingInformation != null && pagingInformation.IsForPreviousPage(start, pageSize);
-			if (nextPage)
-				actualStart = pagingInformation.NextPageStart;
-
-			var actualUrl = string.Format("{0}/docs?startsWith={1}&matches={4}&exclude={5}&start={2}&pageSize={3}", operationMetadata.Url,
-										  Uri.EscapeDataString(keyPrefix), actualStart.ToInvariantString(), pageSize.ToInvariantString(),
-										  Uri.EscapeDataString(matches ?? ""), Uri.EscapeDataString(exclude ?? ""));
-			if (metadataOnly)
-				actualUrl += "&metadata-only=true";
-
-			if (nextPage)
-				actualUrl += "&next-page=true";
-
-			var request = jsonRequestFactory.CreateHttpJsonRequest(
-				new CreateHttpJsonRequestParams(this, actualUrl, "GET", metadata, operationMetadata.Credentials, convention)
-					.AddOperationHeaders(OperationsHeaders))
-					.AddReplicationStatusHeaders(Url, operationMetadata.Url, replicationInformer, convention.FailoverBehavior, HandleReplicationStatusChanges);
-
-
-			RavenJToken responseJson;
-			try
-			{
-				responseJson = request.ReadResponseJson();
-
-			    int nextPageStart;
-			    if (pagingInformation != null && int.TryParse(request.ResponseHeaders[Constants.NextPageStart], out nextPageStart)) 
-                    pagingInformation.Fill(start, pageSize, nextPageStart);
-			}
-			catch (WebException e)
-			{
-				var httpWebResponse = e.Response as HttpWebResponse;
-				if (httpWebResponse == null ||
-					httpWebResponse.StatusCode != HttpStatusCode.Conflict)
-					throw;
-				throw FetchConcurrencyException(e);
-			}
-			return SerializationHelper.RavenJObjectsToJsonDocuments(((RavenJArray)responseJson).OfType<RavenJObject>()).ToArray();
-		}
-
-		private PutResult DirectPut(RavenJObject metadata, string key, Etag etag, RavenJObject document, OperationMetadata operationMetadata)
-		{
-			if (metadata == null)
-				metadata = new RavenJObject();
-			var method = String.IsNullOrEmpty(key) ? "POST" : "PUT";
-			AddTransactionInformation(metadata);
-			if (etag != null)
-				metadata["ETag"] = new RavenJValue((string)etag);
-
-			if (key != null)
-				key = Uri.EscapeDataString(key);
-
-			var request = jsonRequestFactory.CreateHttpJsonRequest(
-				new CreateHttpJsonRequestParams(this, operationMetadata.Url + "/docs/" + key, method, metadata, operationMetadata.Credentials, convention)
-					.AddOperationHeaders(OperationsHeaders))
-					.AddReplicationStatusHeaders(Url, operationMetadata.Url, replicationInformer, convention.FailoverBehavior, HandleReplicationStatusChanges);
-
-
-			request.Write(document.ToString());
-
-			RavenJToken responseJson;
-			try
-			{
-				responseJson = request.ReadResponseJson();
-			}
-			catch (WebException e)
-			{
-				var httpWebResponse = e.Response as HttpWebResponse;
-				if (httpWebResponse == null ||
-					httpWebResponse.StatusCode != HttpStatusCode.Conflict)
-					throw;
-				throw FetchConcurrencyException(e);
-			}
-			var jsonSerializer = convention.CreateSerializer();
-			return jsonSerializer.Deserialize<PutResult>(new RavenJTokenReader(responseJson));
-		}
-
-		private void AddTransactionInformation(RavenJObject metadata)
-		{
-			if (convention.EnlistInDistributedTransactions == false)
-				return;
-
-			var transactionInformation = RavenTransactionAccessor.GetTransactionInformation();
-			if (transactionInformation == null)
-				return;
-
-			string txInfo = string.Format("{0}, {1}", transactionInformation.Id, transactionInformation.Timeout);
-			metadata["Raven-Transaction-Information"] = new RavenJValue(txInfo);
-=======
 			return asyncServerClient.PutAsync(key, etag, document, metadata).ResultUnwrap();
->>>>>>> 890a2ac5
 		}
 
 		/// <summary>
@@ -311,8 +208,8 @@
 		{
 			return new AsycnEnumerableWrapper<Attachment>(asyncServerClient.GetAttachmentHeadersStartingWithAsync(idPrefix,
 					start, pageSize).Result);
-			
-		}
+
+					}
 
 		/// <summary>
 		/// Gets the attachment by the specified key
@@ -481,7 +378,7 @@
 			Task<IAsyncEnumerator<RavenJObject>> streamQueryAsync = asyncServerClient.StreamQueryAsync(index, query, reference);
 			queryHeaderInfo = reference.Value;
 			return new AsycnEnumerableWrapper<RavenJObject>(streamQueryAsync.Result);
-		}
+			}
 
 		/// <summary>
 		/// Streams the documents by etag OR starts with the prefix and match the matches
@@ -489,158 +386,9 @@
 		/// </summary>
 		public IEnumerator<RavenJObject> StreamDocs(Etag fromEtag, string startsWith, string matches, int start, int pageSize, string exclude, RavenPagingInformation pagingInformation = null)
 		{
-<<<<<<< HEAD
-			if (fromEtag != null && startsWith != null)
-				throw new InvalidOperationException("Either fromEtag or startsWith must be null, you can't specify both");
-
-			var sb = new StringBuilder(url).Append("/streams/docs?");
-
-			if (fromEtag != null)
-			{
-				sb.Append("etag=")
-					.Append(fromEtag)
-					.Append("&");
-			}
-			else
-			{
-				if (startsWith != null)
-				{
-					sb.Append("startsWith=").Append(Uri.EscapeDataString(startsWith)).Append("&");
-				}
-				if (matches != null)
-				{
-					sb.Append("matches=").Append(Uri.EscapeDataString(matches)).Append("&");
-				}
-				if (exclude != null)
-				{
-					sb.Append("exclude=").Append(Uri.EscapeDataString(exclude)).Append("&");
-				}
-			}
-
-		    var actualStart = start;
-
-            var nextPage = pagingInformation != null && pagingInformation.IsForPreviousPage(start, pageSize);
-            if (nextPage)
-                actualStart = pagingInformation.NextPageStart;
-
-            if (actualStart != 0)
-                sb.Append("start=").Append(actualStart).Append("&");
-			if (pageSize != int.MaxValue)
-				sb.Append("pageSize=").Append(pageSize).Append("&");
-
-            if (nextPage)
-                sb.Append("next-page=true").Append("&");
-
-			var request = jsonRequestFactory.CreateHttpJsonRequest(
-				new CreateHttpJsonRequestParams(this, sb.ToString(), "GET", Credentials, convention)
-					.AddOperationHeaders(OperationsHeaders))
-				.AddReplicationStatusHeaders(Url, url, replicationInformer, convention.FailoverBehavior, HandleReplicationStatusChanges);
-
-			request.RemoveAuthorizationHeader();
-
-			var token = GetSingleAuthToken();
-
-			try
-			{
-				token = ValidateThatWeCanUseAuthenticateTokens(token);
-			}
-			catch (Exception e)
-			{
-				throw new InvalidOperationException(
-					"Could not authenticate token for docs streaming, if you are using ravendb in IIS make sure you have Anonymous Authentication enabled in the IIS configuration",
-					e);
-			}
-
-			request.AddOperationHeader("Single-Use-Auth-Token", token);
-
-			var webResponse = request.RawExecuteRequest();
-
-			return YieldStreamResults(webResponse, start, pageSize, pagingInformation);
-		}
-
-		private static IEnumerator<RavenJObject> YieldStreamResults(WebResponse webResponse, int start = 0, int pageSize = 0, RavenPagingInformation pagingInformation = null)
-		{
-			using (var stream = webResponse.GetResponseStreamWithHttpDecompression())
-			using (var streamReader = new StreamReader(stream))
-			using (var reader = new JsonTextReader(streamReader))
-			{
-				if (reader.Read() == false || reader.TokenType != JsonToken.StartObject)
-					throw new InvalidOperationException("Unexpected data at start of stream");
-
-				if (reader.Read() == false || reader.TokenType != JsonToken.PropertyName || Equals("Results", reader.Value) == false)
-					throw new InvalidOperationException("Unexpected data at stream 'Results' property name");
-
-				if (reader.Read() == false || reader.TokenType != JsonToken.StartArray)
-					throw new InvalidOperationException("Unexpected data at 'Results', could not find start results array");
-
-				while (true)
-				{
-					if (reader.Read() == false)
-						throw new InvalidOperationException("Unexpected end of data");
-
-					if (reader.TokenType == JsonToken.EndArray)
-						break;
-
-					yield return (RavenJObject)RavenJToken.ReadFrom(reader);
-				}
-
-			    if (pagingInformation == null || !reader.Read() || reader.TokenType != JsonToken.PropertyName || !Equals("NextPageStart", reader.Value))
-			        yield break;
-
-			    var nextPageStart = reader.ReadAsInt32();
-			    if (nextPageStart.HasValue == false)
-			        throw new InvalidOperationException("Unexpected end of data");
-
-			    pagingInformation.Fill(start, pageSize, nextPageStart.Value);
-			}
-		}
-
-		private QueryResult DirectQuery(string index, IndexQuery query, OperationMetadata operationMetadata, string[] includes, bool metadataOnly, bool includeEntries)
-		{
-			string path = query.GetIndexQueryUrl(operationMetadata.Url, index, "indexes");
-			if (metadataOnly)
-				path += "&metadata-only=true";
-			if (includeEntries)
-				path += "&debug=entries";
-			if (includes != null && includes.Length > 0)
-			{
-				path += "&" + string.Join("&", includes.Select(x => "include=" + x).ToArray());
-			}
-			var request = jsonRequestFactory.CreateHttpJsonRequest(
-				new CreateHttpJsonRequestParams(this, path, "GET", operationMetadata.Credentials, convention)
-				{
-					AvoidCachingRequest = query.DisableCaching
-				}.AddOperationHeaders(OperationsHeaders))
-				.AddReplicationStatusHeaders(Url, operationMetadata.Url, replicationInformer,
-												convention.FailoverBehavior,
-												HandleReplicationStatusChanges);
-
-			RavenJObject json;
-			try
-			{
-				json = (RavenJObject)request.ReadResponseJson();
-			}
-			catch (WebException e)
-			{
-				var httpWebResponse = e.Response as HttpWebResponse;
-				if (httpWebResponse != null && httpWebResponse.StatusCode == HttpStatusCode.NotFound)
-				{
-					var text = new StreamReader(httpWebResponse.GetResponseStreamWithHttpDecompression()).ReadToEnd();
-					if (text.Contains("maxQueryString"))
-						throw new InvalidOperationException(text, e);
-					throw new InvalidOperationException("There is no index named: " + index);
-				}
-				throw;
-			}
-			var directQuery = SerializationHelper.ToQueryResult(json, request.GetEtagHeader(), request.ResponseHeaders["Temp-Request-Time"]);
-			var docResults = directQuery.Results.Concat(directQuery.Includes);
-			return RetryOperationBecauseOfConflict(docResults, directQuery,
-				() => DirectQuery(index, query, operationMetadata, includes, metadataOnly, includeEntries));
-=======
 			return new AsycnEnumerableWrapper<RavenJObject>(
 					asyncServerClient.StreamDocsAsync(fromEtag, startsWith, matches, start, pageSize, exclude).Result);
->>>>>>> 890a2ac5
-		}
+			}
 
 		/// <summary>
 		/// Deletes the index.
@@ -770,7 +518,7 @@
 		public Operation DeleteByIndex(string indexName, IndexQuery queryToDelete, bool allowStale = false)
 		{
 			return asyncServerClient.DeleteByIndexAsync(indexName, queryToDelete, allowStale).ResultUnwrap();
-		}
+				}
 
 		/// <summary>
 		/// Perform a set based update using the specified index.
@@ -857,7 +605,7 @@
 		public GetResponse[] MultiGet(GetRequest[] requests)
 		{
 			return asyncServerClient.MultiGetAsync(requests).ResultUnwrap();
-		}
+			}
 
 		///<summary>
 		/// Get the possible terms for the specified field in the index 
@@ -915,7 +663,7 @@
 		public RavenJObject Patch(string key, PatchRequest[] patches, bool ignoreMissing)
 		{
 			return asyncServerClient.PatchAsync(key, patches, ignoreMissing).ResultUnwrap();
-		}
+				}
 
 		/// <summary>
 		/// Sends a patch request for a specific document, ignoring the document's Etag
@@ -936,7 +684,7 @@
 		public RavenJObject Patch(string key, ScriptedPatchRequest patch, bool ignoreMissing)
 		{
 			return asyncServerClient.PatchAsync(key, patch, ignoreMissing).ResultUnwrap();
-		}
+					  }
 
 		/// <summary>
 		/// Sends a patch request for a specific document
@@ -947,7 +695,7 @@
 		public RavenJObject Patch(string key, PatchRequest[] patches, Etag etag)
 		{
 			return asyncServerClient.PatchAsync(key, patches, etag).ResultUnwrap();
-		}
+			      			}
 
 		/// <summary>
 		/// Sends a patch request for a specific document which may or may not currently exist
@@ -959,7 +707,7 @@
 		public RavenJObject Patch(string key, PatchRequest[] patchesToExisting, PatchRequest[] patchesToDefault, RavenJObject defaultMetadata)
 		{
 			return asyncServerClient.PatchAsync(key, patchesToExisting, patchesToDefault, defaultMetadata).ResultUnwrap();
-		}
+							}
 
 		/// <summary>
 		/// Sends a patch request for a specific document, ignoring the document's Etag
@@ -970,7 +718,7 @@
 		public RavenJObject Patch(string key, ScriptedPatchRequest patch, Etag etag)
 		{
 			return asyncServerClient.PatchAsync(key, patch, etag).ResultUnwrap();
-		}
+				}
 
 		/// <summary>
 		/// Sends a patch request for a specific document which may or may not currently exist
@@ -982,7 +730,7 @@
 		public RavenJObject Patch(string key, ScriptedPatchRequest patchExisting, ScriptedPatchRequest patchDefault, RavenJObject defaultMetadata)
 		{
 			return asyncServerClient.PatchAsync(key, patchExisting, patchDefault, defaultMetadata).ResultUnwrap();
-		}
+				}
 
 		/// <summary>
 		/// Disable all caching within the given scope
@@ -1010,7 +758,7 @@
 		{
 			GC.SuppressFinalize(this);
 			asyncServerClient.Dispose();
-		}
+			}
 
 		/// <summary>
 		/// Allows an <see cref="T:System.Object"/> to attempt to free resources and perform other cleanup operations before the <see cref="T:System.Object"/> is reclaimed by garbage collection.
@@ -1023,7 +771,7 @@
 		public RavenJToken GetOperationStatus(long id)
 		{
 			return asyncServerClient.GetOperationStatusAsync(id).ResultUnwrap();
-		}
+			}
 
 		//TODO Owin host handles 100s, is this needed?
 		public IDisposable Expect100Continue()
@@ -1048,25 +796,25 @@
 			public AsycnEnumerableWrapper(IAsyncEnumerator<T> asyncEnumerator)
 			{
 				this.asyncEnumerator = asyncEnumerator;
-			}
+		}
 
 			public void Dispose()
-			{
+		{
 				asyncEnumerator.Dispose();
 			}
 
 			public bool MoveNext()
 			{
 				return asyncEnumerator.MoveNextAsync().ResultUnwrap();
-			}
+		}
 
 			public void Reset()
-			{
+		{
 				throw new NotSupportedException();
-			}
+		}
 
 			public T Current
-			{
+		{
 				get { return asyncEnumerator.Current; }
 			}
 
@@ -1078,13 +826,13 @@
 			public IEnumerator<T> GetEnumerator()
 			{
 				return this;
-			}
+		}
 
 			IEnumerator IEnumerable.GetEnumerator()
 			{
 				return GetEnumerator();
-			}
-		}
+	}
+}
 	}
 }
 #endif