--- conflicted
+++ resolved
@@ -25,18 +25,19 @@
 		{
 			if (typeof (T).IsArray)
 			{
-<<<<<<< HEAD
-				// Returns array of arrays, public APIs don't surface that yet though as we only support Transform
-				// With a single Id
-				var arrayOfArrays = multiLoadResult
-					.Results
-					.Select(x => x.Value<RavenJArray>("$values").Cast<RavenJObject>())
-					.Select(values =>
+			    var arrayOfArrays = multiLoadResult.Results
+			                                       .Select(x =>
 					{
+			                                           if (x == null)
+			                                               return null;
+
+			                                           var values = x.Value<RavenJArray>("$values").Cast<RavenJObject>();
+
 						var elementType = typeof (T).GetElementType();
-						var array = values.Select(y =>
+			                                           var array = values.Select(value =>
 						{
-							return documentSession.ProjectionToInstance(y, elementType);
+                                                           EnsureNotReadVetoed(value);
+			                                               return documentSession.ProjectionToInstance(value, elementType);
 						}).ToArray();
 						var newArray = Array.CreateInstance(elementType, array.Length);
 						Array.Copy(array, newArray, array.Length);
@@ -44,28 +45,6 @@
 					})
 					.Cast<T>()
 					.ToArray();
-=======
-			    var arrayOfArrays = multiLoadResult.Results
-			                                       .Select(x =>
-			                                       {
-			                                           if (x == null)
-			                                               return null;
-
-			                                           var values = x.Value<RavenJArray>("$values").Cast<RavenJObject>();
-
-			                                           var elementType = typeof (T).GetElementType();
-			                                           var array = values.Select(value =>
-			                                           {
-                                                           EnsureNotReadVetoed(value);
-			                                               return documentSession.ProjectionToInstance(value, elementType);
-			                                           }).ToArray();
-			                                           var newArray = Array.CreateInstance(elementType, array.Length);
-			                                           Array.Copy(array, newArray, array.Length);
-			                                           return newArray;
-			                                       })
-			                                       .Cast<T>()
-			                                       .ToArray();
->>>>>>> d7c956d8
 
 				return arrayOfArrays;
 			}
@@ -93,11 +72,8 @@
 					continue;
 				}
 
-<<<<<<< HEAD
-=======
 			    EnsureNotReadVetoed(result);
 
->>>>>>> d7c956d8
 				var values = result.Value<RavenJArray>("$values").ToArray();
 				foreach (var value in values)
 				{
@@ -107,8 +83,6 @@
 				}
 			}
 		}
-<<<<<<< HEAD
-=======
 
 	    private bool EnsureNotReadVetoed(RavenJObject result)
 	    {
@@ -118,7 +92,6 @@
 
 	        return true;
 	    }
->>>>>>> d7c956d8
 	}
 }
 #endif