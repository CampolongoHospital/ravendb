﻿using System;
using System.Collections.Specialized;
using System.Linq;
using System.Net;
using Raven.Abstractions.Data;
using Raven.Client.Connection;
using Raven.Client.Document.SessionOperations;
using Raven.Client.Shard;
using Raven.Json.Linq;

namespace Raven.Client.Document.Batches
{
	public class LazyLoadOperation<T> : ILazyOperation
	{
		private readonly string key;
		private readonly LoadOperation loadOperation;
		private readonly Action<RavenJObject> handleInternalMetadata;

		public LazyLoadOperation(string key, LoadOperation loadOperation, Action<RavenJObject> handleInternalMetadata)
		{
			this.key = key;
			this.loadOperation = loadOperation;
			this.handleInternalMetadata = handleInternalMetadata;
		}

		public GetRequest CreateRequest()
		{
<<<<<<< HEAD
			const string path = "/docs";
			var query = "id=" + Uri.EscapeDataString(key);
			return new GetRequest
			{
				Url = path,
				Query = query
			};
=======
			string path = "/docs/" + Uri.EscapeDataString(key);

			return new GetRequest { Url = path };
>>>>>>> 63b1e9d5
		}

		public object Result { get; set; }

		public QueryResult QueryResult { get; set; }

		public bool RequiresRetry { get; set; }

		public void HandleResponses(GetResponse[] responses, ShardStrategy shardStrategy)
		{
			var response = responses.OrderBy(x => x.Status).First(); // this way, 200 response is higher than 404
			HandleResponse(response);
		}

		public void HandleResponse(GetResponse response)
		{
			if (response.ForceRetry)
			{
				Result = null;
				RequiresRetry = true;
				return;
			}

			if (response.Status == 404)
			{
				Result = null;
				RequiresRetry = false;
				return;
			}

			var headers = new NameValueCollection();
			foreach (var header in response.Headers)
			{
				headers[header.Key] = header.Value;
			}
			var jsonDocument = SerializationHelper.DeserializeJsonDocument(key, response.Result, headers, (HttpStatusCode)response.Status);
			HandleResponse(jsonDocument);
		}

		private void HandleResponse(JsonDocument jsonDocument)
		{
			RequiresRetry = loadOperation.SetResult(jsonDocument);
			if (RequiresRetry == false)
				Result = loadOperation.Complete<T>();
		}

		public IDisposable EnterContext()
		{
			return loadOperation.EnterLoadContext();
		}
<<<<<<< HEAD
=======

#if !SILVERLIGHT
		public object ExecuteEmbedded(IDatabaseCommands commands)
		{
			return commands.Get(key);
		}
#endif

		public void HandleEmbeddedResponse(object result)
		{
			var multiLoadResult = result as MultiLoadResult;
			if (multiLoadResult != null)
			{
				var resultItem = multiLoadResult.Results.FirstOrDefault();
				var ravenJObject = resultItem.Value<RavenJArray>("$values")
											 .Cast<RavenJObject>()
											 .Select(value =>
											 {
												 if (handleInternalMetadata != null)
													 handleInternalMetadata(value);
												 return value;
											 })
											 .FirstOrDefault();
				var jsonDocument = SerializationHelper.RavenJObjectToJsonDocument(ravenJObject);
				HandleResponse(jsonDocument);
				return;
			}

			HandleResponse((JsonDocument)result);
		}
>>>>>>> 63b1e9d5
	}
}<|MERGE_RESOLUTION|>--- conflicted
+++ resolved
@@ -25,7 +25,6 @@
 
 		public GetRequest CreateRequest()
 		{
-<<<<<<< HEAD
 			const string path = "/docs";
 			var query = "id=" + Uri.EscapeDataString(key);
 			return new GetRequest
@@ -33,11 +32,6 @@
 				Url = path,
 				Query = query
 			};
-=======
-			string path = "/docs/" + Uri.EscapeDataString(key);
-
-			return new GetRequest { Url = path };
->>>>>>> 63b1e9d5
 		}
 
 		public object Result { get; set; }
@@ -88,38 +82,5 @@
 		{
 			return loadOperation.EnterLoadContext();
 		}
-<<<<<<< HEAD
-=======
-
-#if !SILVERLIGHT
-		public object ExecuteEmbedded(IDatabaseCommands commands)
-		{
-			return commands.Get(key);
 		}
-#endif
-
-		public void HandleEmbeddedResponse(object result)
-		{
-			var multiLoadResult = result as MultiLoadResult;
-			if (multiLoadResult != null)
-			{
-				var resultItem = multiLoadResult.Results.FirstOrDefault();
-				var ravenJObject = resultItem.Value<RavenJArray>("$values")
-											 .Cast<RavenJObject>()
-											 .Select(value =>
-											 {
-												 if (handleInternalMetadata != null)
-													 handleInternalMetadata(value);
-												 return value;
-											 })
-											 .FirstOrDefault();
-				var jsonDocument = SerializationHelper.RavenJObjectToJsonDocument(ravenJObject);
-				HandleResponse(jsonDocument);
-				return;
-			}
-
-			HandleResponse((JsonDocument)result);
-		}
->>>>>>> 63b1e9d5
-	}
-}+			}