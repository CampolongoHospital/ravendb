--- conflicted
+++ resolved
@@ -1188,17 +1188,13 @@
 			AppendSpaceIfNeeded(queryText.Length > 0 && char.IsWhiteSpace(queryText[queryText.Length - 1]) == false);
 			NegateIfNeeded();
 
-<<<<<<< HEAD
-			var list = UnpackEnumerable(values).ToList();
-=======
 			var whereParams = new WhereParams
 			{
 				FieldName = fieldName
 			};
 			fieldName = EnsureValidFieldName(whereParams);
 
-            var list = UnpackEnumerable(values).ToList();
->>>>>>> 37eedc61
+			var list = UnpackEnumerable(values).ToList();
 
 			if (list.Count == 0)
 			{
