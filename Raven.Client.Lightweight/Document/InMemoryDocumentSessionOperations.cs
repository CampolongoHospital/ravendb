--- conflicted
+++ resolved
@@ -643,8 +643,7 @@
             }
         }
 
-<<<<<<< HEAD
-        private static void EnsureNotReadVetoed(RavenJObject metadata)
+		internal void EnsureNotReadVetoed(RavenJObject metadata)
         {
             var readVeto = metadata["Raven-Read-Veto"] as RavenJObject;
             if (readVeto == null)
@@ -657,21 +656,6 @@
                 "Veto reason: " + s
                 );
         }
-=======
-		internal void EnsureNotReadVetoed(RavenJObject metadata)
-		{
-			var readVeto = metadata["Raven-Read-Veto"] as RavenJObject;
-			if (readVeto == null)
-				return;
-
-			var s = readVeto.Value<string>("Reason");
-			throw new ReadVetoException(
-				"Document could not be read because of a read veto." + Environment.NewLine +
-				"The read was vetoed by: " + readVeto.Value<string>("Trigger") + Environment.NewLine +
-				"Veto reason: " + s
-				);
-		}
->>>>>>> d7c956d8
 
         /// <summary>
         /// Stores the specified entity in the session. The entity will be saved when SaveChanges is called.
