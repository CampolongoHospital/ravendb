<<<<<<< HEAD
//-----------------------------------------------------------------------
// <copyright file="ShardedDocumentStore.cs" company="Hibernating Rhinos LTD">
//     Copyright (c) Hibernating Rhinos LTD. All rights reserved.
// </copyright>
//-----------------------------------------------------------------------
#if !NET35

using System;
#if !SILVERLIGHT
using System.Collections.Generic;
using System.Collections.Specialized;
#endif
using System.Linq;
using System.Net;
using System.Threading.Tasks;
using Raven.Abstractions.Data;
using Raven.Abstractions.Extensions;
#if !NET35
using Raven.Abstractions.Util;
using Raven.Client.Changes;
using Raven.Client.Connection.Async;
#endif
using Raven.Client.Connection;
using Raven.Client.Document;
using Raven.Client.Indexes;
using Raven.Client.Util;

namespace Raven.Client.Shard
{
	/// <summary>
	/// Implements a sharded document store
	/// Hiding most sharding details behind this and the <see cref="ShardedDocumentSession"/> gives you the ability to use
	/// sharding without really thinking about this too much
	/// </summary>
	public class ShardedDocumentStore : DocumentStoreBase
	{
#if !SILVERLIGHT
		/// <summary>
		/// Gets the shared operations headers.
		/// </summary>
		/// <value>The shared operations headers.</value>
		/// <exception cref="NotSupportedException"></exception>
		public override NameValueCollection SharedOperationsHeaders
#else
		public IDictionary<string,string> SharedOperationsHeaders 
#endif
		{
			get { throw new NotSupportedException("Sharded document store doesn't have a SharedOperationsHeaders. you need to explicitly use the shard instances to get access to the SharedOperationsHeaders"); }
			protected set { throw new NotSupportedException("Sharded document store doesn't have a SharedOperationsHeaders. you need to explicitly use the shard instances to get access to the SharedOperationsHeaders"); }
		}

		/// <summary>
		/// Get the <see cref="HttpJsonRequestFactory"/> for this store
		/// </summary>
		public override HttpJsonRequestFactory JsonRequestFactory
		{
			get { throw new NotSupportedException("Sharded document store doesn't have a JsonRequestFactory. you need to explicitly use the shard instances to get access to the JsonRequestFactory"); }
		}

		/// <summary>
		/// Initializes a new instance of the <see cref="ShardedDocumentStore"/> class.
		/// </summary>
		/// <param name="shardStrategy">The shard strategy.</param>
		public ShardedDocumentStore(ShardStrategy shardStrategy)
		{
			if (shardStrategy == null)
				throw new ArgumentException("Must have shard strategy", "shardStrategy");

			this.ShardStrategy = shardStrategy;
		}

		public override Document.DocumentConvention Conventions
		{
			get
			{
				return ShardStrategy.Conventions;
			}
			set
			{
				ShardStrategy.Conventions = value;
			}
		}

		/// <summary>
		/// Gets or sets the identifier for this store.
		/// </summary>
		/// <value>The identifier.</value>
		public override string Identifier { get; set; }

		/// <summary>
		/// Called after dispose is completed
		/// </summary>
		public override event EventHandler AfterDispose;

		/// <summary>
		/// Performs application-defined tasks associated with freeing, releasing, or resetting unmanaged resources.
		/// </summary>
		public override void Dispose()
		{
			ShardStrategy.Shards.ForEach(shard => shard.Value.Dispose());

			WasDisposed = true;

			var afterDispose = AfterDispose;
			if (afterDispose != null)
				afterDispose(this, EventArgs.Empty);
		}

#if !NET35

		/// <summary>
		/// Gets the async database commands.
		/// </summary>
		/// <value>The async database commands.</value>
		public override IAsyncDatabaseCommands AsyncDatabaseCommands
		{
			get { throw new NotSupportedException("Sharded document store doesn't have a database commands. you need to explicitly use the shard instances to get access to the database commands"); }
		}

		/// <summary>
		/// Opens the async session.
		/// </summary>
		/// <returns></returns>
		public override IAsyncDocumentSession OpenAsyncSession()
		{
			return OpenAsyncSessionInternal(ShardStrategy.Shards.ToDictionary(x => x.Key, x => x.Value.AsyncDatabaseCommands));
		}

		/// <summary>
		/// Opens the async session.
		/// </summary>
		/// <returns></returns>
		public override IAsyncDocumentSession OpenAsyncSession(string databaseName)
		{
			return OpenAsyncSessionInternal(ShardStrategy.Shards.ToDictionary(x => x.Key, x => x.Value.AsyncDatabaseCommands.ForDatabase(databaseName)));
		}

		private IAsyncDocumentSession OpenAsyncSessionInternal(Dictionary<string, IAsyncDatabaseCommands> shardDbCommands)
		{
			EnsureNotClosed();

			var sessionId = Guid.NewGuid();
			var session = new AsyncShardedDocumentSession(this, listeners, sessionId, ShardStrategy, shardDbCommands);
			AfterSessionCreated(session);
			return session;
		}

#endif

		private readonly AtomicDictionary<IDatabaseChanges> changes =
			new AtomicDictionary<IDatabaseChanges>(StringComparer.InvariantCultureIgnoreCase);
		public override IDatabaseChanges Changes(string database = null)
		{
			return changes.GetOrAdd(database, 
				_ => new ShardedDatabaseChanges(ShardStrategy.Shards.Values.Select(x => x.Changes(database)).ToArray()));
		}

		/// <summary>
		/// Setup the context for aggressive caching.
		/// </summary>
		/// <param name="cacheDuration">Specify the aggressive cache duration</param>
		/// <remarks>
		/// aggressive caching means that we will not check the server to see whatever the response
		/// we provide is current or not, but will serve the information directly from the local cache
		/// without touching the server.
		/// </remarks>
		public override IDisposable AggressivelyCacheFor(TimeSpan cacheDuration)
		{
			var disposables = ShardStrategy.Shards.Select(shard => shard.Value.AggressivelyCacheFor(cacheDuration)).ToList();

			return new DisposableAction(() =>
			{
				foreach (var disposable in disposables)
				{
					disposable.Dispose();
				}
			});
		}

		/// <summary>
		/// Setup the context for no aggressive caching
		/// </summary>
		/// <remarks>
		/// This is mainly useful for internal use inside RavenDB, when we are executing
		/// queries that has been marked with WaitForNonStaleResults, we temporarily disable
		/// aggressive caching.
		/// </remarks>
		public override IDisposable DisableAggressiveCaching()
		{
			var disposables = ShardStrategy.Shards.Select(shard => shard.Value.DisableAggressiveCaching()).ToList();

			return new DisposableAction(() =>
			{
				foreach (var disposable in disposables)
				{
					disposable.Dispose();
				}
			});
		}

#if !SILVERLIGHT

		/// <summary>
		/// Opens the session.
		/// </summary>
		/// <returns></returns>
		public override IDocumentSession OpenSession()
		{
			return OpenSessionInternal(ShardStrategy.Shards.ToDictionary(x => x.Key, x => x.Value.DatabaseCommands));
		}

		/// <summary>
		/// Opens the session for a particular database
		/// </summary>
		public override IDocumentSession OpenSession(string database)
		{
			return OpenSessionInternal(ShardStrategy.Shards.ToDictionary(x => x.Key, x => x.Value.DatabaseCommands.ForDatabase(database)));
		}

		/// <summary>
		/// Opens the session with the specified options.
		/// </summary>
		public override IDocumentSession OpenSession(OpenSessionOptions sessionOptions)
		{
			return OpenSessionInternal(ShardStrategy.Shards.ToDictionary(x => x.Key, x => x.Value.DatabaseCommands
				.ForDatabase(sessionOptions.Database)
				.With(sessionOptions.Credentials)));
		}

		private IDocumentSession OpenSessionInternal(Dictionary<string, IDatabaseCommands> shardDbCommands)
		{
			EnsureNotClosed();

			var sessionId = Guid.NewGuid();
			var session = new ShardedDocumentSession(this, listeners, sessionId, ShardStrategy, shardDbCommands);
			AfterSessionCreated(session);
			return session;
		}

		/// <summary>
		/// Gets the database commands.
		/// </summary>
		/// <value>The database commands.</value>
		public override IDatabaseCommands DatabaseCommands
		{
			get { throw new NotSupportedException("Sharded document store doesn't have a database commands. you need to explicitly use the shard instances to get access to the database commands"); }
		}
#endif

		/// <summary>
		/// Gets or sets the URL.
		/// </summary>
		public override string Url
		{
			get { throw new NotSupportedException("There isn't a singular url when using sharding"); }
		}

		public ShardStrategy ShardStrategy { get; private set; }

		///<summary>
		/// Gets the etag of the last document written by any session belonging to this 
		/// document store
		///</summary>
		public override Guid? GetLastWrittenEtag()
		{
			throw new NotSupportedException("This isn't a single last written etag when sharding");
		}

		/// <summary>
		/// Initializes this instance.
		/// </summary>
		/// <returns></returns>
		public override IDocumentStore Initialize()
		{
			try
			{
				ShardStrategy.Shards.ForEach(shard => shard.Value.Initialize());
				if (Conventions.DocumentKeyGenerator == null)// don't overwrite what the user is doing
				{
					var generator = new ShardedHiloKeyGenerator(this, 32);
					Conventions.DocumentKeyGenerator = (commands, entity) => generator.GenerateDocumentKey(commands, Conventions, entity);
				}

				if (Conventions.AsyncDocumentKeyGenerator == null)
				{
#if !SILVERLIGHT
					var generator = new AsyncShardedHiloKeyGenerator(this, 32);
					Conventions.AsyncDocumentKeyGenerator = (commands, entity) => generator.GenerateDocumentKeyAsync(commands, Conventions, entity);
#else
					Conventions.AsyncDocumentKeyGenerator = entity =>
					{
						var typeTagName = Conventions.GetTypeTagName(entity.GetType());
						if (typeTagName == null)
							return CompletedTask.With(Guid.NewGuid().ToString());
						return CompletedTask.With(typeTagName + "/" + Guid.NewGuid());
					};
#endif
				}
			}
			catch (Exception)
			{
				Dispose();
				throw;
			}

			return this;
		}

		public IDatabaseCommands DatabaseCommandsFor(string shardId)
		{
			IDocumentStore store;
			if (ShardStrategy.Shards.TryGetValue(shardId, out store) == false)
				throw new InvalidOperationException("Could not find a shard named: " + shardId);

			return store.DatabaseCommands;
		}

#if !NET35
		public IAsyncDatabaseCommands AsyncDatabaseCommandsFor(string shardId)
		{
			IDocumentStore store;
			if (ShardStrategy.Shards.TryGetValue(shardId, out store) == false)
				throw new InvalidOperationException("Could not find a shard named: " + shardId);

			return store.AsyncDatabaseCommands;
		}
#endif

		/// <summary>
		/// Executes the index creation against each of the shards.
		/// </summary>
		public override void ExecuteIndex(AbstractIndexCreationTask indexCreationTask)
		{
			var list = ShardStrategy.Shards.Values.Select(x => x.DatabaseCommands).ToList();
			ShardStrategy.ShardAccessStrategy.Apply(list,
															new ShardRequestData()
															, (commands, i) =>
															{
																indexCreationTask.Execute(commands, Conventions);
																return (object)null;
															});
		}
	}
}

#endif
=======
//-----------------------------------------------------------------------
// <copyright file="ShardedDocumentStore.cs" company="Hibernating Rhinos LTD">
//     Copyright (c) Hibernating Rhinos LTD. All rights reserved.
// </copyright>
//-----------------------------------------------------------------------
using System;
#if !SILVERLIGHT
using System.Collections.Generic;
using System.Collections.Specialized;
#endif
using System.Linq;
using System.Net;
using Raven.Abstractions.Extensions;
#if !NET_3_5
using Raven.Client.Connection.Async;
#endif
using Raven.Client.Connection;
using Raven.Client.Document;
using Raven.Client.Indexes;

namespace Raven.Client.Shard
{
	/// <summary>
	/// Implements a sharded document store
	/// Hiding most sharding details behind this and the <see cref="ShardedDocumentSession"/> gives you the ability to use
	/// sharding without really thinking about this too much
	/// </summary>
	public class ShardedDocumentStore : DocumentStoreBase
	{
#if !SILVERLIGHT
		/// <summary>
		/// Gets the shared operations headers.
		/// </summary>
		/// <value>The shared operations headers.</value>
		/// <exception cref="NotSupportedException"></exception>
		public override NameValueCollection SharedOperationsHeaders 
#else
		public IDictionary<string,string> SharedOperationsHeaders 
#endif
		{
			get { throw new NotSupportedException("Sharded document store doesn't have a SharedOperationsHeaders. you need to explicitly use the shard instances to get access to the SharedOperationsHeaders"); }
			protected set { throw new NotSupportedException("Sharded document store doesn't have a SharedOperationsHeaders. you need to explicitly use the shard instances to get access to the SharedOperationsHeaders"); }
		}

		/// <summary>
		/// Get the <see cref="HttpJsonRequestFactory"/> for this store
		/// </summary>
		public override HttpJsonRequestFactory JsonRequestFactory
		{
			get { throw new NotSupportedException("Sharded document store doesn't have a JsonRequestFactory. you need to explicitly use the shard instances to get access to the JsonRequestFactory"); }
		}

		/// <summary>
		/// Initializes a new instance of the <see cref="ShardedDocumentStore"/> class.
		/// </summary>
		/// <param name="shardStrategy">The shard strategy.</param>
		public ShardedDocumentStore(ShardStrategy shardStrategy)
		{
			if (shardStrategy == null)
				throw new ArgumentException("Must have shard strategy", "shardStrategy");

			this.ShardStrategy = shardStrategy;
		}

		public override Document.DocumentConvention Conventions
		{
			get
			{
				return ShardStrategy.Conventions;
			}
			set
			{
				ShardStrategy.Conventions = value;
			}
		}

		/// <summary>
		/// Gets or sets the identifier for this store.
		/// </summary>
		/// <value>The identifier.</value>
		public override string Identifier { get; set; }
		
		/// <summary>
		/// Called after dispose is completed
		/// </summary>
		public override event EventHandler AfterDispose;

		/// <summary>
		/// Performs application-defined tasks associated with freeing, releasing, or resetting unmanaged resources.
		/// </summary>
		public override void Dispose()
		{
			ShardStrategy.Shards.ForEach(shard => shard.Value.Dispose());

			WasDisposed = true;

			var afterDispose = AfterDispose;
			if (afterDispose != null)
				afterDispose(this, EventArgs.Empty);
		}

#if !NET_3_5

		/// <summary>
		/// Gets the async database commands.
		/// </summary>
		/// <value>The async database commands.</value>
		public override IAsyncDatabaseCommands AsyncDatabaseCommands
		{
			get { throw new NotSupportedException("Sharded document store doesn't have a database commands. you need to explicitly use the shard instances to get access to the database commands"); }
		}
		
		/// <summary>
		/// Opens the async session.
		/// </summary>
		/// <returns></returns>
		public override IAsyncDocumentSession OpenAsyncSession()
		{
			throw new NotSupportedException("Sharded document store doesn't support async operations");
		}

		/// <summary>
		/// Opens the async session.
		/// </summary>
		/// <returns></returns>
		public override IAsyncDocumentSession OpenAsyncSession(string databaseName)
		{
			throw new NotSupportedException("Sharded document store doesn't support async operations");
		}

#endif

		/// <summary>
		/// Setup the context for aggressive caching.
		/// </summary>
		/// <param name="cacheDuration">Specify the aggressive cache duration</param>
		/// <remarks>
		/// aggressive caching means that we will not check the server to see whatever the response
		/// we provide is current or not, but will serve the information directly from the local cache
		/// without touching the server.
		/// </remarks>
		public override IDisposable AggressivelyCacheFor(TimeSpan cacheDuration)
		{
			var disposables = ShardStrategy.Shards.Select(shard => shard.Value.AggressivelyCacheFor(cacheDuration)).ToList();

			return new DisposableAction(() =>
			{
				foreach (var disposable in disposables)
				{
					disposable.Dispose();
				}
			});
		}

		/// <summary>
		/// Setup the context for no aggressive caching
		/// </summary>
		/// <remarks>
		/// This is mainly useful for internal use inside RavenDB, when we are executing
		/// queries that has been marked with WaitForNonStaleResults, we temporarily disable
		/// aggressive caching.
		/// </remarks>
		public override IDisposable DisableAggressiveCaching()
		{
			var disposables = ShardStrategy.Shards.Select(shard => shard.Value.DisableAggressiveCaching()).ToList();

			return new DisposableAction(() =>
			{
				foreach (var disposable in disposables)
				{
					disposable.Dispose();
				}
			});
		}

#if !SILVERLIGHT
		
		/// <summary>
		/// Opens the session.
		/// </summary>
		/// <returns></returns>
		public override IDocumentSession OpenSession()
		{
			return OpenSessionInternal(null, ShardStrategy.Shards.ToDictionary(x => x.Key, x => x.Value.DatabaseCommands));
		}

		/// <summary>
		/// Opens the session for a particular database
		/// </summary>
		public override IDocumentSession OpenSession(string database)
		{
			return OpenSessionInternal(database, ShardStrategy.Shards.ToDictionary(x => x.Key, x => x.Value.DatabaseCommands.ForDatabase(database)));
		}

		/// <summary>
		/// Opens the session with the specified options.
		/// </summary>
		public override IDocumentSession OpenSession(OpenSessionOptions sessionOptions)
		{
			return OpenSessionInternal(sessionOptions.Database, ShardStrategy.Shards.ToDictionary(x => x.Key, x => x.Value.DatabaseCommands
				.ForDatabase(sessionOptions.Database)
				.With(sessionOptions.Credentials)));
		}

		private IDocumentSession OpenSessionInternal(string database, Dictionary<string, IDatabaseCommands> shardDbCommands)
		{
			EnsureNotClosed();

			var sessionId = Guid.NewGuid();
			var session = new ShardedDocumentSession(this, listeners, sessionId, ShardStrategy, shardDbCommands)
				{
					DatabaseName = database
				};
			AfterSessionCreated(session);
			return session;
		}

		/// <summary>
		/// Gets the database commands.
		/// </summary>
		/// <value>The database commands.</value>
		public override IDatabaseCommands DatabaseCommands
		{
			get { throw new NotSupportedException("Sharded document store doesn't have a database commands. you need to explicitly use the shard instances to get access to the database commands"); }
		}
#endif

		/// <summary>
		/// Gets or sets the URL.
		/// </summary>
		public override string Url
		{
			get { throw new NotSupportedException("There isn't a singular url when using sharding"); }
		}

		public ShardStrategy ShardStrategy { get; private set; }

		///<summary>
		/// Gets the etag of the last document written by any session belonging to this 
		/// document store
		///</summary>
		public override Guid? GetLastWrittenEtag()
		{
			throw new NotSupportedException("This isn't a single last written etag when sharding");
		}

		/// <summary>
		/// Initializes this instance.
		/// </summary>
		/// <returns></returns>
		public override IDocumentStore Initialize()
		{
			try
			{
				ShardStrategy.Shards.ForEach(shard => shard.Value.Initialize());
				if (Conventions.DocumentKeyGenerator == null)// don't overwrite what the user is doing
				{
					var generator = new ShardedHiloKeyGenerator(this, 32);
					Conventions.DocumentKeyGenerator = entity => generator.GenerateDocumentKey(Conventions, entity);
				}
			}
			catch (Exception)
			{
				Dispose();
				throw;
			}

			return this;
		}

		public IDatabaseCommands DatabaseCommandsFor(string shardId)
		{
			IDocumentStore store;
			if (ShardStrategy.Shards.TryGetValue(shardId, out store) == false)
				throw new InvalidOperationException("Could not find a shard named: " + shardId);

			return store.DatabaseCommands;

		}

		/// <summary>
		/// Executes the index creation against each of the shards.
		/// </summary>
		public override void ExecuteIndex(AbstractIndexCreationTask indexCreationTask)
		{
			var list = ShardStrategy.Shards.Values.Select(x => x.DatabaseCommands).ToList();
			ShardStrategy.ShardAccessStrategy.Apply<object>(list,
			                                                new ShardRequestData()
			                                                , (commands, i) =>
			                                                {
			                                                	indexCreationTask.Execute(commands, Conventions);
			                                                	return null;
			                                                });
		}
	}
}
>>>>>>> bc410900
<|MERGE_RESOLUTION|>--- conflicted
+++ resolved
@@ -1,4 +1,3 @@
-<<<<<<< HEAD
 //-----------------------------------------------------------------------
 // <copyright file="ShardedDocumentStore.cs" company="Hibernating Rhinos LTD">
 //     Copyright (c) Hibernating Rhinos LTD. All rights reserved.
@@ -207,7 +206,7 @@
 		/// <returns></returns>
 		public override IDocumentSession OpenSession()
 		{
-			return OpenSessionInternal(ShardStrategy.Shards.ToDictionary(x => x.Key, x => x.Value.DatabaseCommands));
+			return OpenSessionInternal(null, ShardStrategy.Shards.ToDictionary(x => x.Key, x => x.Value.DatabaseCommands));
 		}
 
 		/// <summary>
@@ -215,7 +214,7 @@
 		/// </summary>
 		public override IDocumentSession OpenSession(string database)
 		{
-			return OpenSessionInternal(ShardStrategy.Shards.ToDictionary(x => x.Key, x => x.Value.DatabaseCommands.ForDatabase(database)));
+			return OpenSessionInternal(database, ShardStrategy.Shards.ToDictionary(x => x.Key, x => x.Value.DatabaseCommands.ForDatabase(database)));
 		}
 
 		/// <summary>
@@ -223,17 +222,20 @@
 		/// </summary>
 		public override IDocumentSession OpenSession(OpenSessionOptions sessionOptions)
 		{
-			return OpenSessionInternal(ShardStrategy.Shards.ToDictionary(x => x.Key, x => x.Value.DatabaseCommands
+			return OpenSessionInternal(sessionOptions.Database, ShardStrategy.Shards.ToDictionary(x => x.Key, x => x.Value.DatabaseCommands
 				.ForDatabase(sessionOptions.Database)
 				.With(sessionOptions.Credentials)));
 		}
 
-		private IDocumentSession OpenSessionInternal(Dictionary<string, IDatabaseCommands> shardDbCommands)
+		private IDocumentSession OpenSessionInternal(string database, Dictionary<string, IDatabaseCommands> shardDbCommands)
 		{
 			EnsureNotClosed();
 
 			var sessionId = Guid.NewGuid();
-			var session = new ShardedDocumentSession(this, listeners, sessionId, ShardStrategy, shardDbCommands);
+			var session = new ShardedDocumentSession(this, listeners, sessionId, ShardStrategy, shardDbCommands)
+				{
+					DatabaseName = database
+				};
 			AfterSessionCreated(session);
 			return session;
 		}
@@ -344,302 +346,4 @@
 	}
 }
 
-#endif
-=======
-//-----------------------------------------------------------------------
-// <copyright file="ShardedDocumentStore.cs" company="Hibernating Rhinos LTD">
-//     Copyright (c) Hibernating Rhinos LTD. All rights reserved.
-// </copyright>
-//-----------------------------------------------------------------------
-using System;
-#if !SILVERLIGHT
-using System.Collections.Generic;
-using System.Collections.Specialized;
-#endif
-using System.Linq;
-using System.Net;
-using Raven.Abstractions.Extensions;
-#if !NET_3_5
-using Raven.Client.Connection.Async;
-#endif
-using Raven.Client.Connection;
-using Raven.Client.Document;
-using Raven.Client.Indexes;
-
-namespace Raven.Client.Shard
-{
-	/// <summary>
-	/// Implements a sharded document store
-	/// Hiding most sharding details behind this and the <see cref="ShardedDocumentSession"/> gives you the ability to use
-	/// sharding without really thinking about this too much
-	/// </summary>
-	public class ShardedDocumentStore : DocumentStoreBase
-	{
-#if !SILVERLIGHT
-		/// <summary>
-		/// Gets the shared operations headers.
-		/// </summary>
-		/// <value>The shared operations headers.</value>
-		/// <exception cref="NotSupportedException"></exception>
-		public override NameValueCollection SharedOperationsHeaders 
-#else
-		public IDictionary<string,string> SharedOperationsHeaders 
-#endif
-		{
-			get { throw new NotSupportedException("Sharded document store doesn't have a SharedOperationsHeaders. you need to explicitly use the shard instances to get access to the SharedOperationsHeaders"); }
-			protected set { throw new NotSupportedException("Sharded document store doesn't have a SharedOperationsHeaders. you need to explicitly use the shard instances to get access to the SharedOperationsHeaders"); }
-		}
-
-		/// <summary>
-		/// Get the <see cref="HttpJsonRequestFactory"/> for this store
-		/// </summary>
-		public override HttpJsonRequestFactory JsonRequestFactory
-		{
-			get { throw new NotSupportedException("Sharded document store doesn't have a JsonRequestFactory. you need to explicitly use the shard instances to get access to the JsonRequestFactory"); }
-		}
-
-		/// <summary>
-		/// Initializes a new instance of the <see cref="ShardedDocumentStore"/> class.
-		/// </summary>
-		/// <param name="shardStrategy">The shard strategy.</param>
-		public ShardedDocumentStore(ShardStrategy shardStrategy)
-		{
-			if (shardStrategy == null)
-				throw new ArgumentException("Must have shard strategy", "shardStrategy");
-
-			this.ShardStrategy = shardStrategy;
-		}
-
-		public override Document.DocumentConvention Conventions
-		{
-			get
-			{
-				return ShardStrategy.Conventions;
-			}
-			set
-			{
-				ShardStrategy.Conventions = value;
-			}
-		}
-
-		/// <summary>
-		/// Gets or sets the identifier for this store.
-		/// </summary>
-		/// <value>The identifier.</value>
-		public override string Identifier { get; set; }
-		
-		/// <summary>
-		/// Called after dispose is completed
-		/// </summary>
-		public override event EventHandler AfterDispose;
-
-		/// <summary>
-		/// Performs application-defined tasks associated with freeing, releasing, or resetting unmanaged resources.
-		/// </summary>
-		public override void Dispose()
-		{
-			ShardStrategy.Shards.ForEach(shard => shard.Value.Dispose());
-
-			WasDisposed = true;
-
-			var afterDispose = AfterDispose;
-			if (afterDispose != null)
-				afterDispose(this, EventArgs.Empty);
-		}
-
-#if !NET_3_5
-
-		/// <summary>
-		/// Gets the async database commands.
-		/// </summary>
-		/// <value>The async database commands.</value>
-		public override IAsyncDatabaseCommands AsyncDatabaseCommands
-		{
-			get { throw new NotSupportedException("Sharded document store doesn't have a database commands. you need to explicitly use the shard instances to get access to the database commands"); }
-		}
-		
-		/// <summary>
-		/// Opens the async session.
-		/// </summary>
-		/// <returns></returns>
-		public override IAsyncDocumentSession OpenAsyncSession()
-		{
-			throw new NotSupportedException("Sharded document store doesn't support async operations");
-		}
-
-		/// <summary>
-		/// Opens the async session.
-		/// </summary>
-		/// <returns></returns>
-		public override IAsyncDocumentSession OpenAsyncSession(string databaseName)
-		{
-			throw new NotSupportedException("Sharded document store doesn't support async operations");
-		}
-
-#endif
-
-		/// <summary>
-		/// Setup the context for aggressive caching.
-		/// </summary>
-		/// <param name="cacheDuration">Specify the aggressive cache duration</param>
-		/// <remarks>
-		/// aggressive caching means that we will not check the server to see whatever the response
-		/// we provide is current or not, but will serve the information directly from the local cache
-		/// without touching the server.
-		/// </remarks>
-		public override IDisposable AggressivelyCacheFor(TimeSpan cacheDuration)
-		{
-			var disposables = ShardStrategy.Shards.Select(shard => shard.Value.AggressivelyCacheFor(cacheDuration)).ToList();
-
-			return new DisposableAction(() =>
-			{
-				foreach (var disposable in disposables)
-				{
-					disposable.Dispose();
-				}
-			});
-		}
-
-		/// <summary>
-		/// Setup the context for no aggressive caching
-		/// </summary>
-		/// <remarks>
-		/// This is mainly useful for internal use inside RavenDB, when we are executing
-		/// queries that has been marked with WaitForNonStaleResults, we temporarily disable
-		/// aggressive caching.
-		/// </remarks>
-		public override IDisposable DisableAggressiveCaching()
-		{
-			var disposables = ShardStrategy.Shards.Select(shard => shard.Value.DisableAggressiveCaching()).ToList();
-
-			return new DisposableAction(() =>
-			{
-				foreach (var disposable in disposables)
-				{
-					disposable.Dispose();
-				}
-			});
-		}
-
-#if !SILVERLIGHT
-		
-		/// <summary>
-		/// Opens the session.
-		/// </summary>
-		/// <returns></returns>
-		public override IDocumentSession OpenSession()
-		{
-			return OpenSessionInternal(null, ShardStrategy.Shards.ToDictionary(x => x.Key, x => x.Value.DatabaseCommands));
-		}
-
-		/// <summary>
-		/// Opens the session for a particular database
-		/// </summary>
-		public override IDocumentSession OpenSession(string database)
-		{
-			return OpenSessionInternal(database, ShardStrategy.Shards.ToDictionary(x => x.Key, x => x.Value.DatabaseCommands.ForDatabase(database)));
-		}
-
-		/// <summary>
-		/// Opens the session with the specified options.
-		/// </summary>
-		public override IDocumentSession OpenSession(OpenSessionOptions sessionOptions)
-		{
-			return OpenSessionInternal(sessionOptions.Database, ShardStrategy.Shards.ToDictionary(x => x.Key, x => x.Value.DatabaseCommands
-				.ForDatabase(sessionOptions.Database)
-				.With(sessionOptions.Credentials)));
-		}
-
-		private IDocumentSession OpenSessionInternal(string database, Dictionary<string, IDatabaseCommands> shardDbCommands)
-		{
-			EnsureNotClosed();
-
-			var sessionId = Guid.NewGuid();
-			var session = new ShardedDocumentSession(this, listeners, sessionId, ShardStrategy, shardDbCommands)
-				{
-					DatabaseName = database
-				};
-			AfterSessionCreated(session);
-			return session;
-		}
-
-		/// <summary>
-		/// Gets the database commands.
-		/// </summary>
-		/// <value>The database commands.</value>
-		public override IDatabaseCommands DatabaseCommands
-		{
-			get { throw new NotSupportedException("Sharded document store doesn't have a database commands. you need to explicitly use the shard instances to get access to the database commands"); }
-		}
-#endif
-
-		/// <summary>
-		/// Gets or sets the URL.
-		/// </summary>
-		public override string Url
-		{
-			get { throw new NotSupportedException("There isn't a singular url when using sharding"); }
-		}
-
-		public ShardStrategy ShardStrategy { get; private set; }
-
-		///<summary>
-		/// Gets the etag of the last document written by any session belonging to this 
-		/// document store
-		///</summary>
-		public override Guid? GetLastWrittenEtag()
-		{
-			throw new NotSupportedException("This isn't a single last written etag when sharding");
-		}
-
-		/// <summary>
-		/// Initializes this instance.
-		/// </summary>
-		/// <returns></returns>
-		public override IDocumentStore Initialize()
-		{
-			try
-			{
-				ShardStrategy.Shards.ForEach(shard => shard.Value.Initialize());
-				if (Conventions.DocumentKeyGenerator == null)// don't overwrite what the user is doing
-				{
-					var generator = new ShardedHiloKeyGenerator(this, 32);
-					Conventions.DocumentKeyGenerator = entity => generator.GenerateDocumentKey(Conventions, entity);
-				}
-			}
-			catch (Exception)
-			{
-				Dispose();
-				throw;
-			}
-
-			return this;
-		}
-
-		public IDatabaseCommands DatabaseCommandsFor(string shardId)
-		{
-			IDocumentStore store;
-			if (ShardStrategy.Shards.TryGetValue(shardId, out store) == false)
-				throw new InvalidOperationException("Could not find a shard named: " + shardId);
-
-			return store.DatabaseCommands;
-
-		}
-
-		/// <summary>
-		/// Executes the index creation against each of the shards.
-		/// </summary>
-		public override void ExecuteIndex(AbstractIndexCreationTask indexCreationTask)
-		{
-			var list = ShardStrategy.Shards.Values.Select(x => x.DatabaseCommands).ToList();
-			ShardStrategy.ShardAccessStrategy.Apply<object>(list,
-			                                                new ShardRequestData()
-			                                                , (commands, i) =>
-			                                                {
-			                                                	indexCreationTask.Execute(commands, Conventions);
-			                                                	return null;
-			                                                });
-		}
-	}
-}
->>>>>>> bc410900
+#endif