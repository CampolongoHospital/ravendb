--- conflicted
+++ resolved
@@ -8,11 +8,6 @@
 using System.Collections.Generic;
 using System.Linq;
 using System.Linq.Expressions;
-<<<<<<< HEAD
-=======
-using Raven.Abstractions.Data;
-using Raven.Abstractions.Exceptions;
->>>>>>> 799bb2f8
 using Raven.Abstractions.Extensions;
 using Raven.Abstractions.Indexing;
 using Raven.Abstractions.Util;
@@ -26,7 +21,7 @@
 	public class IndexDefinitionBuilder<TDocument, TReduceResult>
 	{
 	    private readonly string indexName;
-	    /// <summary>
+		/// <summary>
 		/// Gets or sets the map function
 		/// </summary>
 		/// <value>The map.</value>
@@ -141,7 +136,7 @@
 		public IndexDefinitionBuilder(string indexName = null)
 		{
 	        this.indexName = indexName ?? GetType().FullName;
-	        Stores = new Dictionary<Expression<Func<TReduceResult, object>>, FieldStorage>();
+			Stores = new Dictionary<Expression<Func<TReduceResult, object>>, FieldStorage>();
 			StoresStrings = new Dictionary<string, FieldStorage>();
 			Indexes = new Dictionary<Expression<Func<TReduceResult, object>>, FieldIndexing>();
 			IndexesStrings = new Dictionary<string, FieldIndexing>();
@@ -164,9 +159,10 @@
 		{
 			if (Map == null && validateMap)
 				throw new InvalidOperationException(
-<<<<<<< HEAD
-					string.Format("Map is required to generate an index, you cannot create an index without a valid Map property (in index {0}).", GetType().Name));
-
+					string.Format("Map is required to generate an index, you cannot create an index without a valid Map property (in index {0}).", indexName));
+
+		    try
+		    {
 			if (Reduce != null)
 				IndexDefinitionHelper.ValidateReduce(Reduce);
 
@@ -240,90 +236,11 @@
 					indexDefinition.Map = IndexPrettyPrinter.Format(indexDefinition.Map);
 			}
 			return indexDefinition;
-=======
-					string.Format("Map is required to generate an index, you cannot create an index without a valid Map property (in index {0}).", indexName));
-
-		    try
-		    {
-                if (Reduce != null)
-                    IndexDefinitionHelper.ValidateReduce(Reduce);
-
-                string querySource = (typeof(TDocument) == typeof(object) || ContainsWhereEntityIs()) ? "docs" : "docs." + convention.GetTypeTagName(typeof(TDocument));
-                var indexDefinition = new IndexDefinition
-                {
-                    Reduce = IndexDefinitionHelper.PruneToFailureLinqQueryAsStringToWorkableCode<TDocument, TReduceResult>(Reduce, convention, "results", translateIdentityProperty: false),
-                    Indexes = ConvertToStringDictionary(Indexes),
-                    Stores = ConvertToStringDictionary(Stores),
-                    SortOptions = ConvertToStringDictionary(SortOptions),
-                    Analyzers = ConvertToStringDictionary(Analyzers),
-                    Suggestions = ConvertToStringDictionary(Suggestions),
-                    TermVectors = ConvertToStringDictionary(TermVectors),
-                    SpatialIndexes = ConvertToStringDictionary(SpatialIndexes),
-                    DisableInMemoryIndexing = DisableInMemoryIndexing,
-                    MaxIndexOutputsPerDocument = MaxIndexOutputsPerDocument,
-                    LockMode = LockMode,
-                };
-
-                if (convention.PrettifyGeneratedLinqExpressions)
-                    indexDefinition.Reduce = IndexPrettyPrinter.Format(indexDefinition.Reduce);
-
-                foreach (var indexesString in IndexesStrings)
-                {
-                    if (indexDefinition.Indexes.ContainsKey(indexesString.Key))
-                        throw new InvalidOperationException("There is a duplicate key in indexes: " + indexesString.Key);
-                    indexDefinition.Indexes.Add(indexesString);
-                }
-
-                foreach (var storeString in StoresStrings)
-                {
-                    if (indexDefinition.Stores.ContainsKey(storeString.Key))
-                        throw new InvalidOperationException("There is a duplicate key in stores: " + storeString.Key);
-                    indexDefinition.Stores.Add(storeString);
-                }
-
-                foreach (var analyzerString in AnalyzersStrings)
-                {
-                    if (indexDefinition.Analyzers.ContainsKey(analyzerString.Key))
-                        throw new InvalidOperationException("There is a duplicate key in analyzers: " + analyzerString.Key);
-                    indexDefinition.Analyzers.Add(analyzerString);
-                }
-
-                foreach (var termVectorString in TermVectorsStrings)
-                {
-                    if (indexDefinition.TermVectors.ContainsKey(termVectorString.Key))
-                        throw new InvalidOperationException("There is a duplicate key in term vectors: " + termVectorString.Key);
-                    indexDefinition.TermVectors.Add(termVectorString);
-                }
-
-                foreach (var spatialString in SpatialIndexesStrings)
-                {
-                    if (indexDefinition.SpatialIndexes.ContainsKey(spatialString.Key))
-                        throw new InvalidOperationException("There is a duplicate key in spatial indexes: " + spatialString.Key);
-                    indexDefinition.SpatialIndexes.Add(spatialString);
-                }
-
-                foreach (var sortOption in SortOptionsStrings)
-                {
-                    if (indexDefinition.SortOptions.ContainsKey(sortOption.Key))
-                        throw new InvalidOperationException("There is a duplicate key in sort options: " + sortOption.Key);
-                    indexDefinition.SortOptions.Add(sortOption);
-                }
-
-                if (Map != null)
-                {
-                    indexDefinition.Map = IndexDefinitionHelper.PruneToFailureLinqQueryAsStringToWorkableCode<TDocument, TReduceResult>(
-                        Map, convention, querySource, translateIdentityProperty: true);
-
-                    if (convention.PrettifyGeneratedLinqExpressions)
-                        indexDefinition.Map = IndexPrettyPrinter.Format(indexDefinition.Map);
-                }
-                return indexDefinition;
-            }
+		}
 		    catch (Exception e)
 		    {
 		        throw new IndexCompilationException("Failed to create index " + indexName, e);
 		    }
->>>>>>> 799bb2f8
 		}
 
 		private bool ContainsWhereEntityIs()
@@ -364,7 +281,7 @@
 			{
 				var propertyPath = value.ToPropertyPath('_');
 				result.Add(propertyPath);
-			}
+	}
 			return result;
 		}
 	}
@@ -376,6 +293,6 @@
 	{
 	    public IndexDefinitionBuilder(string indexName = null) : base(indexName)
 	    {
-	    }
 	}
+}
 }