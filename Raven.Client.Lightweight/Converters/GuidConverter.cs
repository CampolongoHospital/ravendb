//-----------------------------------------------------------------------
// <copyright file="GuidConverter.cs" company="Hibernating Rhinos LTD">
//     Copyright (c) Hibernating Rhinos LTD. All rights reserved.
// </copyright>
//-----------------------------------------------------------------------
using System;
using System.Linq;

namespace Raven.Client.Converters
{
	/// <summary>
	/// Convert strings from / to guids
	/// </summary>
	public class GuidConverter : ITypeConverter
	{
		/// <summary>
		/// Returns whether this converter can convert an object of the given type to the type of this converter, using the specified context.
		/// </summary>
		/// <returns>
		/// true if this converter can perform the conversion; otherwise, false.
		/// </returns>
		/// <param name="sourceType">A <see cref="T:System.Type"/> that represents the type you want to convert from.</param>
		public bool CanConvertFrom(Type sourceType)
		{
			return sourceType == typeof(Guid);
		}

		/// <summary>
		/// Converts the given object to the type of this converter, using the specified context and culture information.
		/// </summary>
		/// <returns>
		/// An <see cref="T:System.Object"/> that represents the converted value.
		/// </returns>
		/// <exception cref="T:System.NotSupportedException">The conversion cannot be performed. </exception>
		public string ConvertFrom(string tag, object value, bool allowNull)
		{
			var val = (Guid)value;
			if (val == Guid.Empty)
				return tag + Guid.NewGuid();
<<<<<<< HEAD
			return tag + value.ToString();
=======
            return tag + value.ToString();
>>>>>>> 0a32178e
		}

		/// <summary>
		/// Converts the given value object to the specified type, using the specified context and culture information.
		/// </summary>
		/// <returns>
		/// An <see cref="T:System.Object"/> that represents the converted value.
		/// </returns>
		/// <param name="value">The <see cref="T:System.Object"/> to convert. </param>
		public object ConvertTo(string value)
		{
			return new Guid(value);
		}
	}
}<|MERGE_RESOLUTION|>--- conflicted
+++ resolved
@@ -37,11 +37,8 @@
 			var val = (Guid)value;
 			if (val == Guid.Empty)
 				return tag + Guid.NewGuid();
-<<<<<<< HEAD
-			return tag + value.ToString();
-=======
+			
             return tag + value.ToString();
->>>>>>> 0a32178e
 		}
 
 		/// <summary>
