--- conflicted
+++ resolved
@@ -131,7 +131,7 @@
     title: string;
     isLazy: boolean;
     isFolder: boolean
-<<<<<<< HEAD
+    addClass?: string;
 }
 
 interface synchronizationUpdateNotification {
@@ -161,7 +161,4 @@
 enum synchronizationDirection {
     Outgoing,
     Incoming
-=======
-    addClass?: string;
->>>>>>> 9ad9b3ac
 }