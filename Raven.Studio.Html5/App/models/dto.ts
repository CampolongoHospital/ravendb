--- conflicted
+++ resolved
@@ -517,7 +517,6 @@
     Values: Array<patchValueDto>;
 }
 
-<<<<<<< HEAD
 interface counterDto {
     Name: string;
     OverallTotal: number;
@@ -528,7 +527,8 @@
     Name: string;
     Positive: number;
     Negative: number;
-=======
+}
+
 enum documentChangeType {
     None = 0,
 
@@ -538,5 +538,4 @@
     BulkInsertStarted = 4,
     BulkInsertEnded = 8,
     BulkInsertError = 16
->>>>>>> e9370c4a
-}+}
