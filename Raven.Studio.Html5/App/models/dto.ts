--- conflicted
+++ resolved
@@ -452,9 +452,7 @@
     Disabled: boolean;
     ClientVisibleUrl: string;
     SkipIndexReplication: boolean;
-<<<<<<< HEAD
     SourceCollections: string[];
-=======
     HasGlobal?: boolean;
     HasLocal?: boolean;
 }
@@ -477,7 +475,6 @@
 
 interface configurationSettingsDto {
     Results: dictionary<configurationSettingDto>;
->>>>>>> fd75e62e
 }
 
 interface replicationsDto {
