/// <reference path="../../Scripts/typings/nprogress/nprogress.d.ts" />
/// <reference path="../../Scripts/typings/bootstrap/bootstrap.d.ts" />

import router = require("plugins/router");
import app = require("durandal/app");
import sys = require("durandal/system");

import database = require("models/database");
import filesystem = require("models/filesystem");
import document = require("models/document");
import appUrl = require("common/appUrl");
import collection = require("models/collection");
import deleteDocuments = require("viewmodels/deleteDocuments");
import dialogResult = require("common/dialogResult");
import alertArgs = require("common/alertArgs");
import alertType = require("common/alertType");
import pagedList = require("common/pagedList");
import getDatabaseStatsCommand = require("commands/getDatabaseStatsCommand");
import getDatabasesCommand = require("commands/getDatabasesCommand");
import getFilesystemsCommand = require("commands/getFilesystemsCommand");
import getBuildVersionCommand = require("commands/getBuildVersionCommand");
import getLicenseStatusCommand = require("commands/getLicenseStatusCommand");
import dynamicHeightBindingHandler = require("common/dynamicHeightBindingHandler");
import autoCompleteBindingHandler = require("common/autoCompleteBindingHandler");
import viewModelBase = require("viewmodels/viewModelBase");
import getDocumentsMetadataByIDPrefixCommand = require("commands/getDocumentsMetadataByIDPrefixCommand");
import getDocumentWithMetadataCommand = require("commands/getDocumentWithMetadataCommand");

class shell extends viewModelBase {
    private router = router;
    databases = ko.observableArray<database>();    
    currentAlert = ko.observable<alertArgs>();
    queuedAlert: alertArgs;
    databasesLoadedTask: JQueryPromise<any>;
    buildVersion = ko.observable<buildVersionDto>();
    licenseStatus = ko.observable<licenseStatusDto>();
    windowHeightObservable: KnockoutObservable<number>;
    appUrls: computedAppUrls;
    recordedErrors = ko.observableArray<alertArgs>();
    newIndexUrl = appUrl.forCurrentDatabase().newIndex;
    newTransformerUrl = appUrl.forCurrentDatabase().newTransformer;

    filesystems = ko.observableArray<filesystem>();
    filesystemsLoadedTask: JQueryPromise<any>;

    currentRawUrl = ko.observable<string>("");
    rawUrlIsVisible = ko.computed(() => this.currentRawUrl().length > 0);
<<<<<<< HEAD

    activeArea = ko.observable<string>("");
=======
    goToDocumentSearch = ko.observable<string>();
    goToDocumentSearchResults = ko.observableArray<string>();    
>>>>>>> 4aac2bce

    constructor() {
        super();
        ko.postbox.subscribe("Alert", (alert: alertArgs) => this.showAlert(alert));
        ko.postbox.subscribe("ActivateDatabaseWithName", (databaseName: string) => this.activateDatabaseWithName(databaseName));
        ko.postbox.subscribe("ActivateFilesystemWithName", (filesystemName: string) => this.activateFilesystemWithName(filesystemName));
        ko.postbox.subscribe("SetRawJSONUrl", (jsonUrl: string) => this.currentRawUrl(jsonUrl));

        this.appUrls = appUrl.forCurrentDatabase();
        this.goToDocumentSearch.throttle(250).subscribe(search => this.fetchGoToDocSearchResults(search));
        dynamicHeightBindingHandler.install();
        autoCompleteBindingHandler.install();
    }

    activate(args: any) {
        super.activate(args);

        NProgress.set(.7);
        router.map([
<<<<<<< HEAD
            { route: ['', 'databases'], title: 'Databases', moduleId: 'viewmodels/databases', nav: true, hash: this.appUrls.databasesManagement },           
            { route: 'databases/documents', title: 'Documents', moduleId: 'viewmodels/documents', nav: true, hash: this.appUrls.documents },
            { route: 'databases/conflicts', title: 'Conflicts', moduleId: 'viewmodels/conflicts', nav: true, hash: this.appUrls.conflicts },
            { route: 'databases/indexes*details', title: 'Indexes', moduleId: 'viewmodels/indexesShell', nav: true, hash: this.appUrls.indexes },
            { route: 'databases/transformers*details', title: 'Transformers', moduleId: 'viewmodels/transformersShell', nav: false, hash: this.appUrls.transformers },
            { route: 'databases/query*details', title: 'Query', moduleId: 'viewmodels/queryShell', nav: true, hash: this.appUrls.query(null) },
            { route: 'databases/tasks*details', title: 'Tasks', moduleId: 'viewmodels/tasks', nav: true, hash: this.appUrls.tasks, },
            { route: 'databases/settings*details', title: 'Settings', moduleId: 'viewmodels/settings', nav: true, hash: this.appUrls.settings },
            { route: 'databases/status*details', title: 'Status', moduleId: 'viewmodels/status', nav: true, hash: this.appUrls.status },
            { route: 'databases/edit', title: 'Edit Document', moduleId: 'viewmodels/editDocument', nav: false },
            { route: ['', 'filesystems'], title: 'File Systems', moduleId: 'viewmodels/filesystems', nav: true, hash: this.appUrls.filesystemsManagement },
            { route: 'filesystems/files', title: 'Files', moduleId: 'viewmodels/filesystemFiles', nav: true, hash: this.appUrls.filesystemFiles },
            { route: 'filesystems/search', title: 'Search', moduleId: 'viewmodels/filesystemSearch', nav: true, hash: this.appUrls.filesystemSearch },
            { route: 'filesystems/synchronization', title: 'Synchronization', moduleId: 'viewmodels/filesystemSynchronization', nav: true, hash: this.appUrls.filesystemSynchronization },
            { route: 'filesystems/configuration', title: 'Configuration', moduleId: 'viewmodels/filesystemConfiguration', nav: true, hash: this.appUrls.filesystemConfiguration },
            { route: 'filesystems/upload', title: 'Upload File', moduleId: 'viewmodels/filesystemUploadFile', nav: false},

=======
            { route: ['', 'databases'], title: 'Databases', moduleId: 'viewmodels/databases', nav: false, hash: this.appUrls.databasesManagement },
            { route: 'documents', title: 'Documents', moduleId: 'viewmodels/documents', nav: true, hash: this.appUrls.documents },
            { route: 'conflicts', title: 'Conflicts', moduleId: 'viewmodels/conflicts', nav: true, hash: this.appUrls.conflicts },
            { route: 'patch', title: 'Patch', moduleId: 'viewmodels/patch', nav: true, hash: this.appUrls.patch },
            { route: 'indexes*details', title: 'Indexes', moduleId: 'viewmodels/indexesShell', nav: true, hash: this.appUrls.indexes },
            { route: 'transformers*details', title: 'Transformers', moduleId: 'viewmodels/transformersShell', nav: false, hash: this.appUrls.transformers },
            { route: 'query*details', title: 'Query', moduleId: 'viewmodels/queryShell', nav: true, hash: this.appUrls.query(null) },
            { route: 'tasks*details', title: 'Tasks', moduleId: 'viewmodels/tasks', nav: true, hash: this.appUrls.tasks, },
            { route: 'settings*details', title: 'Settings', moduleId: 'viewmodels/settings', nav: true, hash: this.appUrls.settings },
            { route: 'status*details', title: 'Status', moduleId: 'viewmodels/status', nav: true, hash: this.appUrls.status },
            { route: 'edit', title: 'Edit Document', moduleId: 'viewmodels/editDocument', nav: false }
>>>>>>> 4aac2bce
        ]).buildNavigationModel();

        router.activeInstruction.subscribe(val => {
            if (val.config.route.split('/').length == 1) //if it's a root navigation item.
                this.activeArea(val.config.title);
        });

        // Show progress whenever we navigate.
        router.isNavigating.subscribe(isNavigating => this.showNavigationProgress(isNavigating));
        this.connectToRavenServer();
    }

    // Called by Durandal when shell.html has been put into the DOM.
    attached() {
        // The view must be attached to the DOM before we can hook up keyboard shortcuts.
        jwerty.key("ctrl+alt+n", e=> {
            e.preventDefault();
            this.newDocument();
        });

        $("body").tooltip({
            delay: { show: 1000, hide: 100 },
            container: 'body',
            selector: '.use-bootstrap-tooltip',
            trigger: 'hover'
        });
    }

    showNavigationProgress(isNavigating: boolean) {
        if (isNavigating) {
            NProgress.start();

            var currentProgress = parseFloat(NProgress.status);
            var newProgress = isNaN(currentProgress) ? 0.5 : currentProgress + (currentProgress / 2);
            NProgress.set(newProgress);
        } else {
            NProgress.done();
        }
    }

    databasesLoaded(databases) {
        var systemDatabase = new database("<system>");
        systemDatabase.isSystem = true;
        systemDatabase.isVisible(false);
        this.databases(databases.concat([systemDatabase]));
        if (this.databases().length == 1) {
            systemDatabase.activate();
        } else {
            this.databases.first(x=> x.isVisible()).activate();
        }        
    }

    filesystemsLoaded(filesystems) {
        this.filesystems(filesystems);
        if (this.filesystems().length != 0) {
            this.filesystems.first(x=> x.isVisible()).activate();
        }
    }

    launchDocEditor(docId?: string, docsList?: pagedList) {
        var editDocUrl = appUrl.forEditDoc(docId, docsList ? docsList.collectionName : null, docsList ? docsList.currentItemIndex() : null, this.activeDatabase());
        this.navigate(editDocUrl);
    }

    connectToRavenServer() {
        this.databasesLoadedTask = new getDatabasesCommand()
            .execute()
            .fail(result => this.handleRavenConnectionFailure(result))
            .done(results => {
                this.databasesLoaded(results);
                this.fetchStudioConfig();
                this.fetchBuildVersion();
                this.fetchLicenseStatus();
                router.activate();
            });

        this.filesystemsLoadedTask = new getFilesystemsCommand()
            .execute()
            .fail(result => this.handleRavenConnectionFailure(result))
            .done(results => {
                this.filesystemsLoaded(results);
                router.activate();
                this.fetchBuildVersion();
                this.fetchLicenseStatus();
            });
    }

    fetchStudioConfig() {
        new getDocumentWithMetadataCommand("Raven/StudioConfig", appUrl.getSystemDatabase())
            .execute()
            .done((doc: document) => {
              appUrl.warnWhenUsingSystemDatabase = doc["WarnWhenUsingSystemDatabase"];
            });
    }

    handleRavenConnectionFailure(result) {
        NProgress.done();
        sys.log("Unable to connect to Raven.", result);
        var tryAgain = 'Try again';
        var messageBoxResultPromise = app.showMessage("Couldn't connect to Raven. Details in the browser console.", ":-(", [tryAgain]);
        messageBoxResultPromise.done(messageBoxResult => {
            if (messageBoxResult === tryAgain) {
                NProgress.start();
                this.connectToRavenServer();
            }
        });
    }

    showAlert(alert: alertArgs) {
        if (alert.type === alertType.danger || alert.type === alertType.warning) {
            this.recordedErrors.unshift(alert);
        }

        var currentAlert = this.currentAlert();
        if (currentAlert) {
            this.queuedAlert = alert;
            this.closeAlertAndShowNext(currentAlert);
        } else {
            this.currentAlert(alert);
            var fadeTime = 2000; // If there are no pending alerts, show it for 2 seconds before fading out.
            if (alert.type === alertType.danger || alert.type === alertType.warning) {
                fadeTime = 4000; // If there are no pending alerts, show the error alert for 4 seconds before fading out.
            }
            setTimeout(() => this.closeAlertAndShowNext(alert), fadeTime);
        }
    }

    closeAlertAndShowNext(alertToClose: alertArgs) {
        var alertElement = $('#' + alertToClose.id);
        if (alertElement.length === 0) {
            return;
        }

        // If the mouse is over the alert, keep it around.
        if (alertElement.is(":hover")) {
            setTimeout(() => this.closeAlertAndShowNext(alertToClose), 1000);
        } else {
            alertElement.alert('close');
        }
    }

    onAlertHidden() {
        this.currentAlert(null);
        var nextAlert = this.queuedAlert;
        if (nextAlert) {
            this.queuedAlert = null;
            this.showAlert(nextAlert);
        }
    }

    newDocument() {
        this.launchDocEditor(null);
    }

    activateDatabaseWithName(databaseName: string) {
        if (this.databasesLoadedTask) {
            this.databasesLoadedTask.done(() => {
                var matchingDatabase = this.databases().first(d => d.name == databaseName);
                if (matchingDatabase && this.activeDatabase() !== matchingDatabase) {
                    ko.postbox.publish("ActivateDatabase", matchingDatabase);
                }
            });
        }
    }

    activateFilesystemWithName(filesystemName: string) {
        if (this.filesystemsLoadedTask) {
            this.filesystemsLoadedTask.done(() => {            
                var matchingFilesystem = this.filesystems().first(d => d.name == filesystemName);
                if (matchingFilesystem && this.activeFilesystem() !== matchingFilesystem) {
                    ko.postbox.publish("ActivateFilesystem", matchingFilesystem);
                }
            });
        }
    }

    modelPolling() {
        new getDatabasesCommand()
            .execute()
            .done(results => {
                ko.utils.arrayForEach(results, (result:database) => {
                    var existingDb = this.databases().first(d=> {
                        return d.name == result.name;
                    });
                if (!existingDb ) {
                    this.databases.unshift(result);
                    }
                
                });

        });

        var db = this.activeDatabase();
        if (db) {
            new getDatabaseStatsCommand(db)
                .execute()
                .done(result=> db.statistics(result));
        }
    }

    selectDatabase(db: database) {
        if (db.name != this.activeDatabase().name) {
            db.activate();
            var updatedUrl = appUrl.forCurrentPage(db);
            this.navigate(updatedUrl);
        }
    }

<<<<<<< HEAD
    selectFilesystem(fs: filesystem) {
        if (fs.name != this.activeFilesystem().name) {
            fs.activate();
            var updatedUrl = appUrl.forCurrentPage(fs);
            this.navigate(updatedUrl);
        }
=======
    goToDoc(doc: documentMetadataDto) {
        this.goToDocumentSearch("");
        this.navigate(appUrl.forEditDoc(doc['@metadata']['@id'], null, null, this.activeDatabase()));
    }

    getDocCssClass(doc: documentMetadataDto) {
        return collection.getCollectionCssClass(doc['@metadata']['Raven-Entity-Name']);
>>>>>>> 4aac2bce
    }

    fetchBuildVersion() {
        new getBuildVersionCommand()
            .execute()
            .done((result: buildVersionDto) => this.buildVersion(result));
    }

    fetchLicenseStatus() {
        new getLicenseStatusCommand()
            .execute()
            .done((result: licenseStatusDto) => this.licenseStatus(result));
    }

    fetchGoToDocSearchResults(query: string) {
        if (query.length >= 2) {
            new getDocumentsMetadataByIDPrefixCommand(query, 10, this.activeDatabase())
                .execute()
                .done((results: string[]) => {
                    if (this.goToDocumentSearch() === query) {
                        this.goToDocumentSearchResults(results);
                    }
                });
        }
    }

    showErrorsDialog() {
        require(["viewmodels/recentErrors"], ErrorDetails => {
            var dialog = new ErrorDetails(this.recordedErrors);
            app.showDialog(dialog);
        });
    }
}

export = shell;<|MERGE_RESOLUTION|>--- conflicted
+++ resolved
@@ -45,13 +45,10 @@
 
     currentRawUrl = ko.observable<string>("");
     rawUrlIsVisible = ko.computed(() => this.currentRawUrl().length > 0);
-<<<<<<< HEAD
-
     activeArea = ko.observable<string>("");
-=======
+
     goToDocumentSearch = ko.observable<string>();
     goToDocumentSearchResults = ko.observableArray<string>();    
->>>>>>> 4aac2bce
 
     constructor() {
         super();
@@ -71,10 +68,10 @@
 
         NProgress.set(.7);
         router.map([
-<<<<<<< HEAD
             { route: ['', 'databases'], title: 'Databases', moduleId: 'viewmodels/databases', nav: true, hash: this.appUrls.databasesManagement },           
             { route: 'databases/documents', title: 'Documents', moduleId: 'viewmodels/documents', nav: true, hash: this.appUrls.documents },
             { route: 'databases/conflicts', title: 'Conflicts', moduleId: 'viewmodels/conflicts', nav: true, hash: this.appUrls.conflicts },
+            { route: 'databases/patch', title: 'Patch', moduleId: 'viewmodels/patch', nav: true, hash: this.appUrls.patch },
             { route: 'databases/indexes*details', title: 'Indexes', moduleId: 'viewmodels/indexesShell', nav: true, hash: this.appUrls.indexes },
             { route: 'databases/transformers*details', title: 'Transformers', moduleId: 'viewmodels/transformersShell', nav: false, hash: this.appUrls.transformers },
             { route: 'databases/query*details', title: 'Query', moduleId: 'viewmodels/queryShell', nav: true, hash: this.appUrls.query(null) },
@@ -88,20 +85,6 @@
             { route: 'filesystems/synchronization', title: 'Synchronization', moduleId: 'viewmodels/filesystemSynchronization', nav: true, hash: this.appUrls.filesystemSynchronization },
             { route: 'filesystems/configuration', title: 'Configuration', moduleId: 'viewmodels/filesystemConfiguration', nav: true, hash: this.appUrls.filesystemConfiguration },
             { route: 'filesystems/upload', title: 'Upload File', moduleId: 'viewmodels/filesystemUploadFile', nav: false},
-
-=======
-            { route: ['', 'databases'], title: 'Databases', moduleId: 'viewmodels/databases', nav: false, hash: this.appUrls.databasesManagement },
-            { route: 'documents', title: 'Documents', moduleId: 'viewmodels/documents', nav: true, hash: this.appUrls.documents },
-            { route: 'conflicts', title: 'Conflicts', moduleId: 'viewmodels/conflicts', nav: true, hash: this.appUrls.conflicts },
-            { route: 'patch', title: 'Patch', moduleId: 'viewmodels/patch', nav: true, hash: this.appUrls.patch },
-            { route: 'indexes*details', title: 'Indexes', moduleId: 'viewmodels/indexesShell', nav: true, hash: this.appUrls.indexes },
-            { route: 'transformers*details', title: 'Transformers', moduleId: 'viewmodels/transformersShell', nav: false, hash: this.appUrls.transformers },
-            { route: 'query*details', title: 'Query', moduleId: 'viewmodels/queryShell', nav: true, hash: this.appUrls.query(null) },
-            { route: 'tasks*details', title: 'Tasks', moduleId: 'viewmodels/tasks', nav: true, hash: this.appUrls.tasks, },
-            { route: 'settings*details', title: 'Settings', moduleId: 'viewmodels/settings', nav: true, hash: this.appUrls.settings },
-            { route: 'status*details', title: 'Status', moduleId: 'viewmodels/status', nav: true, hash: this.appUrls.status },
-            { route: 'edit', title: 'Edit Document', moduleId: 'viewmodels/editDocument', nav: false }
->>>>>>> 4aac2bce
         ]).buildNavigationModel();
 
         router.activeInstruction.subscribe(val => {
@@ -310,14 +293,14 @@
         }
     }
 
-<<<<<<< HEAD
     selectFilesystem(fs: filesystem) {
         if (fs.name != this.activeFilesystem().name) {
             fs.activate();
             var updatedUrl = appUrl.forCurrentPage(fs);
             this.navigate(updatedUrl);
         }
-=======
+    }
+
     goToDoc(doc: documentMetadataDto) {
         this.goToDocumentSearch("");
         this.navigate(appUrl.forEditDoc(doc['@metadata']['@id'], null, null, this.activeDatabase()));
@@ -325,7 +308,6 @@
 
     getDocCssClass(doc: documentMetadataDto) {
         return collection.getCollectionCssClass(doc['@metadata']['Raven-Entity-Name']);
->>>>>>> 4aac2bce
     }
 
     fetchBuildVersion() {
