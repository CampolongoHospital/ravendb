--- conflicted
+++ resolved
@@ -15,14 +15,10 @@
 import customColumnParams = require('models/customColumnParams');
 import customColumns = require('models/customColumns');
 import selectColumns = require('viewmodels/selectColumns');
-<<<<<<< HEAD
 import changeSubscription = require('models/changeSubscription');
-=======
 import changesApi = require("common/changesApi");
 import changeSubscription = require('models/changeSubscription');
 import shell = require("viewmodels/shell");
-
->>>>>>> b88e36c8
 
 class documents extends viewModelBase {
 
@@ -38,15 +34,12 @@
     hasAnyDocumentsSelected: KnockoutComputed<boolean>;
     contextName = ko.observable<string>('');
     currentCollection = ko.observable<collection>();
-<<<<<<< HEAD
     staleView = ko.observable(false);
     anyDocumentChangeSubscription: changeSubscription;
-=======
     currentDBDocChangesSubscription: changeSubscription;
     currentDBBulkInsertSubscription: changeSubscription;
     modelPollingTimeoutFlag: boolean = true;
     isDocumentsUpToDate:boolean = true;
->>>>>>> b88e36c8
 
     static gridSelector = "#documentsGrid";
 
@@ -198,17 +191,10 @@
         });
     }
 
-<<<<<<< HEAD
-    detached() {
-        if (this.anyDocumentChangeSubscription) {
-            this.anyDocumentChangeSubscription.off();
-        }
-=======
     deactivate() {
         super.deactivate();
         this.currentDBDocChangesSubscription.off();
         this.currentDBBulkInsertSubscription.off();
->>>>>>> b88e36c8
     }
 
 
