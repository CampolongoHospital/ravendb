--- conflicted
+++ resolved
@@ -217,11 +217,7 @@
                 <div class="col-md-11 query-results">
                     <div id="queryResultsPanel" class="panel panel-default">
                         <div class="panel-body">
-<<<<<<< HEAD
-                            <div id="queryResultsGrid" data-bind="widget: { kind: 'virtualTable', customColumns: currentColumnsParams, itemsSource: queryResults, selectedIndices: selectedResultIndices, gridSelector: '#queryResultsGrid', useContextMenu: true, showIds: true, showCheckboxes: true, maxHeight: '450px', isIndexMapReduce:isIndexMapReduce,  contextMenuOptions: ['copyitems', 'CopyIDs' , 'Delete', 'EditItem' ] }"></div>
-=======
-                            <div id="queryResultsGrid" data-bind="widget: { kind: 'virtualTable', customColumns: currentColumnsParams, itemsSource: queryResults, selectedIndices: selectedResultIndices, gridSelector: '#queryResultsGrid', useContextMenu: true, showIds: true, showCheckboxes: true, maxHeight: '450px', isIndexMapReduce:isIndexMapReduce, collections: collections }"></div>
->>>>>>> ff5e4e84
+                            <div id="queryResultsGrid" data-bind="widget: { kind: 'virtualTable', customColumns: currentColumnsParams, itemsSource: queryResults, selectedIndices: selectedResultIndices, gridSelector: '#queryResultsGrid', useContextMenu: true, showIds: true, showCheckboxes: true, maxHeight: '450px', isIndexMapReduce:isIndexMapReduce, collections: collections, contextMenuOptions: ['copyitems', 'CopyIDs' , 'Delete', 'EditItem' ] }"></div>
                         </div>
                     </div>
                 </div>               
