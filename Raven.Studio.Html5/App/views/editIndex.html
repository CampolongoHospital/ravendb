﻿<section id="editIndex">
    <div class="btn-toolbar">
        <div class="btn-group">
            <button class="btn btn-primary use-bootstrap-tooltip" data-bind="click: save" title="Save the index (Alt+S)" accesskey="S">
                <i class="fa fa-save"></i>
            </button>
        </div>

        <div class="btn-group">
            <button type="button" class="btn btn-default dropdown-toggle" data-toggle="dropdown" accesskey="A">
                <i class="fa fa-plus"></i>
                Add
                <span class="caret"></span>
            </button>
            <ul class="dropdown-menu">
                <li class="use-bootstrap-tooltip" data-bind="click: addMap" title="Add a map function (Alt+M)" accesskey="M"><a href="#">Map</a></li>
                <li class="use-bootstrap-tooltip" data-bind="click: addReduce, visible: !hasExistingReduce()" title="Add a reduce function (Alt+R)" accesskey="R"><a href="#">Reduce</a></li>
                <li class="use-bootstrap-tooltip" data-bind="click: addField" title="Add a field (Alt+G)" accesskey="G"><a href="#">Field</a></li>
                <li class="use-bootstrap-tooltip" data-bind="click: addTransform, visible: !hasExistingTransform()" title="Add a transform function (Alt+T) - deprecated. Use Result Transformers instead" accesskey="T"><a class="text-muted" href="#">Transform</a></li>
                <li class="use-bootstrap-tooltip" data-bind="click: addSpatialField" title="Add a spatial field (Alt+P)" accesskey="P"><a href="#">Spatial Field</a></li>
            </ul>
        </div>

        <div class="btn-group">
            <button type="button" class="btn btn-default dropdown-toggle" data-toggle="dropdown">
                <span data-bind="text: priorityLabel"></span>
                <span class="caret"></span>
            </button>

            <ul class="dropdown-menu">
                <li data-bind="click: normalPriority"><a href="#">Normal</a></li>
                <li data-bind="click: idlePriority"><a href="#">Idle</a></li>
                <li data-bind="click: disabledPriority"><a href="#">Disabled</a></li>
                <li data-bind="click: abandonedPriority"><a href="#">Abandoned</a></li>
            </ul>
        </div>

        <div class="btn-group" data-bind="visible: isEditingExistingIndex">
            <a class="btn btn-default use-bootstrap-tooltip" title="Query the index (Alt+Q)" accesskey="Q" data-bind="attr: { href: queryUrl }">
                <i class="fa fa-play"></i>
            </a>
            <a class="btn btn-default use-bootstrap-tooltip" title="Navigate to index terms" data-bind="attr: { href: termsUrl }">Terms</a>
            <a class="btn btn-default use-bootstrap-tooltip" title="Navigate to index stats" data-bind="attr: { href: statsUrl }">Stats</a>
        </div>

        <div class="btn-group" data-bind="visible: isEditingExistingIndex">
            <button class="btn btn-default use-bootstrap-tooltip" title="Refresh from server, discarding any unsaved changes" data-bind="click: refreshIndex">
                <i class="fa fa-refresh"></i>
            </button>
            <button class="btn btn-danger use-bootstrap-tooltip" title="Delete index" data-bind="click: deleteIndex">
                <i class="fa fa-trash-o"></i>
            </button>
        </div>
    </div>

    <div data-bind="dynamicHeight: { resizeTrigger: window.ravenStudioWindowHeight(), target: 'footer' }">
        <br />
        <form class="form-horizontal" role="form" data-bind="with: editedIndex">
            <div class="form-group">
                <label for="indexName" class="col-md-1 control-label">Name</label>
                <div class="col-md-11">
                    <div class="row">
                        <div class="col-md-11">
<<<<<<< HEAD
                            <input type="text" class="form-control use-bootstrap-tooltip" id="indexName" placeholder="Index name" accesskey="N" data-bind="value: name, valueUpdate: 'afterkeyup'" title="Index name (Alt+N)" />
=======
                            <input type="text" class="form-control use-bootstrap-tooltip" id="indexName" placeholder="Index name" accesskey="I" data-bind="value: name" title="Index name (Alt+I)" />
>>>>>>> 094316a2
                        </div>
                    </div>
                </div>
            </div>
            <div class="form-group">
                <label id="indexMapsLabel" style="cursor: help;" class="col-sm-1 control-label" data-placement="auto right" data-original-title="Index maps" data-trigger="hover">
                    Maps
                    <i class="fa fa-info-circle text-info"></i>
                </label>
                <div data-bind="foreach: maps" class="col-md-11">
                    <div class="row">
                        <div class="col-md-11">
                            <pre id="indexEditor" class="form-control map" data-bind="aceEditor: { code: $data, getFocus: true }"></pre>
                        </div>
                        <button type="button" class="close pull-left use-bootstrap-tooltip" data-bind="visible: $index() !== 0 || $root.hasMultipleMaps(), click: $root.removeMap.bind($root, $index())" aria-hidden="true" title="Remove this map from the index">&times;</button>
                    </div>
                    <br />
                </div>
            </div>
            <div class="form-group" data-bind="if: reduce">
                <label id="indexReduceLabel" style="cursor: help;" for="indexReduce" class="col-md-1 control-label" data-placement="auto right" data-original-title="Index reduce" data-trigger="hover">
                    Reduce
                    <i class="fa fa-info-circle text-info"></i>
                </label>
                <div class="col-md-11">
                    <div class="row">
                        <div class="col-md-11">
                            <pre class="form-control map" data-bind="aceEditor: { code: reduce }"></pre>
                        </div>
                        <button type="button" class="close pull-left" data-bind="click: $root.removeReduce.bind($root)" aria-hidden="true" title="Remove the Reduce function from the index">&times;</button>
                    </div>
                </div>
            </div>
            <div class="form-group" data-bind="if: transformResults">
                <label id="indexTransformLabel" style="cursor: help;" for="indexTransform" class="col-md-1 control-label" data-placement="auto right" data-original-title="Index transform" data-trigger="hover">
                    <span class="text-danger">Transform</span>
                    <i class="fa fa-info-circle text-info"></i>
                </label>
                <div class="col-md-11">
                    <div class="row">
                        <div class="col-md-11">
                            <pre class="form-control map" data-bind="aceEditor: { code: transformResults }"></pre>
                        </div>
                        <button type="button" class="close pull-left" data-bind="click: $root.removeTransform.bind($root)" aria-hidden="true" title="Remove Transform Results from the index">&times;</button>
                    </div>
                </div>
            </div>
            <div class="form-group" data-bind="visible: luceneFields().length > 0">
                <label class="col-sm-1 control-label">
                    Fields
                </label>
                <div class="col-md-10" data-bind="foreach: luceneFields">
                    <div>
                        <div class="panel panel-default">
                            <div class="panel-heading">
                                <div class="col-md-11">
                                    <input type="text" class="form-control use-bootstrap-tooltip" data-bind="value: name" title="Name of the field to configure" placeholder="FieldName" />
                                </div>
                                <div>
                                    <button type="button" class="close use-bootstrap-tooltip" data-bind="click: $root.removeLuceneField.bind($root, $index())" aria-hidden="true" title="Remove this field from the index">&times;</button>
                                </div>
                                <div class="clearfix"></div>
                            </div>
                            <div class="panel-body">
                                <div class="col-md-6">
                                    <label class="control-label col-md-3">Storage</label>
                                    <div class="col-md-9">
                                        <select class="form-control" data-bind="options: ['Yes', 'No'], value: stores"></select>
                                    </div>
                                    <label class="control-label col-md-3">Sort</label>
                                    <div class="col-md-9">
                                        <select class="form-control" data-bind="options: ['None', 'String', 'Int', 'Float', 'Long', 'Double', 'Short', 'Custom', 'Byte', 'StringVal'], value: sort"></select>
                                    </div>
                                    <label class="control-label col-md-3">Term Vector</label>
                                    <div class="col-md-9">
                                        <select class="form-control" data-bind="options: ['No', 'Yes', 'WithPositions', 'WithOffsets', 'WithPositionsAndOffsets'], value: termVector"></select>
                                    </div>
                                </div>
                                <div class="col-md-6">
                                    <label class="control-label col-md-3">Indexing</label>
                                    <div class="col-md-9">
                                        <select class="form-control" data-bind="options: ['No', 'Analyzed', 'NotAnalyzed', 'Default'], value: indexing"></select>
                                    </div>
                                    <label class="control-label col-md-3" data-bind="visible: indexing() === 'Analyzed'">Analyzer</label>
                                    <div class="col-md-9" data-bind="visible: indexing() === 'Analyzed'">
                                        <input type="text" class="form-control" data-bind="value: analyzer, attr: { title: analyzer }" />
                                    </div>
                                    <label class="control-label col-md-3">Suggestion</label>
                                    <div class="col-md-9">
                                        <select class="form-control" title="The suggestion distance algorithm" data-bind="options: ['None', 'Default', 'Levenshtein', 'JaroWinkler', 'NGram'], value: suggestionDistance"></select>
                                        <input type="number" class="form-control" title="The suggestion accuracy" step="0.1" min="0.0" max="1.0" data-bind="value: suggestionAccuracy, visible: suggestionDistance() !== 'None'" />
                                    </div>
                                </div>
                            </div>
                        </div>
                    </div>
                </div>
            </div>

            <div class="form-group" data-bind="visible: spatialFields().length > 0">
                <label class="col-sm-1 control-label">
                    Spatial Fields
                </label>
                <div class="col-md-10" data-bind="foreach: spatialFields, visible: spatialFields().length > 0">
                    <div>
                        <div class="panel panel-default">
                            <div class="panel-heading">
                                <div class="col-md-11">
                                    <input type="text" class="form-control use-bootstrap-tooltip" data-bind="value: name" title="Name of the spatial field to configure" placeholder="spatial field name" />
                                </div>
                                <div>
                                    <button type="button" class="close use-bootstrap-tooltip" data-bind="click: $root.removeSpatialField.bind($root, $index())" aria-hidden="true" title="Remove this spatial field from the index">&times;</button>
                                </div>
                                <div class="clearfix"></div>
                            </div>
                            <div class="panel-body">
                                <div class="col-md-6">
                                    <label class="control-label col-md-3">Type</label>
                                    <div class="col-md-9">
                                        <select class="form-control" data-bind="options: ['Geography', 'Cartesian'], value: type"></select>
                                    </div>
                                    <label class="control-label col-md-3">Strategy</label>
                                    <div class="col-md-9">
                                        <select class="form-control" data-bind="options: availableStrategies, value: strategy"></select>
                                    </div>
                                    <label class="control-label col-md-3">Min X</label>
                                    <div class="col-md-9">
                                        <input type="number" class="form-control" data-bind="value: minX, enable: canSpecifyCoordinates" />
                                    </div>
                                    <label class="control-label col-md-3">Max X</label>
                                    <div class="col-md-9">
                                        <input type="number" class="form-control" data-bind="value: maxX, enable: canSpecifyCoordinates" />
                                    </div>
                                    <label class="control-label col-md-3">Precision</label>
                                    <div class="col-md-9">
                                        <p class="form-control-static" style="white-space: nowrap" data-bind="text: precision"></p>
                                    </div>
                                </div>
                                <div class="col-md-6">
                                    <label class="control-label col-md-7" data-bind="visible: canSpecifyUnits">Circle Radius Units</label>
                                    <div class="col-md-5" data-bind="visible: canSpecifyUnits">
                                        <select class="form-control" data-bind="options: ['Kilometers', 'Miles'], value: circleRadiusUnits"></select>
                                    </div>
                                    <label class="control-label col-md-7" data-bind="visible: canSpecifyTreeLevel">Max Tree Level</label>
                                    <div class="col-md-5" data-bind="visible: canSpecifyTreeLevel">
                                        <input type="number" class="form-control" data-bind="value: maxTreeLevel" />
                                    </div>
                                    <label class="control-label col-md-7">Min Y</label>
                                    <div class="col-md-5">
                                        <input type="number" class="form-control" data-bind="value: minY, enable: canSpecifyCoordinates" />
                                    </div>
                                    <label class="control-label col-md-7">Max Y</label>
                                    <div class="col-md-5">
                                        <input type="number" class="form-control" data-bind="value: maxY, enable: canSpecifyCoordinates" />
                                    </div>
                                </div>
                            </div>
                        </div>
                    </div>
                </div>
            </div>
        </form>
    </div>
</section><|MERGE_RESOLUTION|>--- conflicted
+++ resolved
@@ -61,11 +61,7 @@
                 <div class="col-md-11">
                     <div class="row">
                         <div class="col-md-11">
-<<<<<<< HEAD
-                            <input type="text" class="form-control use-bootstrap-tooltip" id="indexName" placeholder="Index name" accesskey="N" data-bind="value: name, valueUpdate: 'afterkeyup'" title="Index name (Alt+N)" />
-=======
-                            <input type="text" class="form-control use-bootstrap-tooltip" id="indexName" placeholder="Index name" accesskey="I" data-bind="value: name" title="Index name (Alt+I)" />
->>>>>>> 094316a2
+                            <input type="text" class="form-control use-bootstrap-tooltip" id="indexName" placeholder="Index name" accesskey="I" data-bind="value: name, valueUpdate: 'afterkeyup'" title="Index name (Alt+I)" />
                         </div>
                     </div>
                 </div>
