﻿using System;
using System.Collections.Generic;
using System.Linq;
using System.Threading.Tasks;
using Raven.Client.Documents.Replication;
<<<<<<< HEAD
=======
using Sparrow;
>>>>>>> 9d6f291f
using Sparrow.Json.Parsing;

namespace Raven.Client.Documents
{
    public class ConflictSolver
    {
<<<<<<< HEAD
        public string DatabaseResovlerId;
=======
        public string DatabaseResolverId;
>>>>>>> 9d6f291f
        public Dictionary<string, ScriptResolver> ResolveByCollection;
        public bool ResolveToLatest;

        public bool ConflictResolutionChanged(ConflictSolver other)
        {
<<<<<<< HEAD
 
            if (ResolveByCollection != null && other.ResolveByCollection == null || 
               ResolveByCollection == null && other.ResolveByCollection != null)
                return true;

            //if ((ResolveByCollection == null ^ other.ResolveByCollection == null) == false)
            //    return true;

            return ResolveToLatest == other.ResolveToLatest &&
                   (ResolveByCollection?.SequenceEqual(other.ResolveByCollection) ?? true);
=======
            var isResolveByCollectionNull = ResolveByCollection == null;
            var isOtherResolveByCollectionNull = other.ResolveByCollection == null;

            if (isResolveByCollectionNull || isOtherResolveByCollectionNull)
                return true;

            return ResolveToLatest == other.ResolveToLatest && (bool)ResolveByCollection?.SequenceEqual(other.ResolveByCollection);
>>>>>>> 9d6f291f
        }

        public bool IsEmpty()
        {
<<<<<<< HEAD
            return ResolveToLatest == false && 
                DatabaseResovlerId == null && 
                (ResolveByCollection == null || ResolveByCollection.Count == 0);
=======
            return 
                ResolveByCollection?.Count == 0 &&
                ResolveToLatest == false && 
                DatabaseResolverId == null;
>>>>>>> 9d6f291f
        }

        public DynamicJsonValue ToJson()
        {
            return new DynamicJsonValue
            {
<<<<<<< HEAD
                [nameof(DatabaseResovlerId)] = DatabaseResovlerId,
                [nameof(ResolveToLatest)] = ResolveToLatest,
                [nameof(ResolveByCollection)] = new DynamicJsonArray
                {
                    ResolveByCollection?.Select( item => new DynamicJsonValue
                    {
                        [nameof(item.Key)] = item.Value.ToJson()
                    })
=======
                [nameof(DatabaseResolverId)] = DatabaseResolverId,
                [nameof(ResolveToLatest)] = ResolveToLatest,
                [nameof(ResolveByCollection)] = new DynamicJsonArray
                {
                    ResolveByCollection != null ? 
                        ResolveByCollection.Select( item => new DynamicJsonValue
                        {
                            [nameof(item.Key)] = item.Value.ToJson()
                        }) :
                        new DynamicJsonValue[0]
>>>>>>> 9d6f291f
                }
            };
        }
    }

    public interface IDatabaseTask
<<<<<<< HEAD
    {        
=======
    {
        ulong GetTaskKey();
>>>>>>> 9d6f291f
    }

    public class DatabaseWatcher : ReplicationNode, IDatabaseTask
    {
    }

    public class DatabasePromotable : ReplicationNode, IDatabaseTask
<<<<<<< HEAD
    {
=======
    {    
>>>>>>> 9d6f291f
    }

    public class DatabaseTopology
    {
        public List<string> Members = new List<string>();
        public List<string> Promotables = new List<string>();
        public List<DatabaseWatcher> Watchers = new List<DatabaseWatcher>();
<<<<<<< HEAD
=======

        public Dictionary<string,string> NameToUrlMap = new Dictionary<string, string>();

        // If we want to prevent from a replication we set an entry 
        // e.g. setting ("A","C") will prevent replication from server A to C for this database.
        //TODO : not sure what this should do (any even why it is needed)
        //TODO : leaving this for now, perhaps this is here by design
        public Dictionary<string,string> CustomConnectionBlocker = new Dictionary<string, string>();
>>>>>>> 9d6f291f

        public Dictionary<string,string> NameToUrlMap = new Dictionary<string, string>();
        
        public bool RelevantFor(string nodeTag)
        {
            return Members.Contains(nodeTag) ||
                   Promotables.Contains(nodeTag) ||
                   Watchers.Exists(w => w.NodeTag == nodeTag);
        }

        public IEnumerable<ReplicationNode> GetDestinations(string nodeTag, string databaseName)
        {
<<<<<<< HEAD
          
            var watchers = Watchers.Where(w => IsItMyTask(w, nodeTag));

            return AllNodes.Select(n => new ReplicationNode{
=======
            var except = CustomConnectionBlocker
                .Where(item => item.Key == nodeTag)
                .Select(item => item.Key)
                .Concat(new []{nodeTag});

            var watchers = Watchers.Where(w => IsItMyTask(w, nodeTag));

            return AllNodes.Except(except).Select(n => new ReplicationNode{
>>>>>>> 9d6f291f
                NodeTag = n,
                Url = NameToUrlMap[n],
                Database = databaseName
            }).Concat(watchers);
        }

        public bool MyConnectionChanged(DatabaseTopology other, string nodeTag, string databaseName)
        {
            return GetDestinations(nodeTag,databaseName).SequenceEqual(other.GetDestinations(nodeTag, databaseName)) == false;
        }

        public IEnumerable<string> AllNodes
        {
            get
            {
                foreach (var member in Members)
                {
                    yield return member;
                }
                foreach (var member in Promotables)
                {
                    yield return member;
                }
            }
        }

        public DynamicJsonValue ToJson()
        {
            return new DynamicJsonValue
            {
                [nameof(Members)] = new DynamicJsonArray(Members),
                [nameof(Promotables)] = new DynamicJsonArray(Promotables),
                [nameof(Watchers)] = new DynamicJsonArray(Watchers.Select(w => w.ToJson())),
<<<<<<< HEAD
=======
                [nameof(CustomConnectionBlocker)] = DynamicJsonValue.Convert(CustomConnectionBlocker),
>>>>>>> 9d6f291f
                [nameof(NameToUrlMap)] = DynamicJsonValue.Convert(NameToUrlMap)
            };
        }

        public void RemoveFromTopology(string delDbFromNode)
        {
            Members.Remove(delDbFromNode);
            Promotables.Remove(delDbFromNode);
<<<<<<< HEAD
=======
            CustomConnectionBlocker.Remove(delDbFromNode);
>>>>>>> 9d6f291f
        }

        public bool IsItMyTask(IDatabaseTask task, string nodeTag)
        {
            var myPosition = Members.FindIndex(s => s == nodeTag);
<<<<<<< HEAD
            return JumpConsistentHash((ulong)task.GetHashCode(), Members.Count) == myPosition;
        }

        public static long JumpConsistentHash(ulong key, int numBuckets)
        {
            long b = 1L;
            long j = 0;
            while (j < numBuckets)
            {
                b = j;
                key = key * 2862933555777941757UL + 1;
                j = (long)((b + 1) * ((1L << 31) / ((double)(key >> 33) + 1)));
            }
            return b;
=======
            if (myPosition == -1) //not a member
            {
                return false;
            }

            //TODO : ask Oren here about suspentions.. (review comments in github)
            return Hashing.JumpConsistentHash.Calculate(task.GetTaskKey(), Members.Count) == myPosition;
>>>>>>> 9d6f291f
        }
    }
}<|MERGE_RESOLUTION|>--- conflicted
+++ resolved
@@ -3,76 +3,31 @@
 using System.Linq;
 using System.Threading.Tasks;
 using Raven.Client.Documents.Replication;
-<<<<<<< HEAD
-=======
 using Sparrow;
->>>>>>> 9d6f291f
 using Sparrow.Json.Parsing;
 
 namespace Raven.Client.Documents
 {
     public class ConflictSolver
     {
-<<<<<<< HEAD
-        public string DatabaseResovlerId;
-=======
         public string DatabaseResolverId;
->>>>>>> 9d6f291f
         public Dictionary<string, ScriptResolver> ResolveByCollection;
         public bool ResolveToLatest;
 
         public bool ConflictResolutionChanged(ConflictSolver other)
         {
-<<<<<<< HEAD
- 
-            if (ResolveByCollection != null && other.ResolveByCollection == null || 
-               ResolveByCollection == null && other.ResolveByCollection != null)
                 return true;
 
-            //if ((ResolveByCollection == null ^ other.ResolveByCollection == null) == false)
-            //    return true;
-
-            return ResolveToLatest == other.ResolveToLatest &&
-                   (ResolveByCollection?.SequenceEqual(other.ResolveByCollection) ?? true);
-=======
-            var isResolveByCollectionNull = ResolveByCollection == null;
-            var isOtherResolveByCollectionNull = other.ResolveByCollection == null;
-
-            if (isResolveByCollectionNull || isOtherResolveByCollectionNull)
-                return true;
-
-            return ResolveToLatest == other.ResolveToLatest && (bool)ResolveByCollection?.SequenceEqual(other.ResolveByCollection);
->>>>>>> 9d6f291f
         }
 
         public bool IsEmpty()
         {
-<<<<<<< HEAD
-            return ResolveToLatest == false && 
-                DatabaseResovlerId == null && 
-                (ResolveByCollection == null || ResolveByCollection.Count == 0);
-=======
-            return 
-                ResolveByCollection?.Count == 0 &&
-                ResolveToLatest == false && 
-                DatabaseResolverId == null;
->>>>>>> 9d6f291f
         }
 
         public DynamicJsonValue ToJson()
         {
             return new DynamicJsonValue
             {
-<<<<<<< HEAD
-                [nameof(DatabaseResovlerId)] = DatabaseResovlerId,
-                [nameof(ResolveToLatest)] = ResolveToLatest,
-                [nameof(ResolveByCollection)] = new DynamicJsonArray
-                {
-                    ResolveByCollection?.Select( item => new DynamicJsonValue
-                    {
-                        [nameof(item.Key)] = item.Value.ToJson()
-                    })
-=======
                 [nameof(DatabaseResolverId)] = DatabaseResolverId,
                 [nameof(ResolveToLatest)] = ResolveToLatest,
                 [nameof(ResolveByCollection)] = new DynamicJsonArray
@@ -83,19 +38,14 @@
                             [nameof(item.Key)] = item.Value.ToJson()
                         }) :
                         new DynamicJsonValue[0]
->>>>>>> 9d6f291f
                 }
             };
         }
     }
 
     public interface IDatabaseTask
-<<<<<<< HEAD
-    {        
-=======
     {
         ulong GetTaskKey();
->>>>>>> 9d6f291f
     }
 
     public class DatabaseWatcher : ReplicationNode, IDatabaseTask
@@ -103,11 +53,7 @@
     }
 
     public class DatabasePromotable : ReplicationNode, IDatabaseTask
-<<<<<<< HEAD
-    {
-=======
     {    
->>>>>>> 9d6f291f
     }
 
     public class DatabaseTopology
@@ -115,20 +61,8 @@
         public List<string> Members = new List<string>();
         public List<string> Promotables = new List<string>();
         public List<DatabaseWatcher> Watchers = new List<DatabaseWatcher>();
-<<<<<<< HEAD
-=======
 
         public Dictionary<string,string> NameToUrlMap = new Dictionary<string, string>();
-
-        // If we want to prevent from a replication we set an entry 
-        // e.g. setting ("A","C") will prevent replication from server A to C for this database.
-        //TODO : not sure what this should do (any even why it is needed)
-        //TODO : leaving this for now, perhaps this is here by design
-        public Dictionary<string,string> CustomConnectionBlocker = new Dictionary<string, string>();
->>>>>>> 9d6f291f
-
-        public Dictionary<string,string> NameToUrlMap = new Dictionary<string, string>();
-        
         public bool RelevantFor(string nodeTag)
         {
             return Members.Contains(nodeTag) ||
@@ -138,21 +72,10 @@
 
         public IEnumerable<ReplicationNode> GetDestinations(string nodeTag, string databaseName)
         {
-<<<<<<< HEAD
           
             var watchers = Watchers.Where(w => IsItMyTask(w, nodeTag));
 
             return AllNodes.Select(n => new ReplicationNode{
-=======
-            var except = CustomConnectionBlocker
-                .Where(item => item.Key == nodeTag)
-                .Select(item => item.Key)
-                .Concat(new []{nodeTag});
-
-            var watchers = Watchers.Where(w => IsItMyTask(w, nodeTag));
-
-            return AllNodes.Except(except).Select(n => new ReplicationNode{
->>>>>>> 9d6f291f
                 NodeTag = n,
                 Url = NameToUrlMap[n],
                 Database = databaseName
@@ -186,10 +109,6 @@
                 [nameof(Members)] = new DynamicJsonArray(Members),
                 [nameof(Promotables)] = new DynamicJsonArray(Promotables),
                 [nameof(Watchers)] = new DynamicJsonArray(Watchers.Select(w => w.ToJson())),
-<<<<<<< HEAD
-=======
-                [nameof(CustomConnectionBlocker)] = DynamicJsonValue.Convert(CustomConnectionBlocker),
->>>>>>> 9d6f291f
                 [nameof(NameToUrlMap)] = DynamicJsonValue.Convert(NameToUrlMap)
             };
         }
@@ -198,31 +117,11 @@
         {
             Members.Remove(delDbFromNode);
             Promotables.Remove(delDbFromNode);
-<<<<<<< HEAD
-=======
-            CustomConnectionBlocker.Remove(delDbFromNode);
->>>>>>> 9d6f291f
         }
 
         public bool IsItMyTask(IDatabaseTask task, string nodeTag)
         {
             var myPosition = Members.FindIndex(s => s == nodeTag);
-<<<<<<< HEAD
-            return JumpConsistentHash((ulong)task.GetHashCode(), Members.Count) == myPosition;
-        }
-
-        public static long JumpConsistentHash(ulong key, int numBuckets)
-        {
-            long b = 1L;
-            long j = 0;
-            while (j < numBuckets)
-            {
-                b = j;
-                key = key * 2862933555777941757UL + 1;
-                j = (long)((b + 1) * ((1L << 31) / ((double)(key >> 33) + 1)));
-            }
-            return b;
-=======
             if (myPosition == -1) //not a member
             {
                 return false;
@@ -230,7 +129,6 @@
 
             //TODO : ask Oren here about suspentions.. (review comments in github)
             return Hashing.JumpConsistentHash.Calculate(task.GetTaskKey(), Members.Count) == myPosition;
->>>>>>> 9d6f291f
         }
     }
 }