--- conflicted
+++ resolved
@@ -863,7 +863,6 @@
             }
         }
 
-<<<<<<< HEAD
         private static bool TryGetServerVersion(HttpResponseMessage response, out string version)
         {
             if (response.Headers.TryGetValues(Constants.Headers.ServerVersion, out var values) == false)
@@ -874,11 +873,11 @@
 
             version = values.FirstOrDefault();
             return version != null;
-=======
+        }
+
         private static void ThrowRefreshingInTheBackgroundNotImplemented()
         {
             throw new NotImplementedException("TODO arek - refreshing in the background is not implemented");
->>>>>>> 039de86f
         }
 
         private void ThrowFailedToContactAllNodes<TResult>(RavenCommand<TResult> command, HttpRequestMessage request)
