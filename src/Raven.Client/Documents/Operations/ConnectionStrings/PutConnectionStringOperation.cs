﻿using System.Net.Http;
using Raven.Client.Documents.Conventions;
using Raven.Client.Http;
using Raven.Client.Json;
using Raven.Client.Json.Serialization;
using Raven.Client.Util;
using Sparrow.Json;

namespace Raven.Client.Documents.Operations.ConnectionStrings
{
    public class PutConnectionStringOperation<T> : IMaintenanceOperation<PutConnectionStringResult> where T : ConnectionString
    {
        private readonly T _connectionString;

        public PutConnectionStringOperation(T connectionString)
        {
            _connectionString = connectionString;
        }

        public RavenCommand<PutConnectionStringResult> GetCommand(DocumentConventions conventions, JsonOperationContext ctx)
        {
            return new PutConnectionStringCommand(_connectionString);
        }

        private class PutConnectionStringCommand : RavenCommand<PutConnectionStringResult>, IRaftCommand
        {
            private readonly T _connectionString;

            public PutConnectionStringCommand(T connectionString)
            {
<<<<<<< HEAD
                _connectionString = connectionString;
=======
                _connectionString = connectionString ?? throw new ArgumentNullException(nameof(connectionString));
>>>>>>> 0f3866b6
            }

            public override bool IsReadRequest => false;

            public override HttpRequestMessage CreateRequest(JsonOperationContext ctx, ServerNode node, out string url)
            {
                url = $"{node.Url}/databases/{node.Database}/admin/connection-strings";

                var request = new HttpRequestMessage
                {
                    Method = HttpMethod.Put,
                    Content = new BlittableJsonContent(stream =>
                    {
                        var config = DocumentConventions.Default.Serialization.DefaultConverter.ToBlittable(_connectionString, ctx);
                        ctx.Write(stream, config);
                    })
                };

                return request;
            }

            public override void SetResponse(JsonOperationContext context, BlittableJsonReaderObject response, bool fromCache)
            {
                if (response == null)
                    ThrowInvalidResponse();

                Result = JsonDeserializationClient.PutConnectionStringResult(response);
            }

            public string RaftUniqueRequestId { get; } = RaftIdGenerator.NewId();
        }
    }

    public class PutConnectionStringResult
    {
        public long RaftCommandIndex { get; set; }
    }
}<|MERGE_RESOLUTION|>--- conflicted
+++ resolved
@@ -1,4 +1,5 @@
-﻿using System.Net.Http;
+﻿using System;
+using System.Net.Http;
 using Raven.Client.Documents.Conventions;
 using Raven.Client.Http;
 using Raven.Client.Json;
@@ -28,11 +29,7 @@
 
             public PutConnectionStringCommand(T connectionString)
             {
-<<<<<<< HEAD
-                _connectionString = connectionString;
-=======
                 _connectionString = connectionString ?? throw new ArgumentNullException(nameof(connectionString));
->>>>>>> 0f3866b6
             }
 
             public override bool IsReadRequest => false;
