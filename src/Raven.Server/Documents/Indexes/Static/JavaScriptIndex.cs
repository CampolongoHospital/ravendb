﻿using System;
using System.Collections.Generic;
using System.Linq;
using Esprima;
using Jint;
using Jint.Native;
using Jint.Native.Function;
using Jint.Native.Object;
using Jint.Runtime.Interop;
using Raven.Client.Documents.Indexes;
using Raven.Client.Exceptions.Documents.Indexes;
using Raven.Server.Config;
using Raven.Server.Documents.Patch;
using Raven.Server.ServerWide;
using Sparrow;

namespace Raven.Server.Documents.Indexes.Static
{
    public class JavaScriptIndex : StaticIndexBase
    {
        private const string GlobalDefinitions = "globalDefinition";
        private const string MapsProperty = "maps";
        private const string CollectionProperty = "collection";
        private const string MethodProperty = "method";
        private const string MoreArgsProperty = "moreArgs";
        private const string ReduceProperty = "reduce";
        private const string AggregateByProperty = "aggregateBy";
        private const string KeyProperty = "key";

        public JavaScriptIndex(IndexDefinition definition, RavenConfiguration configuration)
        {
            _definitions = definition;

            // we create the Jint instance directly instead of using SingleRun
            // because the index is single threaded and long lived
            var resolver = new JintPreventResolvingTasksReferenceResolver();
            _engine = new Engine(options =>
            {
                options.LimitRecursion(64)
                    .SetReferencesResolver(resolver)
                    .MaxStatements(configuration.Indexing.MaxStepsForScript)
                    .Strict(configuration.Patching.StrictMode)
                    .AddObjectConverter(new JintGuidConverter())
                    .AddObjectConverter(new JintStringConverter())
                    .AddObjectConverter(new JintEnumConverter())
                    .AddObjectConverter(new JintDateTimeConverter())
                    .AddObjectConverter(new JintTimeSpanConverter())
                    .LocalTimeZone(TimeZoneInfo.Utc);
            });

            var (mapList, mapReferencedCollections) = InitializeEngine(definition);

            var definitions = GetDefinitions();

            ProcessMaps(configuration, definitions, resolver, mapList, mapReferencedCollections, out var collectionFunctions);

            ProcessReduce(definition, definitions, resolver);

            ProcessFields(definition, collectionFunctions);
        }

        private void ProcessFields(IndexDefinition definition, Dictionary<string, List<JavaScriptMapOperation>> collectionFunctions)
        {
            var fields = new HashSet<string>();
            HasDynamicFields = false;
            foreach (var (key, val) in collectionFunctions)
            {
                Maps.Add(key, val.Select(x => (IndexingFunc)x.IndexingFunction).ToList());

                //TODO: Validation of matches fields between group by / collections / etc
                foreach (var operation in val)
                {
                    HasDynamicFields |= operation.HasDynamicReturns;
                    fields.UnionWith(operation.Fields);
                    foreach (var (k, v) in operation.FieldOptions)
                    {
                        _definitions.Fields.Add(k, v);
                    }
                }
            }

            if (definition.Fields != null)
            {
                foreach (var item in definition.Fields)
                {
                    fields.Add(item.Key);
                }
            }

            OutputFields = fields.ToArray();
        }

        private void ProcessReduce(IndexDefinition definition, ObjectInstance definitions, JintPreventResolvingTasksReferenceResolver resolver)
        {
            var reduceObj = definitions.GetProperty(ReduceProperty)?.Value;
            if (reduceObj != null && reduceObj.IsObject())
            {
                var reduceAsObj = reduceObj.AsObject();
                var groupByKey = reduceAsObj.GetProperty(KeyProperty).Value.As<ScriptFunctionInstance>();
                var reduce = reduceAsObj.GetProperty(AggregateByProperty).Value.As<ScriptFunctionInstance>();
                ReduceOperation = new JavaScriptReduceOperation(reduce, groupByKey, _engine, resolver) { ReduceString = definition.Reduce };
                GroupByFields = ReduceOperation.GetReduceFieldsNames();
                Reduce = ReduceOperation.IndexingFunction;
            }
        }

        private void ProcessMaps(RavenConfiguration configuration, ObjectInstance definitions, JintPreventResolvingTasksReferenceResolver resolver, List<string> mapList,
            List<HashSet<CollectionName>> mapReferencedCollections,out Dictionary<string, List<JavaScriptMapOperation>> collectionFunctions)
        {
            var mapsArray = definitions.GetProperty(MapsProperty).Value;
            if (mapsArray.IsNull() || mapsArray.IsUndefined() || mapsArray.IsArray() == false)
                ThrowIndexCreationException($"doesn't contain any map function or '{GlobalDefinitions}.{Maps}' was modified in the script");
            var maps = mapsArray.AsArray();
            collectionFunctions = new Dictionary<string, List<JavaScriptMapOperation>>();
            for (int i = 0; i < maps.GetLength(); i++)
            {
                var mapObj = maps.Get(i.ToString());
                if (mapObj.IsNull() || mapObj.IsUndefined() || mapObj.IsObject() == false)
                    ThrowIndexCreationException($"map function #{i} is not a valid object");
                var map = mapObj.AsObject();
                if (map.HasProperty(CollectionProperty) == false)
                    ThrowIndexCreationException($"map function #{i} is missing a collection name");
                var mapCollectionStr = map.Get(CollectionProperty);
                if (mapCollectionStr.IsString() == false)
                    ThrowIndexCreationException($"map function #{i} collection name isn't a string");
                var mapCollection = mapCollectionStr.AsString();
                if (collectionFunctions.TryGetValue(mapCollection, out var list) == false)
                {
                    list = new List<JavaScriptMapOperation>();
                    collectionFunctions.Add(mapCollection, list);
                }

                if (map.HasProperty(MethodProperty) == false)
                    ThrowIndexCreationException($"map function #{i} is missing its {MethodProperty} property");
                var funcInstance = map.Get(MethodProperty).As<FunctionInstance>();
                if (funcInstance == null)
                    ThrowIndexCreationException($"map function #{i} {MethodProperty} property isn't a 'FunctionInstance'");                
                var operation = new JavaScriptMapOperation(_engine, resolver)
                {
                    MapFunc = funcInstance,
                    IndexName = _definitions.Name,
                    Configuration = configuration,
                    MapString = mapList[i]
                };
                if (map.HasOwnProperty(MoreArgsProperty))
                {
                    var moreArgsObj = map.Get(MoreArgsProperty);
                    if (moreArgsObj.IsArray())
                    {
                        var array = moreArgsObj.AsArray();
                        if (array.GetLength() > 0)
                        {
                            operation.MoreArguments = array;
                        }
                    }
                }

                operation.Analyze(_engine);
                if (ReferencedCollections.TryGetValue(mapCollection, out var collectionNames) == false)
                {
                    collectionNames = new HashSet<CollectionName>();
                    ReferencedCollections.Add(mapCollection, collectionNames);
                }

                collectionNames.UnionWith(mapReferencedCollections[i]);

                list.Add(operation);
            }
        }

        private ObjectInstance GetDefinitions()
        {
            var definitionsObj = _engine.GetValue(GlobalDefinitions);

            if (definitionsObj.IsNull() || definitionsObj.IsUndefined() || definitionsObj.IsObject() == false)
                ThrowIndexCreationException($"is missing its '{GlobalDefinitions}' global variable, are you modifying it in your script?");

            var definitions = definitionsObj.AsObject();
            if (definitions.HasProperty(MapsProperty) == false)
                ThrowIndexCreationException("is missing its 'globalDefinition.maps' property, are you modifying it in your script?");

            return definitions;
        }

        private static ParserOptions DefaultParserOptions = new ParserOptions();
        
        private HashSet<CollectionName> ExecuteCodeAndCollectRefrencedCollections(string code)
        {
<<<<<<< HEAD
            _engine.SetValue("load", new ClrFunctionInstance(_engine, "load", LoadDocument));
=======
            var javascriptParser = new JavaScriptParser(code, DefaultParserOptions);
            var program = javascriptParser.ParseProgram();
            _engine.Execute(program);
            var loadVisitor = new EsprimaReferencedCollectionVisitor();
            loadVisitor.Visit(program);
            return loadVisitor.ReferencedCollection;

>>>>>>> b08e075a

        }
        private (List<string> Maps, List<HashSet<CollectionName>> MapReferencedCollections) InitializeEngine(IndexDefinition definition)
        {
            _engine.SetValue("load", new ClrFunctionInstance(_engine, LoadDocument));
                       
            _engine.Execute(Code);

            if (definition.AdditionalSources != null)
            {
                foreach (var script in definition.AdditionalSources.Values)
                {
                    _engine.Execute(script);
                }
            }

            var maps = definition.Maps.ToList();
            var mapReferencedCollections = new List<HashSet<CollectionName>>();

            foreach (var t in maps)
            {
                mapReferencedCollections.Add(ExecuteCodeAndCollectRefrencedCollections(t));
            }

            if (definition.Reduce != null)
            {
                _engine.Execute(definition.Reduce);
            }

            return (maps, mapReferencedCollections);
        }

        private void ThrowIndexCreationException(string message)
        {
            throw new IndexCreationException($"Javascript index {_definitions.Name} {message}");
        }

        private JsValue LoadDocument(JsValue self, JsValue[] args)
        {
            if (args.Length != 2)
            {
                throw new ArgumentException("The load(id, collection) method expects two arguments, but got: " + args.Length);
            }

            if (args[0].IsNull() || args[0].IsUndefined())
                return JsValue.Undefined;

            if (args[0].IsString() == false ||
                args[1].IsString() == false)
            {
                throw new ArgumentException($"The load(id, collection) method expects two string arguments, but got: load({args[0]}, {args[1]})");
            }

            object doc = CurrentIndexingScope.Current.LoadDocument(null, args[0].AsString(), args[1].AsString());
            if (JavaScriptIndexUtils.GetValue(_engine, doc, out var item))
                return item;

            return JsValue.Undefined;
        }


        private const string Code = @"
var globalDefinition =
{
    maps: [],
    reduce: null
}

function map(name, lambda) {

    var map = {
        collection: name,
        method: lambda,
        moreArgs: Array.prototype.slice.call(arguments, 2)
    };    
    globalDefinition.maps.push(map);
}

function groupBy(lambda) {
    var reduce = globalDefinition.reduce = { };
    reduce.key = lambda;
 
    reduce.aggregate = function(reduceFunction){
        reduce.aggregateBy = reduceFunction;
    }
    return reduce;
}

function createSpatialField(wkt) {    
    return { $spatial: wkt }   
}

function createSpatialField(lat, lng) {    
    return { $spatial: {Lng:lng, Lat:lat} }   
}
";

        private readonly IndexDefinition _definitions;
        private readonly Engine _engine;

        public JavaScriptReduceOperation ReduceOperation { get; private set; }

        public void SetBufferPoolForTestingPurposes(UnmanagedBuffersPoolWithLowMemoryHandling bufferPool)
        {
            ReduceOperation?.SetBufferPoolForTestingPurposes(bufferPool);
        }

        public void SetAllocatorForTestingPurposes(ByteStringContext byteStringContext)
        {
            ReduceOperation?.SetAllocatorForTestingPurposes(byteStringContext);
        }
    }
}<|MERGE_RESOLUTION|>--- conflicted
+++ resolved
@@ -134,7 +134,7 @@
                     ThrowIndexCreationException($"map function #{i} is missing its {MethodProperty} property");
                 var funcInstance = map.Get(MethodProperty).As<FunctionInstance>();
                 if (funcInstance == null)
-                    ThrowIndexCreationException($"map function #{i} {MethodProperty} property isn't a 'FunctionInstance'");                
+                    ThrowIndexCreationException($"map function #{i} {MethodProperty} property isn't a 'FunctionInstance'");
                 var operation = new JavaScriptMapOperation(_engine, resolver)
                 {
                     MapFunc = funcInstance,
@@ -186,23 +186,18 @@
         
         private HashSet<CollectionName> ExecuteCodeAndCollectRefrencedCollections(string code)
         {
-<<<<<<< HEAD
-            _engine.SetValue("load", new ClrFunctionInstance(_engine, "load", LoadDocument));
-=======
             var javascriptParser = new JavaScriptParser(code, DefaultParserOptions);
             var program = javascriptParser.ParseProgram();
             _engine.Execute(program);
             var loadVisitor = new EsprimaReferencedCollectionVisitor();
             loadVisitor.Visit(program);
             return loadVisitor.ReferencedCollection;
-
->>>>>>> b08e075a
-
-        }
+        }
+
         private (List<string> Maps, List<HashSet<CollectionName>> MapReferencedCollections) InitializeEngine(IndexDefinition definition)
         {
-            _engine.SetValue("load", new ClrFunctionInstance(_engine, LoadDocument));
-                       
+            _engine.SetValue("load", new ClrFunctionInstance(_engine, "load", LoadDocument));
+
             _engine.Execute(Code);
 
             if (definition.AdditionalSources != null)
@@ -224,7 +219,7 @@
             if (definition.Reduce != null)
             {
                 _engine.Execute(definition.Reduce);
-            }
+        }
 
             return (maps, mapReferencedCollections);
         }
