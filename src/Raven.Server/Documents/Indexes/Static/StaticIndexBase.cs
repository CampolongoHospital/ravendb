--- conflicted
+++ resolved
@@ -50,8 +50,6 @@
             return new RecursiveFunction(item, func).Execute();
         }
 
-<<<<<<< HEAD
-=======
         public dynamic LoadDocument<TIGnored>(object keyOrEnumerable, string collectionName)
         {
             return LoadDocument(keyOrEnumerable, collectionName);
@@ -95,7 +93,6 @@
                 keyOrEnumerable.GetType().FullName + ": " + keyOrEnumerable);
         }
 
->>>>>>> ef708936
         protected IEnumerable<AbstractField> CreateField(string name, object value, CreateFieldOptions options)
         {
             // IMPORTANT: Do not delete this method, it is used by the indexes code when using CreateField
