--- conflicted
+++ resolved
@@ -158,15 +158,11 @@
         {
             Document.GetFields().Clear();
 
-<<<<<<< HEAD
-            int numberOfFields = GetFields(new DefaultDocumentLuceneWrapper(Document), key, sourceDocumentId, document, indexContext, writeBuffer);
-=======
             var scope = CurrentIndexingScope.Current;
             if (scope != null)
                 scope.CreatedFieldsCount = 0;
 
-            int numberOfFields = GetFields(new DefaultDocumentLuceneWrapper(Document), key, document, indexContext, writeBuffer);
->>>>>>> 0ec8d651
+            int numberOfFields = GetFields(new DefaultDocumentLuceneWrapper(Document), key, sourceDocumentId, document, indexContext, writeBuffer);
             if (_fields.Count > 0)
             {
                 shouldSkip = _indexEmptyEntries == false && numberOfFields <= _numberOfBaseFields; // there is always a key field, but we want to filter-out empty documents, some indexes (e.g. TS indexes contain more than 1 field by default)
