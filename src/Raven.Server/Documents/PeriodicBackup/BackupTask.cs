using System;
using System.Diagnostics;
using System.Globalization;
using System.IO;
using System.IO.Compression;
using System.Linq;
using Raven.Client;
using Raven.Client.Documents.Operations;
using Raven.Client.Documents.Operations.Backups;
using Raven.Client.Documents.Smuggler;
using Raven.Client.ServerWide.Operations.Configuration;
using Raven.Client.Util;
using Raven.Server.Config.Settings;
using Raven.Server.Documents.PeriodicBackup.Restore;
using Raven.Server.Documents.PeriodicBackup.Retention;
using Raven.Server.Json;
using Raven.Server.NotificationCenter.Notifications;
using Raven.Server.NotificationCenter.Notifications.Details;
using Raven.Server.Rachis;
using Raven.Server.Routing;
using Raven.Server.ServerWide;
using Raven.Server.ServerWide.Commands;
using Raven.Server.ServerWide.Commands.PeriodicBackup;
using Raven.Server.ServerWide.Context;
using Raven.Server.Smuggler.Documents;
using Raven.Server.Smuggler.Documents.Data;
using Raven.Server.Utils;
using Sparrow.Json;
using Sparrow.Logging;
using Sparrow.Server.Json.Sync;
using DatabaseSmuggler = Raven.Server.Smuggler.Documents.DatabaseSmuggler;

namespace Raven.Server.Documents.PeriodicBackup
{
    public class BackupTask
    {
        public const string DateTimeFormat = "yyyy-MM-dd-HH-mm-ss";
        private const string LegacyDateTimeFormat = "yyyy-MM-dd-HH-mm";
        private const string InProgressExtension = ".in-progress";

        private readonly DocumentDatabase _database;
        private readonly BackupConfiguration _configuration;
        private readonly PeriodicBackupStatus _previousBackupStatus;
        internal readonly bool _isFullBackup;
        private readonly bool _isOneTimeBackup;
        private readonly bool _backupToLocalFolder;
        private readonly long _operationId;
        private readonly PathSetting _tempBackupPath;
        private readonly Logger _logger;
<<<<<<< HEAD
=======
        private readonly CancellationToken _databaseShutdown;
>>>>>>> aaa209be
        public readonly OperationCancelToken TaskCancelToken;
        private readonly BackupResult _backupResult;
        private readonly bool _isServerWide;
        private readonly bool _isBackupEncrypted;
        private readonly RetentionPolicyBaseParameters _retentionPolicyParameters;
        private Action<IOperationProgress> _onProgress;
        private readonly string _taskName;
        internal PeriodicBackupRunner.TestingStuff _forTestingPurposes;
<<<<<<< HEAD
        private readonly DateTime _startTimeUtc;
        public BackupTask(DocumentDatabase database, BackupParameters backupParameters, BackupConfiguration configuration, Logger logger, PeriodicBackupRunner.TestingStuff forTestingPurposes = null)
=======

        public BackupTask(
            ServerStore serverStore,
            DocumentDatabase database,
            PeriodicBackup periodicBackup,
            bool isFullBackup,
            bool backupToLocalFolder,
            long operationId,
            PathSetting tempBackupPath,
            Logger logger,
            CancellationToken databaseShutdown,
            PeriodicBackupRunner.TestingStuff forTestingPurposes = null)
>>>>>>> aaa209be
        {
            _database = database;
            _taskName = backupParameters.Name;
            _operationId = backupParameters.OperationId;
            _previousBackupStatus = backupParameters.BackupStatus;
            _startTimeUtc = backupParameters.StartTimeUtc;
            _isOneTimeBackup = backupParameters.IsOneTimeBackup;
            _isFullBackup = backupParameters.IsFullBackup;
            _backupToLocalFolder = backupParameters.BackupToLocalFolder;
            _tempBackupPath = backupParameters.TempBackupPath;
            _configuration = configuration;
            _logger = logger;
<<<<<<< HEAD
            _isServerWide = backupParameters.Name?.StartsWith(ServerWideBackupConfiguration.NamePrefix, StringComparison.OrdinalIgnoreCase) ?? false;
            _isBackupEncrypted = IsBackupEncrypted(_database, _configuration);
            _forTestingPurposes = forTestingPurposes;
=======
            _databaseShutdown = databaseShutdown;
            _forTestingPurposes = forTestingPurposes;

            TaskCancelToken = new OperationCancelToken(_databaseShutdown, CancellationToken.None);
>>>>>>> aaa209be
            _backupResult = GenerateBackupResult();
            TaskCancelToken = new OperationCancelToken(_database.DatabaseShutdown);

            _retentionPolicyParameters = new RetentionPolicyBaseParameters
            {
                RetentionPolicy = backupParameters.RetentionPolicy,
                DatabaseName = _database.Name,
                IsFullBackup = _isFullBackup,
                OnProgress = AddInfo,
                CancellationToken = TaskCancelToken.Token
            };
        }

        public BackupResult RunPeriodicBackup(Action<IOperationProgress> onProgress, ref PeriodicBackupStatus runningBackupStatus)
        {
            _onProgress = onProgress;
            AddInfo($"Started task: '{_taskName}'");

            var totalSw = Stopwatch.StartNew();
            var operationCanceled = false;

            try
            {
                if (_forTestingPurposes != null && _forTestingPurposes.SimulateFailedBackup)
                    throw new Exception(nameof(_forTestingPurposes.SimulateFailedBackup));

                if (runningBackupStatus.LocalBackup == null)
                    runningBackupStatus.LocalBackup = new LocalBackup();

                if (runningBackupStatus.LastRaftIndex == null)
                    runningBackupStatus.LastRaftIndex = new LastRaftIndex();

                runningBackupStatus.IsFull = _isFullBackup;

                if (_logger.IsInfoEnabled)
                {
                    var fullBackupText = "a " + (_configuration.BackupType == BackupType.Backup ? "full backup" : "snapshot");
                    _logger.Info($"Creating {(_isFullBackup ? fullBackupText : "an incremental backup")}");
                }

                if (_isFullBackup == false)
                {
                    // if we come from old version the _previousBackupStatus won't have LastRaftIndex
                    _previousBackupStatus.LastRaftIndex ??= new LastRaftIndex();

                    // no-op if nothing has changed
                    var (currentLastEtag, currentChangeVector) = _database.ReadLastEtagAndChangeVector();
                    var currentLastRaftIndex = GetDatabaseEtagForBackup();

                    // if we come from old version the _previousBackupStatus won't have LastRaftIndex
                    _previousBackupStatus.LastRaftIndex ??= new LastRaftIndex();

                    if (currentLastEtag == _previousBackupStatus.LastEtag
                        && currentChangeVector == _previousBackupStatus.LastDatabaseChangeVector
                        && currentLastRaftIndex == _previousBackupStatus.LastRaftIndex.LastEtag)
                    {
                        var message = $"Skipping incremental backup because no changes were made from last full backup on {_previousBackupStatus.LastFullBackup}.";

                        if (_logger.IsInfoEnabled)
                            _logger.Info(message);

                        runningBackupStatus.LastIncrementalBackup = _startTimeUtc;
                        runningBackupStatus.LocalBackup.LastIncrementalBackup = _startTimeUtc;
                        runningBackupStatus.LocalBackup.IncrementalBackupDurationInMs = 0;
                        DatabaseSmuggler.EnsureProcessed(_backupResult);
                        AddInfo(message);

                        return _backupResult;
                    }
                }

                // update the local configuration before starting the local backup
                var localSettings = GetBackupConfigurationFromScript(_configuration.LocalSettings, x => JsonDeserializationServer.LocalSettings(x),
                    settings => PutServerWideBackupConfigurationCommand.UpdateSettingsForLocal(settings, _database.Name));

                GenerateFolderNameAndBackupDirectory(localSettings, _startTimeUtc, out var nowAsString, out var folderName, out var backupDirectory);
                var startDocumentEtag = _isFullBackup == false ? _previousBackupStatus.LastEtag : null;
                var startRaftIndex = _isFullBackup == false ? _previousBackupStatus.LastRaftIndex.LastEtag : null;

                var fileName = GetFileName(_isFullBackup, backupDirectory.FullPath, nowAsString, _configuration.BackupType, out string backupFilePath);
                var internalBackupResult = CreateLocalBackupOrSnapshot(runningBackupStatus, backupFilePath, startDocumentEtag, startRaftIndex);

                runningBackupStatus.LocalBackup.BackupDirectory = _backupToLocalFolder ? backupDirectory.FullPath : null;
                runningBackupStatus.LocalBackup.TempFolderUsed = _backupToLocalFolder == false;
                runningBackupStatus.IsEncrypted = _isBackupEncrypted;

                try
                {
                    UploadToServer(backupFilePath, folderName, fileName);
                }
                finally
                {
                    runningBackupStatus.UploadToS3 = _backupResult.S3Backup;
                    runningBackupStatus.UploadToAzure = _backupResult.AzureBackup;
                    runningBackupStatus.UploadToGoogleCloud = _backupResult.GoogleCloudBackup;
                    runningBackupStatus.UploadToGlacier = _backupResult.GlacierBackup;
                    runningBackupStatus.UploadToFtp = _backupResult.FtpBackup;

                    _backupResult.LocalBackup = new LocalBackup
                    {
                        BackupDirectory = folderName,
                        FileName = fileName
                    };

                    // if user did not specify local folder we delete the temporary file
                    if (_backupToLocalFolder == false)
                    {
                        DeleteFile(backupFilePath);
                    }
                }

                runningBackupStatus.LastEtag = internalBackupResult.LastDocumentEtag;
                runningBackupStatus.LastDatabaseChangeVector = internalBackupResult.LastDatabaseChangeVector;
                runningBackupStatus.LastRaftIndex.LastEtag = internalBackupResult.LastRaftIndex;
                runningBackupStatus.FolderName = folderName;

                if (_isFullBackup)
                    runningBackupStatus.LastFullBackup = _startTimeUtc;
                else
                    runningBackupStatus.LastIncrementalBackup = _startTimeUtc;

                totalSw.Stop();

                if (_logger.IsInfoEnabled)
                {
                    var fullBackupText = "a " + (_configuration.BackupType == BackupType.Backup ? " full backup" : " snapshot");
                    _logger.Info($"Successfully created {(_isFullBackup ? fullBackupText : "an incremental backup")} " +
                                 $"in {totalSw.ElapsedMilliseconds:#,#;;0} ms");
                }

                return _backupResult;
            }
            catch (OperationCanceledException)
            {
<<<<<<< HEAD
                operationCanceled = TaskCancelToken.Token.IsCancellationRequested;
=======
                operationCanceled = TaskCancelToken.Token.IsCancellationRequested &&
                                    _databaseShutdown.IsCancellationRequested;
>>>>>>> aaa209be
                throw;
            }
            catch (ObjectDisposedException)
            {
                // shutting down, probably
                operationCanceled = true;
                throw;
            }
            catch (Exception e)
            {
                const string message = "Error when performing periodic backup";

                runningBackupStatus.Error = new Error
                {
                    Exception = e.ToString(),
                    At = DateTime.UtcNow
                };

                if (_logger.IsOperationsEnabled)
                    _logger.Operations(message, e);

                _database.NotificationCenter.Add(AlertRaised.Create(
                    _database.Name,
                    $"Periodic Backup task: '{_taskName}'",
                    message,
                    AlertType.PeriodicBackup,
                    NotificationSeverity.Error,
                    details: new ExceptionDetails(e)));

                throw;
            }
            finally
            {
                if (operationCanceled == false)
                {
                    // whether we succeeded or not,
                    // in periodic backup we need to update the last backup time to avoid
                    // starting a new backup right after this one
                    if (_isFullBackup)
                        runningBackupStatus.LastFullBackupInternal = _startTimeUtc;
                    else
                        runningBackupStatus.LastIncrementalBackupInternal = _startTimeUtc;

                    runningBackupStatus.NodeTag = _database.ServerStore.NodeTag;
                    runningBackupStatus.DurationInMs = totalSw.ElapsedMilliseconds;
                    UpdateOperationId(runningBackupStatus);

                    if (_isOneTimeBackup == false)
                    {
                        runningBackupStatus.Version = ++_previousBackupStatus.Version;
                        // save the backup status
                        AddInfo("Saving backup status");
                    SaveBackupStatus(runningBackupStatus, _database, _logger, _backupResult);
                    }
                }
            }
        }

        private T GetBackupConfigurationFromScript<T>(T backupSettings, Func<BlittableJsonReaderObject, T> deserializeSettingsFunc,
            Action<T> updateServerWideSettingsFunc)
            where T : BackupSettings
        {
            if (backupSettings == null)
                return null;

            if (backupSettings.GetBackupConfigurationScript == null || backupSettings.Disabled)
                return backupSettings;

            if (string.IsNullOrEmpty(backupSettings.GetBackupConfigurationScript.Exec))
                return backupSettings;

            var command = backupSettings.GetBackupConfigurationScript.Exec;
            var arguments = backupSettings.GetBackupConfigurationScript.Arguments;

            var startInfo = new ProcessStartInfo
            {
                FileName = command,
                Arguments = arguments,
                UseShellExecute = false,
                RedirectStandardOutput = true,
                RedirectStandardError = true,
                CreateNoWindow = true
            };

            Process process;

            try
            {
                process = Process.Start(startInfo);
            }
            catch (Exception e)
            {
                throw new InvalidOperationException($"Unable to get backup configuration by executing {command} {arguments}. Failed to start process.", e);
            }

            using (var ms = new MemoryStream())
            {
                var readErrors = process.StandardError.ReadToEndAsync();
                var readStdOut = process.StandardOutput.BaseStream.CopyToAsync(ms);
                var timeoutInMs = backupSettings.GetBackupConfigurationScript.TimeoutInMs;

                string GetStdError()
                {
                    try
                    {
                        return readErrors.Result;
                    }
                    catch
                    {
                        return "Unable to get stdout";
                    }
                }

                try
                {
                    readStdOut.Wait(timeoutInMs);
                    readErrors.Wait(timeoutInMs);
                }
                catch (Exception e)
                {
                    throw new InvalidOperationException($"Unable to get backup configuration by executing {command} {arguments}, waited for {timeoutInMs}ms but the process didn't exit. Stderr: {GetStdError()}", e);
                }

                if (process.WaitForExit(timeoutInMs) == false)
                {
                    process.Kill();

                    throw new InvalidOperationException($"Unable to get backup configuration by executing {command} {arguments}, waited for {timeoutInMs}ms but the process didn't exit. Stderr: {GetStdError()}");
                }

                if (process.ExitCode != 0)
                {
                    throw new InvalidOperationException($"Unable to get backup configuration by executing {command} {arguments}, the exit code was {process.ExitCode}. Stderr: {GetStdError()}");
                }

                using (_database.DocumentsStorage.ContextPool.AllocateOperationContext(out JsonOperationContext context))
                {
                    ms.Position = 0;
                    var configuration = context.Sync.ReadForMemory(ms, "backup-configuration-from-script");
                    var result = deserializeSettingsFunc(configuration);
                    if (_isServerWide)
                        updateServerWideSettingsFunc?.Invoke(result);

                    return result;
                }
            }
        }

        public static bool IsBackupEncrypted(DocumentDatabase database, BackupConfiguration configuration)
        {
            if (database.MasterKey != null && configuration.BackupEncryptionSettings == null)
                return true;

            return configuration.BackupEncryptionSettings != null &&
                   configuration.BackupEncryptionSettings.EncryptionMode != EncryptionMode.None;
        }

        private long GetDatabaseEtagForBackup()
        {
            using (_database.ServerStore.ContextPool.AllocateOperationContext(out TransactionOperationContext context))
            using (context.OpenReadTransaction())
            {
                var rawRecord = _database.ServerStore.Cluster.ReadRawDatabaseRecord(context, _database.Name);

                return rawRecord.EtagForBackup;
            }
        }

        private void GenerateFolderNameAndBackupDirectory(LocalSettings localSettings, DateTime startTimeInUtc, out string nowAsString, out string folderName, out PathSetting backupDirectory)
        {
            var nowInLocalTime = startTimeInUtc.ToLocalTime();

            if (_isFullBackup)
            {
                while (true)
                {
                    nowAsString = GetFormattedDate(nowInLocalTime);
                    folderName = $"{nowAsString}.ravendb-{_database.Name}-{_database.ServerStore.NodeTag}-{_configuration.BackupType.ToString().ToLower()}";
                    backupDirectory = _backupToLocalFolder ? new PathSetting(localSettings.FolderPath).Combine(folderName) : _tempBackupPath;

                    if (_backupToLocalFolder == false || DirectoryContainsBackupFiles(backupDirectory.FullPath, IsAnyBackupFile) == false)
                        break;

                    // the backup folder contains backup files
                    nowInLocalTime = DateTime.Now;
                }

                if (Directory.Exists(backupDirectory.FullPath) == false)
                    Directory.CreateDirectory(backupDirectory.FullPath);
            }
            else
            {
                Debug.Assert(_previousBackupStatus.FolderName != null);

                folderName = _previousBackupStatus.FolderName;
                backupDirectory = _backupToLocalFolder ? new PathSetting(_previousBackupStatus.LocalBackup.BackupDirectory) : _tempBackupPath;
                nowAsString = GetFormattedDate(nowInLocalTime);
            }
        }

        private static string GetFormattedDate(DateTime dataTime)
        {
            return dataTime.ToString(DateTimeFormat, CultureInfo.InvariantCulture);
        }

        private BackupResult GenerateBackupResult()
        {
            return new BackupResult
            {
                SnapshotBackup =
                {
                    Skipped = _isFullBackup == false || _configuration.BackupType == BackupType.Backup
                },
                S3Backup =
                {
                    // will be set before the actual upload if needed
                    Skipped = true
                },
                AzureBackup =
                {
                    Skipped = true
                },
                GoogleCloudBackup =
                {
                    Skipped = true
                },
                GlacierBackup =
                {
                    Skipped = true
                },
                FtpBackup =
                {
                    Skipped = true
                }
            };
        }

        public static bool DirectoryContainsBackupFiles(string fullPath, Func<string, bool> isBackupFile)
        {
            if (Directory.Exists(fullPath) == false)
                return false;

            var files = Directory.GetFiles(fullPath);
            if (files.Length == 0)
                return false;

            return files.Any(isBackupFile);
        }

        private static bool IsAnyBackupFile(string filePath)
        {
            if (RestorePointsBase.IsBackupOrSnapshot(filePath))
                return true;

            var extension = Path.GetExtension(filePath);
            return InProgressExtension.Equals(extension, StringComparison.OrdinalIgnoreCase);
        }

        private string GetFileName(
            bool isFullBackup,
            string backupFolder,
            string nowAsString,
            BackupType backupType,
            out string backupFilePath)
        {
            var backupExtension = GetBackupExtension(backupType, isFullBackup);
            var fileName = isFullBackup ?
                GetFileNameFor(backupExtension, nowAsString, backupFolder, out backupFilePath, throwWhenFileExists: true) :
                GetFileNameFor(backupExtension, nowAsString, backupFolder, out backupFilePath);

            return fileName;
        }

        private string GetBackupExtension(BackupType type, bool isFullBackup)
        {
            if (isFullBackup == false)
                return _isBackupEncrypted ? Constants.Documents.PeriodicBackup.EncryptedIncrementalBackupExtension :
                    Constants.Documents.PeriodicBackup.IncrementalBackupExtension;

            switch (type)
            {
                case BackupType.Backup:
                    return _isBackupEncrypted ?
                        Constants.Documents.PeriodicBackup.EncryptedFullBackupExtension : Constants.Documents.PeriodicBackup.FullBackupExtension;

                case BackupType.Snapshot:
                    return _isBackupEncrypted ?
                        Constants.Documents.PeriodicBackup.EncryptedSnapshotExtension : Constants.Documents.PeriodicBackup.SnapshotExtension;

                default:
                    throw new ArgumentOutOfRangeException(nameof(type), type, null);
            }
        }

        private static string GetFileNameFor(
            string backupExtension,
            string nowAsString,
            string backupFolder,
            out string backupFilePath,
            bool throwWhenFileExists = false)
        {
            var fileName = $"{nowAsString}{backupExtension}";
            backupFilePath = Path.Combine(backupFolder, fileName);

            if (File.Exists(backupFilePath))
            {
                if (throwWhenFileExists)
                    throw new InvalidOperationException($"File '{backupFilePath}' already exists!");

                while (true)
                {
                    fileName = $"{GetFormattedDate(DateTime.Now)}{backupExtension}";
                    backupFilePath = Path.Combine(backupFolder, fileName);

                    if (File.Exists(backupFilePath) == false)
                        break;
                }
            }

            return fileName;
        }

        private class InternalBackupResult
        {
            public long LastDocumentEtag { get; set; }
            public string LastDatabaseChangeVector { get; set; }
            public long LastRaftIndex { get; set; }
        }

        private InternalBackupResult CreateLocalBackupOrSnapshot(PeriodicBackupStatus status, string backupFilePath, long? startDocumentEtag, long? startRaftIndex)
        {
            var internalBackupResult = new InternalBackupResult();

            using (status.LocalBackup.UpdateStats(_isFullBackup))
            {
                // will rename the file after the backup is finished
                var tempBackupFilePath = backupFilePath + InProgressExtension;

                try
                {
                    BackupTypeValidation();

                    AddInfo($"Started {GetBackupDescription(_configuration.BackupType, _isFullBackup)}");
                    if (_configuration.BackupType == BackupType.Backup ||
                        _configuration.BackupType == BackupType.Snapshot && _isFullBackup == false)
                    {
                        // smuggler backup
                        var options = new DatabaseSmugglerOptionsServerSide
                        {
                            AuthorizationStatus = AuthorizationStatus.DatabaseAdmin,
                            IncludeArtificial = true // we want to include artificial in backup
                        };

                        options.OperateOnTypes |= DatabaseItemType.Tombstones;
                        options.OperateOnTypes |= DatabaseItemType.CompareExchangeTombstones;

                        var currentBackupResult = CreateBackup(options, tempBackupFilePath, startDocumentEtag, startRaftIndex);

                        if (_isFullBackup)
                        {
                            internalBackupResult = currentBackupResult;
                        }
                        else
                        {
                            if (_backupResult.GetLastEtag() == _previousBackupStatus.LastEtag &&
                                _backupResult.GetLastRaftIndex() == _previousBackupStatus.LastRaftIndex.LastEtag)
                            {
                                internalBackupResult.LastDocumentEtag = startDocumentEtag ?? 0;
                                internalBackupResult.LastDatabaseChangeVector = _previousBackupStatus.LastDatabaseChangeVector;
                                internalBackupResult.LastRaftIndex = startRaftIndex ?? 0;
                            }
                            else
                            {
                                internalBackupResult = currentBackupResult;
                            }
                        }
                    }
                    else
                    {
                        // snapshot backup
                        ValidateFreeSpaceForSnapshot(tempBackupFilePath);

                        (internalBackupResult.LastDocumentEtag, internalBackupResult.LastDatabaseChangeVector) = _database.ReadLastEtagAndChangeVector();
                        internalBackupResult.LastRaftIndex = GetDatabaseEtagForBackup();
                        var databaseSummary = _database.GetDatabaseSummary();
                        var indexesCount = _database.IndexStore.Count;

                        var totalSw = Stopwatch.StartNew();
                        var sw = Stopwatch.StartNew();
                        var compressionLevel = _configuration.SnapshotSettings?.CompressionLevel ?? CompressionLevel.Optimal;
                        var smugglerResult = _database.FullBackupTo(tempBackupFilePath, compressionLevel,
                            info =>
                            {
                                AddInfo(info.Message);

                                _backupResult.SnapshotBackup.ReadCount += info.FilesCount;
                                if (sw.ElapsedMilliseconds > 0 && info.FilesCount > 0)
                                {
                                    AddInfo($"Backed up {_backupResult.SnapshotBackup.ReadCount} " +
                                            $"file{(_backupResult.SnapshotBackup.ReadCount > 1 ? "s" : string.Empty)}");
                                    sw.Restart();
                                }
                            }, TaskCancelToken.Token);

                        EnsureSnapshotProcessed(databaseSummary, smugglerResult, indexesCount);

                        AddInfo($"Backed up {_backupResult.SnapshotBackup.ReadCount} files, " +
                                $"took: {totalSw.ElapsedMilliseconds:#,#;;0}ms");
                    }

                    IOExtensions.RenameFile(tempBackupFilePath, backupFilePath);

                    status.LocalBackup.Exception = null;
                }
                catch (Exception e)
                {
                    status.LocalBackup.Exception = e.ToString();

                    // deleting the temp backup file if the backup failed
                    DeleteFile(tempBackupFilePath);
                    throw;
                }
            }

            if (_backupToLocalFolder)
            {
                var localRetentionPolicy = new LocalRetentionPolicyRunner(_retentionPolicyParameters, _configuration.LocalSettings.FolderPath);
                localRetentionPolicy.Execute();
            }

            return internalBackupResult;
        }

        public static string GetBackupDescription(BackupType backupType, bool isFull)
        {
            var isFullText = isFull ? "a full" : "an incremental";
            var backupTypeText = backupType == BackupType.Snapshot ? "snapshot backup" : "backup";
            return $"{isFullText} {backupTypeText}";
        }

        private void DeleteFile(string path)
        {
            try
            {
                IOExtensions.DeleteFile(path);
            }
            catch (Exception e)
            {
                if (_logger.IsInfoEnabled)
                    _logger.Info($"Failed to delete file: {path}", e);
            }
        }

        private void ValidateFreeSpaceForSnapshot(string filePath)
        {
            long totalUsedSpace = 0;
            foreach (var mountPointUsage in _database.GetMountPointsUsage(includeTempBuffers: false))
            {
                totalUsedSpace += mountPointUsage.UsedSpace;
            }

            var directoryPath = Path.GetDirectoryName(filePath);

            BackupHelper.AssertFreeSpaceForSnapshot(directoryPath, totalUsedSpace, "create a snapshot", _logger);
        }

        private void BackupTypeValidation()
        {
            if (_database.MasterKey == null &&
                _configuration.BackupEncryptionSettings?.EncryptionMode == EncryptionMode.UseDatabaseKey)
                throw new InvalidOperationException("Can't use database key for backup encryption, the key doesn't exist");

            if (_configuration.BackupType == BackupType.Snapshot && _isFullBackup &&
                _configuration.BackupEncryptionSettings != null &&
                _configuration.BackupEncryptionSettings.EncryptionMode == EncryptionMode.UseProvidedKey)
                throw new InvalidOperationException("Can't snapshot an encrypted database with a different key");
        }

        private void EnsureSnapshotProcessed(DatabaseSummary databaseSummary, SmugglerResult snapshotSmugglerResult, long indexesCount)
        {
            _backupResult.SnapshotBackup.Processed = true;
            _backupResult.DatabaseRecord.Processed = true;
            _backupResult.RevisionDocuments.Attachments.Processed = true;
            _backupResult.Tombstones.Processed = true;
            _backupResult.Indexes.Processed = true;
            _backupResult.Indexes.ReadCount = indexesCount;

            _backupResult.Documents.Processed = true;
            _backupResult.Documents.ReadCount = databaseSummary.DocumentsCount;
            _backupResult.Documents.Attachments.Processed = true;
            _backupResult.Documents.Attachments.ReadCount = databaseSummary.AttachmentsCount;
            _backupResult.Counters.Processed = true;
            _backupResult.Counters.ReadCount = databaseSummary.CounterEntriesCount;
            _backupResult.RevisionDocuments.Processed = true;
            _backupResult.RevisionDocuments.ReadCount = databaseSummary.RevisionsCount;
            _backupResult.Conflicts.Processed = true;
            _backupResult.Conflicts.ReadCount = databaseSummary.ConflictsCount;

            _backupResult.Identities.Processed = true;
            _backupResult.Identities.ReadCount = snapshotSmugglerResult.Identities.ReadCount;
            _backupResult.CompareExchange.Processed = true;
            _backupResult.CompareExchange.ReadCount = snapshotSmugglerResult.CompareExchange.ReadCount;
            _backupResult.CompareExchangeTombstones.Processed = true;
            _backupResult.Subscriptions.Processed = true;
            _backupResult.Subscriptions.ReadCount = snapshotSmugglerResult.Subscriptions.ReadCount;

            _backupResult.TimeSeries.Processed = true;
            _backupResult.TimeSeries.ReadCount = databaseSummary.TimeSeriesSegmentsCount;
        }

        private void AddInfo(string message)
        {
            _backupResult.AddInfo(message);
            _onProgress.Invoke(_backupResult.Progress);
        }

        private InternalBackupResult CreateBackup(
            DatabaseSmugglerOptionsServerSide options, string backupFilePath, long? startDocumentEtag, long? startRaftIndex)
        {
            // the last etag is already included in the last backup
            var currentBackupResults = new InternalBackupResult();
            startDocumentEtag = startDocumentEtag == null ? 0 : ++startDocumentEtag;
            startRaftIndex = startRaftIndex == null ? 0 : ++startRaftIndex;

            using (Stream fileStream = File.Open(backupFilePath, FileMode.CreateNew))
            using (var outputStream = GetOutputStream(fileStream))
            using (_database.DocumentsStorage.ContextPool.AllocateOperationContext(out DocumentsOperationContext context))
            {
                var smugglerSource = new DatabaseSource(_database, startDocumentEtag.Value, startRaftIndex.Value, _logger);
                var smugglerDestination = new StreamDestination(outputStream, context, smugglerSource);
                var smuggler = new DatabaseSmuggler(_database,
                    smugglerSource,
                    smugglerDestination,
                    _database.Time,
                    options: options,
                    result: _backupResult,
                    onProgress: _onProgress,
                    token: TaskCancelToken.Token);

                smuggler.ExecuteAsync().Wait();

                switch (outputStream)
                {
                    case EncryptingXChaCha20Poly1305Stream encryptedStream:
                        encryptedStream.Flush(flushToDisk: true);
                        break;

                    case FileStream file:
                        file.Flush(flushToDisk: true);
                        break;

                    default:
                        throw new InvalidOperationException($" {outputStream.GetType()} not supported");
                }

                currentBackupResults.LastDocumentEtag = smugglerSource.LastEtag;
                currentBackupResults.LastDatabaseChangeVector = smugglerSource.LastDatabaseChangeVector;
                currentBackupResults.LastRaftIndex = smugglerSource.LastRaftIndex;

                return currentBackupResults;
            }
        }

        public Stream GetOutputStream(Stream fileStream)
        {
            if (_isBackupEncrypted == false)
                return fileStream;

            if (_database.MasterKey != null && _configuration.BackupEncryptionSettings == null)
                return new EncryptingXChaCha20Poly1305Stream(fileStream, _database.MasterKey);

            if (_configuration.BackupEncryptionSettings.EncryptionMode == EncryptionMode.UseDatabaseKey)
                return new EncryptingXChaCha20Poly1305Stream(fileStream, _database.MasterKey);

            return new EncryptingXChaCha20Poly1305Stream(fileStream,
                Convert.FromBase64String(_configuration.BackupEncryptionSettings.Key));
        }

        private void UploadToServer(string backupPath, string folderName, string fileName)
        {
            var s3Settings = GetBackupConfigurationFromScript(_configuration.S3Settings, x => JsonDeserializationServer.S3Settings(x),
                settings => PutServerWideBackupConfigurationCommand.UpdateSettingsForS3(settings, _database.Name));
            var glacierSettings = GetBackupConfigurationFromScript(_configuration.GlacierSettings, x => JsonDeserializationServer.GlacierSettings(x),
                settings => PutServerWideBackupConfigurationCommand.UpdateSettingsForGlacier(settings, _database.Name));
            var azureSettings = GetBackupConfigurationFromScript(_configuration.AzureSettings, x => JsonDeserializationServer.AzureSettings(x),
                settings => PutServerWideBackupConfigurationCommand.UpdateSettingsForAzure(settings, _database.Name));
            var googleCloudSettings = GetBackupConfigurationFromScript(_configuration.GoogleCloudSettings, x => JsonDeserializationServer.GoogleCloudSettings(x),
                settings => PutServerWideBackupConfigurationCommand.UpdateSettingsForGoogleCloud(settings, _database.Name));
            var ftpSettings = GetBackupConfigurationFromScript(_configuration.FtpSettings, x => JsonDeserializationServer.FtpSettings(x),
                settings => PutServerWideBackupConfigurationCommand.UpdateSettingsForFtp(settings, _database.Name));

            TaskCancelToken.Token.ThrowIfCancellationRequested();

            var uploaderSettings = new BackupUploaderSettings
            {
                S3Settings = s3Settings,
                GlacierSettings = glacierSettings,
                AzureSettings = azureSettings,
                GoogleCloudSettings = googleCloudSettings,
                FtpSettings = ftpSettings,

                BackupPath = backupPath,
                FolderName = folderName,
                FileName = fileName,
                DatabaseName = _database.Name,
                TaskName = _taskName,

                BackupType = _configuration.BackupType
            };

            var backupUploader = new BackupUploader(uploaderSettings, _retentionPolicyParameters, _logger, _backupResult, _onProgress, TaskCancelToken);
            backupUploader.Execute();
        }

        private void UpdateOperationId(PeriodicBackupStatus runningBackupStatus)
        {
            runningBackupStatus.LastOperationId = _operationId;
            if (_previousBackupStatus.LastOperationId == null ||
                _previousBackupStatus.NodeTag != _database.ServerStore.NodeTag ||
                _previousBackupStatus.Error != null)
                return;

            // dismiss the previous operation
            var id = $"{NotificationType.OperationChanged}/{_previousBackupStatus.LastOperationId.Value}";
            _database.NotificationCenter.Dismiss(id);
        }

        public static void SaveBackupStatus(PeriodicBackupStatus status, DocumentDatabase documentDatabase, Logger logger, BackupResult backupResult)
        {
            try
            {
                var command = new UpdatePeriodicBackupStatusCommand(documentDatabase.Name, RaftIdGenerator.NewId())
                {
                    PeriodicBackupStatus = status
                };

                var result = AsyncHelpers.RunSync(() => documentDatabase.ServerStore.SendToLeaderAsync(command));
                AsyncHelpers.RunSync(() => documentDatabase.ServerStore.WaitForCommitIndexChange(RachisConsensus.CommitIndexModification.GreaterOrEqual, result.Index));

                if (logger.IsInfoEnabled)
                    logger.Info($"Periodic backup status with task id {status.TaskId} was updated");
            }
            catch (Exception e)
            {
                const string message = "Error saving the periodic backup status";

                if (logger.IsOperationsEnabled)
                    logger.Operations(message, e);

                backupResult?.AddError($"{message}{Environment.NewLine}{e}");
            }
        }

        public static string GetDateTimeFormat(string fileName)
        {
            return fileName.Length == LegacyDateTimeFormat.Length ? LegacyDateTimeFormat : DateTimeFormat;
        }
    }
}<|MERGE_RESOLUTION|>--- conflicted
+++ resolved
@@ -4,6 +4,7 @@
 using System.IO;
 using System.IO.Compression;
 using System.Linq;
+using System.Threading;
 using Raven.Client;
 using Raven.Client.Documents.Operations;
 using Raven.Client.Documents.Operations.Backups;
@@ -47,10 +48,6 @@
         private readonly long _operationId;
         private readonly PathSetting _tempBackupPath;
         private readonly Logger _logger;
-<<<<<<< HEAD
-=======
-        private readonly CancellationToken _databaseShutdown;
->>>>>>> aaa209be
         public readonly OperationCancelToken TaskCancelToken;
         private readonly BackupResult _backupResult;
         private readonly bool _isServerWide;
@@ -59,23 +56,8 @@
         private Action<IOperationProgress> _onProgress;
         private readonly string _taskName;
         internal PeriodicBackupRunner.TestingStuff _forTestingPurposes;
-<<<<<<< HEAD
         private readonly DateTime _startTimeUtc;
         public BackupTask(DocumentDatabase database, BackupParameters backupParameters, BackupConfiguration configuration, Logger logger, PeriodicBackupRunner.TestingStuff forTestingPurposes = null)
-=======
-
-        public BackupTask(
-            ServerStore serverStore,
-            DocumentDatabase database,
-            PeriodicBackup periodicBackup,
-            bool isFullBackup,
-            bool backupToLocalFolder,
-            long operationId,
-            PathSetting tempBackupPath,
-            Logger logger,
-            CancellationToken databaseShutdown,
-            PeriodicBackupRunner.TestingStuff forTestingPurposes = null)
->>>>>>> aaa209be
         {
             _database = database;
             _taskName = backupParameters.Name;
@@ -88,18 +70,11 @@
             _tempBackupPath = backupParameters.TempBackupPath;
             _configuration = configuration;
             _logger = logger;
-<<<<<<< HEAD
             _isServerWide = backupParameters.Name?.StartsWith(ServerWideBackupConfiguration.NamePrefix, StringComparison.OrdinalIgnoreCase) ?? false;
             _isBackupEncrypted = IsBackupEncrypted(_database, _configuration);
             _forTestingPurposes = forTestingPurposes;
-=======
-            _databaseShutdown = databaseShutdown;
-            _forTestingPurposes = forTestingPurposes;
-
-            TaskCancelToken = new OperationCancelToken(_databaseShutdown, CancellationToken.None);
->>>>>>> aaa209be
             _backupResult = GenerateBackupResult();
-            TaskCancelToken = new OperationCancelToken(_database.DatabaseShutdown);
+            TaskCancelToken = new OperationCancelToken(_database.DatabaseShutdown, CancellationToken.None);
 
             _retentionPolicyParameters = new RetentionPolicyBaseParameters
             {
@@ -232,12 +207,7 @@
             }
             catch (OperationCanceledException)
             {
-<<<<<<< HEAD
                 operationCanceled = TaskCancelToken.Token.IsCancellationRequested;
-=======
-                operationCanceled = TaskCancelToken.Token.IsCancellationRequested &&
-                                    _databaseShutdown.IsCancellationRequested;
->>>>>>> aaa209be
                 throw;
             }
             catch (ObjectDisposedException)
@@ -290,7 +260,7 @@
                         runningBackupStatus.Version = ++_previousBackupStatus.Version;
                         // save the backup status
                         AddInfo("Saving backup status");
-                    SaveBackupStatus(runningBackupStatus, _database, _logger, _backupResult);
+                        SaveBackupStatus(runningBackupStatus, _database, _logger, _backupResult);
                     }
                 }
             }
