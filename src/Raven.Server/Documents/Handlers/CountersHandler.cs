﻿// -----------------------------------------------------------------------
//  <copyright file="CountersHandler.cs" company="Hibernating Rhinos LTD">
//      Copyright (c) Hibernating Rhinos LTD. All rights reserved.
//  </copyright>
// -----------------------------------------------------------------------

using System;
using System.Collections.Generic;
using System.Net;
using System.Threading.Tasks;
using Raven.Client;
using Raven.Client.Documents.Changes;
using Raven.Client.Documents.Operations.Counters;
using Raven.Client.Documents.Smuggler;
using Raven.Client.Exceptions.Documents;
using Raven.Client.Exceptions.Documents.Counters;
using Raven.Client.Json.Serialization;
using Raven.Server.Routing;
using Raven.Server.ServerWide.Context;
using Raven.Server.TrafficWatch;
using Raven.Server.Utils;
using Sparrow.Json;
using Sparrow.Json.Parsing;
using Sparrow.Server;

namespace Raven.Server.Documents.Handlers
{
    public class CountersHandler : DatabaseRequestHandler
    {
        public class ExecuteCounterBatchCommand : TransactionOperationsMerger.MergedTransactionCommand
        {
            public bool HasWrites;
            public string LastChangeVector;
            public string LastDocumentChangeVector;

            public CountersDetail CountersDetail = new CountersDetail
            {
                Counters = new List<CounterDetail>()
            };

            private readonly DocumentDatabase _database;
            private readonly bool _replyWithAllNodesValues;
            private readonly bool _fromEtl;
            private readonly List<CounterOperation> _list;
            public ExecuteCounterBatchCommand(DocumentDatabase database, CounterBatch counterBatch)
            {
                _database = database;
                _list = new List<CounterOperation>();
                _replyWithAllNodesValues = counterBatch?.ReplyWithAllNodesValues ?? false;
                _fromEtl = counterBatch?.FromEtl ?? false;

                if (counterBatch == null)
                    return;

                foreach (var docOps in counterBatch.Documents)
                {
                    foreach (var operation in docOps.Operations)
                    {
                        HasWrites |= operation.Type != CounterOperationType.Get &&
                                     operation.Type != CounterOperationType.None;

                        operation.DocumentId = docOps.DocumentId;
                        _list.Add(operation);
                    }
                }
            }

            /// <summary>
            /// Used only from replay Tx commands
            /// </summary>
            public ExecuteCounterBatchCommand(
                DocumentDatabase database,
                List<CounterOperation> list,
                bool replyWithAllNodesValues,
                bool fromEtl)
            {
                _database = database;
                _replyWithAllNodesValues = replyWithAllNodesValues;
                _fromEtl = fromEtl;
                _list = list;
            }

            protected override long ExecuteCmd(DocumentsOperationContext context)
            {
                var countersToAdd = new SortedSet<string>(StringComparer.OrdinalIgnoreCase);
                var countersToRemove = new HashSet<string>(StringComparer.OrdinalIgnoreCase);

                Document doc = null;
                string docId = null;
                string docCollection = null;

                foreach (var operation in _list)
                {
                    switch (operation.Type)
                    {
                        case CounterOperationType.Increment:
                        case CounterOperationType.Delete:
                        case CounterOperationType.Put:
                            LoadDocument(operation);
                            break;
                    }

                    docId = operation.DocumentId;

                    switch (operation.Type)
                    {
                        case CounterOperationType.Increment:
                            LastChangeVector =
                                _database.DocumentsStorage.CountersStorage.IncrementCounter(context, docId, docCollection, operation.CounterName, operation.Delta, out var exists);
                            GetCounterValue(context, _database, docId, operation.CounterName, _replyWithAllNodesValues, CountersDetail);

                            if (exists == false)
                            {
                                // if exists it is already on the document's metadata
                                countersToAdd.Add(operation.CounterName);
                                countersToRemove.Remove(operation.CounterName);
                            }
                            break;
                        case CounterOperationType.Delete:
                            if (_fromEtl && doc == null)
                                break;

                            LastChangeVector = _database.DocumentsStorage.CountersStorage.DeleteCounter(context, docId, docCollection, operation.CounterName);

                            countersToAdd.Remove(operation.CounterName);
                            countersToRemove.Add(operation.CounterName);
                            break;
                        case CounterOperationType.Put:
                            if (_fromEtl == false || doc == null)
                                break;

                            _database.DocumentsStorage.CountersStorage.PutCounter(context, docId, docCollection, operation.CounterName, operation.Delta);

                            countersToAdd.Add(operation.CounterName);
                            countersToRemove.Remove(operation.CounterName);
                            break;
                        case CounterOperationType.None:
                            break;
                        case CounterOperationType.Get:
                            GetCounterValue(context, _database, docId, operation.CounterName, _replyWithAllNodesValues, CountersDetail);
                            break;
                        default:
                            ThrowInvalidBatchOperationType(operation);
                            break;
                    }
                }

                if (doc?.Data != null)
                {
                    var changeVector = _database
                        .DocumentsStorage
                        .CountersStorage
                        .UpdateDocumentCounters(context, doc, docId, countersToAdd, countersToRemove, NonPersistentDocumentFlags.ByCountersUpdate);

                    if (changeVector != null)
                        LastDocumentChangeVector = LastChangeVector = changeVector;

                    doc.Data.Dispose(); // we cloned the data, so we can dispose it.
                }

                countersToAdd.Clear();
                countersToRemove.Clear();

                void LoadDocument(CounterOperation counterOperation)
                {
                    if (string.IsNullOrEmpty(counterOperation.DocumentId))
                        throw new ArgumentException("Document ID can't be null");

                    if (docId == counterOperation.DocumentId && doc != null)
                        return;

                    ApplyChangesForPreviousDocument(context, doc, docId, countersToAdd, countersToRemove);

                    docId = counterOperation.DocumentId;

                    docCollection = GetDocumentCollection(docId, _database, context, _fromEtl, out doc);
                }

                ApplyChangesForPreviousDocument(context, doc, docId, countersToAdd, countersToRemove);

                return _list.Count;
            }

            public static string GetDocumentCollection(string docId, DocumentDatabase documentDatabase, DocumentsOperationContext context, bool fromEtl, out Document doc)
            {
                try
                {
                    doc = documentDatabase.DocumentsStorage.Get(context, docId, throwOnConflict: true);
                    if (doc == null)
                    {
                        if (fromEtl)
                            return null;

                        ThrowMissingDocument(docId);
                        return null; // never hit
                    }

                    if (doc.Flags.HasFlag(DocumentFlags.Artificial))
                        ThrowArtificialDocument(doc);

                    return CollectionName.GetCollectionName(doc.Data);
                }
                catch (DocumentConflictException)
                {
                    doc = null;

                    if (fromEtl)
                        return null;

                    // this is fine, we explicitly support
                    // setting the flag if we are in conflicted state is 
                    // done by the conflict resolver

                    // avoid loading same document again, we validate write using the metadata instance
                    doc = new Document();
                    return documentDatabase.DocumentsStorage.ConflictsStorage.GetCollection(context, docId);
                }
            }

            private void ApplyChangesForPreviousDocument(DocumentsOperationContext context, Document doc, string docId, SortedSet<string> countersToAdd, HashSet<string> countersToRemove)
            {
                if (doc?.Data != null)
                {
                    var nonPersistentFlags = NonPersistentDocumentFlags.ByCountersUpdate;

                    _database.DocumentsStorage.CountersStorage.UpdateDocumentCounters(context, doc, docId, countersToAdd, countersToRemove, nonPersistentFlags);
                    doc.Data.Dispose(); // we cloned the data, so we can dispose it.
                }
                countersToAdd.Clear();
                countersToRemove.Clear();
            }

            public override TransactionOperationsMerger.IReplayableCommandDto<TransactionOperationsMerger.MergedTransactionCommand> ToDto(JsonOperationContext context)
            {
                return new ExecuteCounterBatchCommandDto
                {
                    List = _list,
                    ReplyWithAllNodesValues = _replyWithAllNodesValues,
                    FromEtl = _fromEtl
                };
            }

            public static void ThrowArtificialDocument(Document doc)
            {
                throw new InvalidOperationException($"Document '{doc.Id}' has '{nameof(DocumentFlags.Artificial)}' flag set. " +
                                                    "Cannot put Counters on artificial documents.");
            }

            private static void ThrowInvalidBatchOperationType(CounterOperation operation)
            {
                throw new ArgumentOutOfRangeException($"Unknown value {operation.Type}");
            }
        }

        public class SmugglerCounterBatchCommand : TransactionOperationsMerger.MergedTransactionCommand, IDisposable
        {
            private readonly DocumentDatabase _database;
            private readonly List<CounterGroupDetail> _counterGroups;
            private Dictionary<string, Dictionary<string, List<(string ChangeVector, long Value)>>> _legacyDictionary;

            private Dictionary<string, Document> _counterUpdates;

            private readonly DocumentsOperationContext _context;

            private IDisposable _resetContext;
            private bool _isDisposed;

            private readonly List<IDisposable> _toDispose;

            private SmugglerResult _result;

            public DocumentsOperationContext Context => _context;

            public long ErrorCount;

            public SmugglerCounterBatchCommand(DocumentDatabase database, SmugglerResult result)
            {
                _database = database;
                _result = result;
                _counterGroups = new List<CounterGroupDetail>();
                _counterUpdates = new Dictionary<string, Document>();

                _toDispose = new List<IDisposable>();
                _resetContext = _database.DocumentsStorage.ContextPool.AllocateOperationContext(out _context);
            }

            /// <summary>
            /// Used only from replay Tx commands
            /// </summary>
            public SmugglerCounterBatchCommand(
                DocumentDatabase database,
                List<CounterGroupDetail> counterGroups,
                Dictionary<string, Dictionary<string, List<(string ChangeVector, long Value)>>> legacyDictionary)
            {
                _database = database;
                _counterGroups = counterGroups;
                _legacyDictionary = legacyDictionary;

                _toDispose = new List<IDisposable>();
                _resetContext = _database.DocumentsStorage.ContextPool.AllocateOperationContext(out _context);
            }

            public void Add(CounterGroupDetail cgd)
            {
                _counterGroups.Add(cgd);
            }

            public void AddLegacy(string id, CounterDetail counterDetail)
            {
                _legacyDictionary ??= new Dictionary<string, Dictionary<string, List<(string ChangeVector, long Value)>>>(StringComparer.OrdinalIgnoreCase);
                var valueToAdd = (counterDetail.ChangeVector, counterDetail.TotalValue);

                if (_legacyDictionary.TryGetValue(counterDetail.DocumentId, out var counters))
                {
                    if (counters.TryGetValue(counterDetail.CounterName, out var counterValues))
                    {
                        counterValues.Add(valueToAdd);
                    }
                    else
                    {
                        counters.Add(counterDetail.CounterName, new List<(string ChangeVector, long Value)>
                        {
                            valueToAdd
                        });
                    }
                }
                else
                {
                    _legacyDictionary[counterDetail.DocumentId] = new Dictionary<string, List<(string ChangeVector, long Value)>>
                    {
                        {
                            counterDetail.CounterName, new List<(string ChangeVector, long Value)>
                            {
                                valueToAdd
                            }
                        }
                    };
                }

            }

            public void RegisterForDisposal(IDisposable data)
            {
                _toDispose.Add(data);
            }

            protected override long ExecuteCmd(DocumentsOperationContext context)
            {
                if (_legacyDictionary != null)
                {
                    foreach (var kvp in _legacyDictionary)
                    {
                        using (var values = ToCounterGroup(context, kvp.Key, kvp.Value, out var cv))
                        using (var cvLsv = context.GetLazyString(cv))
                        using (var keyLsv = context.GetLazyString(kvp.Key))
                        {
                            PutCounters(context, new CounterGroupDetail
                            {
                                ChangeVector = cvLsv,
                                DocumentId = keyLsv,
                                Values = values
                            });
                        }
                    }

                    UpdateDocumentsMetadata(context);

                    return _legacyDictionary.Count;
                }

                foreach (var cgd in _counterGroups)
                {
                    using (cgd.Values)
                    {
                        PutCounters(context, cgd);
                    }
                }

                UpdateDocumentsMetadata(context);

                return _counterGroups.Count;
            }

            private void UpdateDocumentsMetadata(DocumentsOperationContext context)
            {
                foreach (var toUpdate in _counterUpdates)
                {
                    var doc = toUpdate.Value;
                    using (doc.Data)
                    {
                        UpdateDocumentCountersAfterImportBatch(context, toUpdate.Key, doc);
                    }
                }
            }

            private void PutCounters(DocumentsOperationContext context, CounterGroupDetail counterGroupDetail)
            {
                Document doc;
                string docCollection = null;

                try
                {
                    LoadDocument();
                }
                catch (DocumentDoesNotExistException e)
                {
                    ErrorCount++;
                    _result.AddError(e.Message);
                    return;
                }

                if (doc != null)
                    docCollection = CollectionName.GetCollectionName(doc.Data);

                _database.DocumentsStorage.CountersStorage.PutCounters(context, counterGroupDetail.DocumentId, docCollection,
                    counterGroupDetail.ChangeVector, counterGroupDetail.Values);

                context.LastDatabaseChangeVector = ChangeVectorUtils.MergeVectors(counterGroupDetail.ChangeVector, context.LastDatabaseChangeVector ?? DocumentsStorage.GetDatabaseChangeVector(context));

                if (doc?.Data != null &&
                    _counterUpdates.ContainsKey(counterGroupDetail.DocumentId) == false)
                {
                    _counterUpdates.Add(counterGroupDetail.DocumentId, doc);
                }

                void LoadDocument()
                {
                    if (_counterUpdates.TryGetValue(counterGroupDetail.DocumentId, out doc))
                        return;
                    
                    try
                    {
                        doc = _database.DocumentsStorage.Get(context, counterGroupDetail.DocumentId,
                            throwOnConflict: true);

                        if (doc == null)
                        {
                            ThrowMissingDocument(counterGroupDetail.DocumentId);
                            return; // never hit
                        }

                        if (doc.Flags.HasFlag(DocumentFlags.Artificial))
                            ExecuteCounterBatchCommand.ThrowArtificialDocument(doc);

                        docCollection = CollectionName.GetCollectionName(doc.Data);
                    }
                    catch (DocumentConflictException)
                    {
                        // this is fine, we explicitly support
                        // setting the flag if we are in conflicted state is 
                        // done by the conflict resolver

                        // avoid loading same document again, we validate write using the metadata instance
                        doc = new Document();
                        docCollection = _database.DocumentsStorage.ConflictsStorage.GetCollection(context, counterGroupDetail.DocumentId);
                    }
                }
            }

            private void UpdateDocumentCountersAfterImportBatch(DocumentsOperationContext context, string docId, Document doc)
            {
                var data = doc.Data;
                data.TryGet(Constants.Documents.Metadata.Key, out BlittableJsonReaderObject metadata);

                var flags = doc.Flags.Strip(DocumentFlags.FromClusterTransaction | DocumentFlags.Resolved);
                flags |= DocumentFlags.HasCounters;

                var counterNames = context.DocumentDatabase.DocumentsStorage.CountersStorage.GetCountersForDocument(context, docId);

                data.Modifications = new DynamicJsonValue(data);
                if (metadata == null)
                {
                    data.Modifications[Constants.Documents.Metadata.Key] = new DynamicJsonValue
                    {
                        [Constants.Documents.Metadata.Counters] = counterNames
                    };
                }
                else
                {
                    metadata.Modifications = new DynamicJsonValue(metadata)
                    {
                        [Constants.Documents.Metadata.Counters] = counterNames
                    };

                    data.Modifications[Constants.Documents.Metadata.Key] = metadata;
                }

                using (data)
                {
                    var newDocumentData = context.ReadObject(doc.Data, doc.Id, BlittableJsonDocumentBuilder.UsageMode.ToDisk);
                    _database.DocumentsStorage.Put(context, doc.Id, null, newDocumentData, flags: flags,
                        nonPersistentFlags: NonPersistentDocumentFlags.ByCountersUpdate | NonPersistentDocumentFlags.FromSmuggler);
                }
            }

            private static unsafe BlittableJsonReaderObject ToCounterGroup(DocumentsOperationContext context, string docId, Dictionary<string, List<(string ChangeVector, long Value)>> dict, out string lastCv)
            {
                lastCv = null;
                var dbIds = new Dictionary<string, int>();
                var counters = new DynamicJsonValue();
                var counterModificationScopes = new List<ByteStringContext<ByteStringMemoryCache>.InternalScope>();

                try
                {
                    foreach (var kvp in dict)
                    {
                        var sizeToAllocate = CountersStorage.SizeOfCounterValues * (kvp.Value.Count + dbIds.Count);

                        counterModificationScopes.Add(context.Allocator.Allocate(sizeToAllocate, out var newVal));

                        var name = kvp.Key;
                        foreach (var tuple in kvp.Value)
                        {
                            var dbId = tuple.ChangeVector.Substring(tuple.ChangeVector.Length - CountersStorage.DbIdAsBase64Size);
                            if (dbIds.TryGetValue(dbId, out var dbIdIndex) == false)
                            {
                                dbIdIndex = dbIds.Count;
                                dbIds.TryAdd(dbId, dbIdIndex);
                            }

                            var etag = ChangeVectorUtils.GetEtagById(tuple.ChangeVector, dbId);

                            var newEntry = (CountersStorage.CounterValues*)newVal.Ptr + dbIdIndex;
                            newEntry->Value = tuple.Value;
                            newEntry->Etag = etag;
                        }

                        lastCv = kvp.Value[kvp.Value.Count - 1].ChangeVector;

                        counters[name] = new BlittableJsonReaderObject.RawBlob { Ptr = newVal.Ptr, Length = CountersStorage.SizeOfCounterValues * kvp.Value.Count };
                    }

                    var values = context.ReadObject(new DynamicJsonValue
                    {
                        [CountersStorage.DbIds] = dbIds.Keys,
                        [CountersStorage.Values] = counters
                    }, docId);

                    return values;

                }
                finally
                {
                    foreach (var scope in counterModificationScopes)
                    {
                        scope.Dispose();
                    }
                }
            }

            public void Dispose()
            {
                if (_isDisposed)
                    return;

                _isDisposed = true;

                _counterGroups.Clear();

                _counterUpdates.Clear();

                foreach (var disposable in _toDispose)
                {
                    disposable.Dispose();
                }
                _toDispose.Clear();

                _legacyDictionary?.Clear();

                _resetContext?.Dispose();
                _resetContext = null;

                _result.Counters.ErroredCount += ErrorCount;

            }

            public override TransactionOperationsMerger.IReplayableCommandDto<TransactionOperationsMerger.MergedTransactionCommand> ToDto(JsonOperationContext context)
            {
                return new SmugglerCounterBatchCommandDto
                {
                    CounterGroups = _counterGroups,
                    LegacyDictionary = _legacyDictionary
                };
            }
        }

        [RavenAction("/databases/*/counters", "GET", AuthorizationStatus.ValidUser)]
        public Task Get()
        {
            var docId = GetStringValuesQueryString("docId");
            var full = GetBoolValueQueryString("full", required: false) ?? false;
            var counters = GetStringValuesQueryString("counter", required: false);

            using (ContextPool.AllocateOperationContext(out DocumentsOperationContext context))
            {
                CountersDetail countersDetail;
                using (context.OpenReadTransaction())
                {
                    countersDetail = GetInternal(Database, context, counters, docId, full);
                }

                using (var writer = new BlittableJsonTextWriter(context, ResponseBodyStream()))
                {
                    context.Write(writer, countersDetail.ToJson());
                    writer.Flush();
                }
            }

            return Task.CompletedTask;
        }

        public static CountersDetail GetInternal(DocumentDatabase database, DocumentsOperationContext context, Microsoft.Extensions.Primitives.StringValues counters, string docId, bool full)
        {
            var result = new CountersDetail();
            var names = counters.Count != 0
                ? counters
                : database.DocumentsStorage.CountersStorage.GetCountersForDocument(context, docId);

            foreach (var counter in names)
            {
                GetCounterValue(context, database, docId, counter, full, result);
            }

            return result;

        }

        [RavenAction("/databases/*/counters", "POST", AuthorizationStatus.ValidUser)]
        public async Task Batch()
        {
            using (ContextPool.AllocateOperationContext(out DocumentsOperationContext context))
            {
                var countersBlittable = await context.ReadForMemoryAsync(RequestBodyStream(), "counters");

                var counterBatch = JsonDeserializationClient.CounterBatch(countersBlittable);

                if (TrafficWatchManager.HasRegisteredClients)
                    AddStringToHttpContext(countersBlittable.ToString(), TrafficWatchChangeType.Counters);
                var cmd = new ExecuteCounterBatchCommand(Database, counterBatch);

                if (cmd.HasWrites)
                {
                    try
                    {
                        await Database.TxMerger.Enqueue(cmd);
                    }
                    catch (DocumentDoesNotExistException)
                    {
                        HttpContext.Response.StatusCode = (int)HttpStatusCode.NotFound;
                        throw;
                    }
                }
                else
                {
                    using (context.OpenReadTransaction())
                    {
                        cmd.ExecuteDirectly(context);
                    }
                }
                using (var writer = new BlittableJsonTextWriter(context, ResponseBodyStream()))
                {
                    context.Write(writer, cmd.CountersDetail.ToJson());
                    writer.Flush();
                }
            }
        }

        private static void GetCounterValue(DocumentsOperationContext context, DocumentDatabase database, string docId,
            string counterName, bool addFullValues, CountersDetail result)
        {
            long value = 0;
            long etag = 0;
            result.Counters ??= new List<CounterDetail>();
            Dictionary<string, long> fullValues = null;

            if (addFullValues)
            {
                fullValues = new Dictionary<string, long>();
                foreach (var partialValue in database.DocumentsStorage.CountersStorage.GetCounterPartialValues(context, docId, counterName))
                {
                    etag = HashCode.Combine(etag, partialValue.Etag);
                    try
                    {
                        value = checked(value + partialValue.PartialValue);
                    }
                    catch (OverflowException e)
                    {
                        CounterOverflowException.ThrowFor(docId, counterName, e);
                    }

                    fullValues[partialValue.ChangeVector] = partialValue.PartialValue;
                }

                if (fullValues.Count == 0)
                {
                    result.Counters.Add(null);
                    return;
                }
            }
            else
            {
                var v = database.DocumentsStorage.CountersStorage.GetCounterValue(context, docId, counterName);
                if (v == null)
                {
                    result.Counters.Add(null);
                    return;
<<<<<<< HEAD

                value = v.Value.Value;
                etag = v.Value.Etag;
=======
                }

                (value, etag) = v.Value;
>>>>>>> e0d389d5
            }

            result.Counters.Add(new CounterDetail
            {
                DocumentId = docId,
                CounterName = counterName,
                TotalValue = value,
                CounterValues = fullValues,
                Etag = etag
            });
        }

        private static void ThrowMissingDocument(string docId)
        {
            throw new DocumentDoesNotExistException(docId, "Cannot operate on counters of a missing document.");
        }
    }

    public class ExecuteCounterBatchCommandDto : TransactionOperationsMerger.IReplayableCommandDto<CountersHandler.ExecuteCounterBatchCommand>
    {
        public bool ReplyWithAllNodesValues;
        public bool FromEtl;
        public List<CounterOperation> List;

        public CountersHandler.ExecuteCounterBatchCommand ToCommand(DocumentsOperationContext context, DocumentDatabase database)
        {
            var command = new CountersHandler.
                ExecuteCounterBatchCommand(database, List, ReplyWithAllNodesValues, FromEtl);
            return command;
        }
    }

    public class SmugglerCounterBatchCommandDto : TransactionOperationsMerger.IReplayableCommandDto<CountersHandler.SmugglerCounterBatchCommand>
    {
        public List<CounterGroupDetail> CounterGroups;
        public Dictionary<string, Dictionary<string, List<(string ChangeVector, long Value)>>> LegacyDictionary;

        public CountersHandler.SmugglerCounterBatchCommand ToCommand(DocumentsOperationContext context, DocumentDatabase database)
        {
            var command = new CountersHandler.
                SmugglerCounterBatchCommand(database, CounterGroups, LegacyDictionary);
            return command;
        }
    }
}<|MERGE_RESOLUTION|>--- conflicted
+++ resolved
@@ -42,6 +42,7 @@
             private readonly bool _replyWithAllNodesValues;
             private readonly bool _fromEtl;
             private readonly List<CounterOperation> _list;
+
             public ExecuteCounterBatchCommand(DocumentDatabase database, CounterBatch counterBatch)
             {
                 _database = database;
@@ -208,7 +209,7 @@
                         return null;
 
                     // this is fine, we explicitly support
-                    // setting the flag if we are in conflicted state is 
+                    // setting the flag if we are in conflicted state is
                     // done by the conflict resolver
 
                     // avoid loading same document again, we validate write using the metadata instance
@@ -336,7 +337,6 @@
                         }
                     };
                 }
-
             }
 
             public void RegisterForDisposal(IDisposable data)
@@ -427,7 +427,7 @@
                 {
                     if (_counterUpdates.TryGetValue(counterGroupDetail.DocumentId, out doc))
                         return;
-                    
+
                     try
                     {
                         doc = _database.DocumentsStorage.Get(context, counterGroupDetail.DocumentId,
@@ -447,7 +447,7 @@
                     catch (DocumentConflictException)
                     {
                         // this is fine, we explicitly support
-                        // setting the flag if we are in conflicted state is 
+                        // setting the flag if we are in conflicted state is
                         // done by the conflict resolver
 
                         // avoid loading same document again, we validate write using the metadata instance
@@ -537,7 +537,6 @@
                     }, docId);
 
                     return values;
-
                 }
                 finally
                 {
@@ -571,7 +570,6 @@
                 _resetContext = null;
 
                 _result.Counters.ErroredCount += ErrorCount;
-
             }
 
             public override TransactionOperationsMerger.IReplayableCommandDto<TransactionOperationsMerger.MergedTransactionCommand> ToDto(JsonOperationContext context)
@@ -622,7 +620,6 @@
             }
 
             return result;
-
         }
 
         [RavenAction("/databases/*/counters", "POST", AuthorizationStatus.ValidUser)]
@@ -700,19 +697,15 @@
             else
             {
                 var v = database.DocumentsStorage.CountersStorage.GetCounterValue(context, docId, counterName);
+
                 if (v == null)
                 {
                     result.Counters.Add(null);
                     return;
-<<<<<<< HEAD
+                }
 
                 value = v.Value.Value;
                 etag = v.Value.Etag;
-=======
-                }
-
-                (value, etag) = v.Value;
->>>>>>> e0d389d5
             }
 
             result.Counters.Add(new CounterDetail
