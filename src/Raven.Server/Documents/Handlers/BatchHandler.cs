--- conflicted
+++ resolved
@@ -18,24 +18,18 @@
 using Sparrow;
 using Sparrow.Json;
 using Sparrow.Json.Parsing;
-<<<<<<< HEAD
 using Raven.Server.Documents.Replication;
-=======
 using Voron.Exceptions;
->>>>>>> cd506fa3
 using System.Runtime.ExceptionServices;
 using Raven.Client.Json;
 using Raven.Server.Json;
 using Raven.Client.Documents.Operations.Counters;
-<<<<<<< HEAD
 using Raven.Client.Exceptions;
-=======
 using Raven.Client.Exceptions.Documents;
 using Raven.Server.Rachis;
 using Raven.Server.ServerWide.Commands;
 using Raven.Server.Utils;
 using Voron;
->>>>>>> cd506fa3
 
 namespace Raven.Server.Documents.Handlers
 {
@@ -632,11 +626,8 @@
                     return 0;// should never happened
 
                 _disposables.Clear();
-<<<<<<< HEAD
-                Reply = new DynamicJsonArray();
-=======
+
                 var counterBatch = new CounterBatch();
->>>>>>> cd506fa3
                 for (int i = ParsedCommands.Offset; i < ParsedCommands.Count; i++)
                 {
                     var cmd = ParsedCommands.Array[ParsedCommands.Offset + i];
