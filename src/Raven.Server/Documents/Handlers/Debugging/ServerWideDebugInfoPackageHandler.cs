﻿using System;
using System.Collections.Generic;
using System.IO;
using System.IO.Compression;
using System.Linq;
using System.Security.Cryptography.X509Certificates;
using System.Threading.Tasks;
using Raven.Client.Http;
using Raven.Client.ServerWide;
using Raven.Client.ServerWide.Commands;
using Raven.Server.Json;
using Raven.Server.Routing;
using Raven.Server.ServerWide;
using Raven.Server.ServerWide.Context;
using Raven.Server.Web;
using Sparrow.Json;
using Sparrow.Json.Parsing;
using Sparrow.Logging;
using Sparrow.Server.Platform.Posix;

namespace Raven.Server.Documents.Handlers.Debugging
{
    public class ServerWideDebugInfoPackageHandler : RequestHandler
    {
        private static readonly string[] EmptyStringArray = new string[0];
        private const string _serverWidePrefix = "server-wide";

        //this endpoint is intended to be called by /debug/cluster-info-package only
        [RavenAction("/admin/debug/remote-cluster-info-package", "GET", AuthorizationStatus.Operator)]
        public async Task GetClusterWideInfoPackageForRemote()
        {
            using (ServerStore.ContextPool.AllocateOperationContext(out TransactionOperationContext transactionOperationContext))
            using (ServerStore.ContextPool.AllocateOperationContext(out JsonOperationContext jsonOperationContext))
            using (transactionOperationContext.OpenReadTransaction())
            {
                await using (var ms = new MemoryStream())
                {
                    using (var archive = new ZipArchive(ms, ZipArchiveMode.Create, true))
                    {
                        var localEndpointClient = new LocalEndpointClient(Server);
                        NodeDebugInfoRequestHeader requestHeader;
                        using (var requestHeaderJson =
                            await transactionOperationContext.ReadForMemoryAsync(HttpContext.Request.Body, "remote-cluster-info-package/read request header"))
                        {
                            requestHeader = JsonDeserializationServer.NodeDebugInfoRequestHeader(requestHeaderJson);
                        }

                        await WriteServerWide(archive, jsonOperationContext, localEndpointClient, _serverWidePrefix);
                        foreach (var databaseName in requestHeader.DatabaseNames)
                        {
                            await WriteForDatabase(archive, jsonOperationContext, localEndpointClient, databaseName);
                        }
                    }

                    ms.Position = 0;
                    await ms.CopyToAsync(ResponseBodyStream());
                }
            }
        }

        [RavenAction("/admin/debug/cluster-info-package", "GET", AuthorizationStatus.Operator, IsDebugInformationEndpoint = true)]
        public async Task GetClusterWideInfoPackage()
        {
            var contentDisposition = $"attachment; filename={DateTime.UtcNow:yyyy-MM-dd H:mm:ss} Cluster Wide.zip";
            HttpContext.Response.Headers["Content-Disposition"] = contentDisposition;
            HttpContext.Response.Headers["Content-Type"] = "application/zip";

            var token = CreateOperationToken();
            var operationId = GetLongQueryString("operationId", false) ?? ServerStore.Operations.GetNextOperationId();

            await ServerStore.Operations.AddOperation(null, "Created debug package for all cluster nodes", Operations.Operations.OperationType.DebugPackage, async _ =>
            {
<<<<<<< HEAD
                await using (var ms = new MemoryStream())
=======
                using (ServerStore.ContextPool.AllocateOperationContext(out TransactionOperationContext transactionOperationContext))
                using (ServerStore.ContextPool.AllocateOperationContext(out JsonOperationContext jsonOperationContext))
                using (transactionOperationContext.OpenReadTransaction())
>>>>>>> 6b0af22b
                {
                    using (var ms = new MemoryStream())
                    {
<<<<<<< HEAD
                        var localEndpointClient = new LocalEndpointClient(Server);

                        await using (var localMemoryStream = new MemoryStream())
=======
                        using (var archive = new ZipArchive(ms, ZipArchiveMode.Create, true))
>>>>>>> 6b0af22b
                        {
                            var localEndpointClient = new LocalEndpointClient(Server);

<<<<<<< HEAD
                            localMemoryStream.Position = 0;
                            var entry = archive.CreateEntry($"{nodeName}.zip");
                            entry.ExternalAttributes = ((int)(FilePermissions.S_IRUSR | FilePermissions.S_IWUSR)) << 16;

                            await using (var entryStream = entry.Open())
                            {
                                await localMemoryStream.CopyToAsync(entryStream);
                                await entryStream.FlushAsync();
                            }
                        }
                        var databaseNames = ServerStore.Cluster.GetDatabaseNames(transactionOperationContext);
                        var topology = ServerStore.GetClusterTopology(transactionOperationContext);

                        //this means no databases are defined in the cluster
                        //in this case just output server-wide endpoints from all cluster nodes
                        if (databaseNames.Count == 0)
                        {
                            foreach (var tagWithUrl in topology.AllNodes)
=======
                            using (var localMemoryStream = new MemoryStream())
>>>>>>> 6b0af22b
                            {
                                //assuming that if the name tag is empty
                                var nodeName = $"Node - [{ServerStore.NodeTag ?? "Empty node tag"}]";

                                using (var localArchive = new ZipArchive(localMemoryStream, ZipArchiveMode.Create, true))
                                {
                                    await WriteServerWide(localArchive, jsonOperationContext, localEndpointClient, _serverWidePrefix);
                                    await WriteForAllLocalDatabases(localArchive, jsonOperationContext, localEndpointClient);
                                    await WriteLogFile(localArchive);
                                }

                                localMemoryStream.Position = 0;
                                var entry = archive.CreateEntry($"{nodeName}.zip");
                                entry.ExternalAttributes = ((int)(FilePermissions.S_IRUSR | FilePermissions.S_IWUSR)) << 16;

                                using (var entryStream = entry.Open())
                                {
<<<<<<< HEAD
                                    var entryName = $"Node - [{tagWithUrl.Key}]";
                                    await DebugInfoPackageUtils.WriteExceptionAsZipEntryAsync(e, archive, entryName);
=======
                                    localMemoryStream.CopyTo(entryStream);
                                    entryStream.Flush();
>>>>>>> 6b0af22b
                                }
                            }

                            var databaseNames = ServerStore.Cluster.GetDatabaseNames(transactionOperationContext);
                            var topology = ServerStore.GetClusterTopology(transactionOperationContext);

                            //this means no databases are defined in the cluster
                            //in this case just output server-wide endpoints from all cluster nodes
                            if (databaseNames.Count == 0)
                            {
                                foreach (var tagWithUrl in topology.AllNodes)
                                {
                                    if (tagWithUrl.Value.Contains(ServerStore.GetNodeHttpServerUrl()))
                                        continue;

                                    try
                                    {
                                        await WriteDebugInfoPackageForNodeAsync(
                                            jsonOperationContext,
                                            archive,
                                            tag: tagWithUrl.Key,
                                            url: tagWithUrl.Value,
                                            certificate: Server.Certificate.Certificate,
                                            databaseNames: null);
                                    }
                                    catch (Exception e)
                                    {
                                        var entryName = $"Node - [{tagWithUrl.Key}]";
                                        DebugInfoPackageUtils.WriteExceptionAsZipEntry(e, archive, entryName);
                                    }
                                }
                            }
                            else
                            {
                                var nodeUrlToDatabaseNames = CreateUrlToDatabaseNamesMapping(transactionOperationContext, databaseNames);
                                foreach (var urlToDatabaseNamesMap in nodeUrlToDatabaseNames)
                                {
<<<<<<< HEAD
                                    var entryName = $"Node - [{urlToDatabaseNamesMap.Value.Item2}]";
                                    await DebugInfoPackageUtils.WriteExceptionAsZipEntryAsync(e, archive, entryName);
=======
                                    if (urlToDatabaseNamesMap.Key.Contains(ServerStore.GetNodeHttpServerUrl()))
                                        continue; //skip writing local data, we do it separately

                                    try
                                    {
                                        await WriteDebugInfoPackageForNodeAsync(
                                            jsonOperationContext,
                                            archive,
                                            tag: urlToDatabaseNamesMap.Value.Item2,
                                            url: urlToDatabaseNamesMap.Key,
                                            databaseNames: urlToDatabaseNamesMap.Value.Item1,
                                            certificate: Server.Certificate.Certificate);
                                    }
                                    catch (Exception e)
                                    {
                                        var entryName = $"Node - [{urlToDatabaseNamesMap.Value.Item2}]";
                                        DebugInfoPackageUtils.WriteExceptionAsZipEntry(e, archive, entryName);
                                    }
>>>>>>> 6b0af22b
                                }
                            }
                        }

                        ms.Position = 0;
                        await ms.CopyToAsync(ResponseBodyStream());
                    }
                }

                return null;
            }, operationId, token: token);
        }

        private async Task WriteDebugInfoPackageForNodeAsync(
            JsonOperationContext context,
            ZipArchive archive,
            string tag,
            string url,
            IEnumerable<string> databaseNames,
            X509Certificate2 certificate)
        {
            //note : theoretically GetDebugInfoFromNodeAsync() can throw, error handling is done at the level of WriteDebugInfoPackageForNodeAsync() calls
            using (var requestExecutor = ClusterRequestExecutor.CreateForSingleNode(url, certificate))
            {
                var timeout = TimeSpan.FromMinutes(1);
                if (ServerStore.Configuration.Cluster.OperationTimeout.AsTimeSpan > timeout)
                    timeout = ServerStore.Configuration.Cluster.OperationTimeout.AsTimeSpan;

                requestExecutor.DefaultTimeout = timeout;

                await using (var responseStream = await GetDebugInfoFromNodeAsync(
                    context,
                    requestExecutor,
                    databaseNames ?? EmptyStringArray))
                {
                    var entry = archive.CreateEntry($"Node - [{tag}].zip");
                    entry.ExternalAttributes = ((int)(FilePermissions.S_IRUSR | FilePermissions.S_IWUSR)) << 16;

                    await using (var entryStream = entry.Open())
                    {
                        await responseStream.CopyToAsync(entryStream);
                        await entryStream.FlushAsync();
                    }
                }
            }
        }

        [RavenAction("/admin/debug/info-package", "GET", AuthorizationStatus.Operator, IsDebugInformationEndpoint = true)]
        public async Task GetInfoPackage()
        {
            var contentDisposition = $"attachment; filename={DateTime.UtcNow:yyyy-MM-dd H:mm:ss} - Node [{ServerStore.NodeTag}].zip";
            HttpContext.Response.Headers["Content-Disposition"] = contentDisposition;
<<<<<<< HEAD
            HttpContext.Response.Headers["Content-Type"] = "application/zip";
            
            using (ServerStore.ContextPool.AllocateOperationContext(out JsonOperationContext context))
            {
                await using (var ms = new MemoryStream())
=======
            
            var token = CreateOperationToken();
            var operationId = GetLongQueryString("operationId", false) ?? ServerStore.Operations.GetNextOperationId();

            await ServerStore.Operations.AddOperation(null, "Created debug package for current server only", Operations.Operations.OperationType.DebugPackage, async _ =>
            {
                using (ServerStore.ContextPool.AllocateOperationContext(out JsonOperationContext context))
>>>>>>> 6b0af22b
                {
                    using (var ms = new MemoryStream())
                    {
                        using (var archive = new ZipArchive(ms, ZipArchiveMode.Create, true))
                        {
                            var localEndpointClient = new LocalEndpointClient(Server);
                            await WriteServerWide(archive, context, localEndpointClient, _serverWidePrefix);
                            await WriteForAllLocalDatabases(archive, context, localEndpointClient);
                            await WriteLogFile(archive);
                        }

                        ms.Position = 0;
                        await ms.CopyToAsync(ResponseBodyStream());
                    }
                }

                return null;
            }, operationId, token: token);
        }

        private static async Task WriteLogFile(ZipArchive archive)
        {
            var prefix = $"{_serverWidePrefix}/{DateTime.UtcNow:yyyy-MM-dd H:mm:ss}.txt";

            try
            {
                var entry = archive.CreateEntry(prefix, CompressionLevel.Optimal);
                entry.ExternalAttributes = ((int)(FilePermissions.S_IRUSR | FilePermissions.S_IWUSR)) << 16;

                await using (var entryStream = entry.Open())
                {
                    LoggingSource.Instance.AttachPipeSink(entryStream);

                    await Task.Delay(15000);
                    LoggingSource.Instance.DetachPipeSink();

                    await entryStream.FlushAsync();
                }
            }
            catch (Exception e)
            {
                LoggingSource.Instance.DetachPipeSink();
                await DebugInfoPackageUtils.WriteExceptionAsZipEntryAsync(e, archive, prefix);
            }
        }

        private async Task<Stream> GetDebugInfoFromNodeAsync(
            JsonOperationContext context,
            RequestExecutor requestExecutor,
            IEnumerable<string> databaseNames)
        {
            var bodyJson = new DynamicJsonValue
            {
                [nameof(NodeDebugInfoRequestHeader.FromUrl)] = ServerStore.GetNodeHttpServerUrl(),
                [nameof(NodeDebugInfoRequestHeader.DatabaseNames)] = databaseNames
            };

            await using (var ms = new MemoryStream())
            await using (var writer = new AsyncBlittableJsonTextWriter(context, ms))
            {
                context.Write(writer, bodyJson);
                await writer.FlushAsync();
                await ms.FlushAsync();

                var rawStreamCommand = new GetRawStreamResultCommand($"admin/debug/remote-cluster-info-package", ms);

                await requestExecutor.ExecuteAsync(rawStreamCommand, context);
                rawStreamCommand.Result.Position = 0;
                return rawStreamCommand.Result;
            }
        }

        private async Task WriteServerWide(ZipArchive archive, JsonOperationContext context, LocalEndpointClient localEndpointClient, string prefix)
        {
            //theoretically this could be parallelized,
            //however ZipArchive allows only one archive entry to be open concurrently
            foreach (var route in DebugInfoPackageUtils.Routes.Where(x => x.TypeOfRoute == RouteInformation.RouteType.None))
            {
                var entryRoute = DebugInfoPackageUtils.GetOutputPathFromRouteInformation(route, prefix);
                try
                {
                    var entry = archive.CreateEntry(entryRoute);
                    entry.ExternalAttributes = ((int)(FilePermissions.S_IRUSR | FilePermissions.S_IWUSR)) << 16;

                    await using (var entryStream = entry.Open())
                    await using (var writer = new AsyncBlittableJsonTextWriter(context, entryStream))
                    using (var endpointOutput = await localEndpointClient.InvokeAndReadObjectAsync(route, context))
                    {
                        context.Write(writer, endpointOutput);
                        await writer.FlushAsync();
                        await entryStream.FlushAsync();
                    }
                }
                catch (Exception e)
                {
                    await DebugInfoPackageUtils.WriteExceptionAsZipEntryAsync(e, archive, entryRoute);
                }
            }
        }

        private async Task WriteForAllLocalDatabases(ZipArchive archive, JsonOperationContext jsonOperationContext, LocalEndpointClient localEndpointClient, string prefix = null)
        {
            using (ServerStore.ContextPool.AllocateOperationContext(out TransactionOperationContext context))
            using (context.OpenReadTransaction())
            {
                foreach (var databaseName in ServerStore.Cluster.GetDatabaseNames(context))
                {
                    using (var rawRecord = ServerStore.Cluster.ReadRawDatabaseRecord(context, databaseName))
                    {
                        if (rawRecord == null ||
                            rawRecord.Topology.RelevantFor(ServerStore.NodeTag) == false ||
                            rawRecord.IsDisabled ||
                            rawRecord.DatabaseState == DatabaseStateStatus.RestoreInProgress ||
                            IsDatabaseBeingDeleted(ServerStore.NodeTag, rawRecord))
                            continue;
                    }

                    var path = !string.IsNullOrWhiteSpace(prefix) ? Path.Combine(prefix, databaseName) : databaseName;
                    await WriteForDatabase(archive, jsonOperationContext, localEndpointClient, databaseName, path);
                }
            }
        }

        private static bool IsDatabaseBeingDeleted(string tag, RawDatabaseRecord databaseRecord)
        {
            if (databaseRecord == null)
                return false;

            var deletionInProgress = databaseRecord.DeletionInProgress;

            return deletionInProgress != null && deletionInProgress.TryGetValue(tag, out var delInProgress) && delInProgress != DeletionInProgressStatus.No;
        }

        private static async Task WriteForDatabase(ZipArchive archive, JsonOperationContext context, LocalEndpointClient localEndpointClient, string databaseName, string path = null)
        {
            var endpointParameters = new Dictionary<string, Microsoft.Extensions.Primitives.StringValues>
            {
                {"database", new Microsoft.Extensions.Primitives.StringValues(databaseName)}
            };

            foreach (var route in DebugInfoPackageUtils.Routes.Where(x => x.TypeOfRoute == RouteInformation.RouteType.Databases))
            {
                try
                {
                    var entry = archive.CreateEntry(DebugInfoPackageUtils.GetOutputPathFromRouteInformation(route, path ?? databaseName));
                    entry.ExternalAttributes = ((int)(FilePermissions.S_IRUSR | FilePermissions.S_IWUSR)) << 16;

                    await using (var entryStream = entry.Open())
                    await using (var writer = new AsyncBlittableJsonTextWriter(context, entryStream))
                    {
                        using (var endpointOutput = await localEndpointClient.InvokeAndReadObjectAsync(route, context, endpointParameters))
                        {
                            context.Write(writer, endpointOutput);
                            await writer.FlushAsync();
                            await entryStream.FlushAsync();
                        }
                    }
                }
                catch (Exception e)
                {
                    await DebugInfoPackageUtils.WriteExceptionAsZipEntryAsync(e, archive, path ?? databaseName);
                }
            }
        }

        private Dictionary<string, (HashSet<string>, string)> CreateUrlToDatabaseNamesMapping(TransactionOperationContext transactionOperationContext, IEnumerable<string> databaseNames)
        {
            var nodeUrlToDatabaseNames = new Dictionary<string, (HashSet<string>, string)>();
            var clusterTopology = ServerStore.GetClusterTopology(transactionOperationContext);
            foreach (var databaseName in databaseNames)
            {
                var topology = ServerStore.Cluster.ReadDatabaseTopology(transactionOperationContext, databaseName);
                var nodeUrlsAndTags = topology.AllNodes.Select(tag => (clusterTopology.GetUrlFromTag(tag), tag));
                foreach (var urlAndTag in nodeUrlsAndTags)
                {
                    if (nodeUrlToDatabaseNames.TryGetValue(urlAndTag.Item1, out (HashSet<string>, string) databaseNamesWithNodeTag))
                    {
                        databaseNamesWithNodeTag.Item1.Add(databaseName);
                    }
                    else
                    {
                        nodeUrlToDatabaseNames.Add(urlAndTag.Item1, (new HashSet<string> { databaseName }, urlAndTag.Item2));
                    }
                }
            }

            return nodeUrlToDatabaseNames;
        }

        internal class NodeDebugInfoRequestHeader
        {
            public string FromUrl { get; set; }

            public List<string> DatabaseNames { get; set; }
        }
    }
}<|MERGE_RESOLUTION|>--- conflicted
+++ resolved
@@ -70,48 +70,17 @@
 
             await ServerStore.Operations.AddOperation(null, "Created debug package for all cluster nodes", Operations.Operations.OperationType.DebugPackage, async _ =>
             {
-<<<<<<< HEAD
-                await using (var ms = new MemoryStream())
-=======
                 using (ServerStore.ContextPool.AllocateOperationContext(out TransactionOperationContext transactionOperationContext))
                 using (ServerStore.ContextPool.AllocateOperationContext(out JsonOperationContext jsonOperationContext))
                 using (transactionOperationContext.OpenReadTransaction())
->>>>>>> 6b0af22b
-                {
-                    using (var ms = new MemoryStream())
-                    {
-<<<<<<< HEAD
-                        var localEndpointClient = new LocalEndpointClient(Server);
-
-                        await using (var localMemoryStream = new MemoryStream())
-=======
+                {
+                    await using (var ms = new MemoryStream())
+                    {
                         using (var archive = new ZipArchive(ms, ZipArchiveMode.Create, true))
->>>>>>> 6b0af22b
                         {
                             var localEndpointClient = new LocalEndpointClient(Server);
 
-<<<<<<< HEAD
-                            localMemoryStream.Position = 0;
-                            var entry = archive.CreateEntry($"{nodeName}.zip");
-                            entry.ExternalAttributes = ((int)(FilePermissions.S_IRUSR | FilePermissions.S_IWUSR)) << 16;
-
-                            await using (var entryStream = entry.Open())
-                            {
-                                await localMemoryStream.CopyToAsync(entryStream);
-                                await entryStream.FlushAsync();
-                            }
-                        }
-                        var databaseNames = ServerStore.Cluster.GetDatabaseNames(transactionOperationContext);
-                        var topology = ServerStore.GetClusterTopology(transactionOperationContext);
-
-                        //this means no databases are defined in the cluster
-                        //in this case just output server-wide endpoints from all cluster nodes
-                        if (databaseNames.Count == 0)
-                        {
-                            foreach (var tagWithUrl in topology.AllNodes)
-=======
-                            using (var localMemoryStream = new MemoryStream())
->>>>>>> 6b0af22b
+                            await using (var localMemoryStream = new MemoryStream())
                             {
                                 //assuming that if the name tag is empty
                                 var nodeName = $"Node - [{ServerStore.NodeTag ?? "Empty node tag"}]";
@@ -127,15 +96,10 @@
                                 var entry = archive.CreateEntry($"{nodeName}.zip");
                                 entry.ExternalAttributes = ((int)(FilePermissions.S_IRUSR | FilePermissions.S_IWUSR)) << 16;
 
-                                using (var entryStream = entry.Open())
+                                await using (var entryStream = entry.Open())
                                 {
-<<<<<<< HEAD
-                                    var entryName = $"Node - [{tagWithUrl.Key}]";
-                                    await DebugInfoPackageUtils.WriteExceptionAsZipEntryAsync(e, archive, entryName);
-=======
-                                    localMemoryStream.CopyTo(entryStream);
-                                    entryStream.Flush();
->>>>>>> 6b0af22b
+                                    await localMemoryStream.CopyToAsync(entryStream);
+                                    await entryStream.FlushAsync();
                                 }
                             }
 
@@ -164,7 +128,7 @@
                                     catch (Exception e)
                                     {
                                         var entryName = $"Node - [{tagWithUrl.Key}]";
-                                        DebugInfoPackageUtils.WriteExceptionAsZipEntry(e, archive, entryName);
+                                        await DebugInfoPackageUtils.WriteExceptionAsZipEntryAsync(e, archive, entryName);
                                     }
                                 }
                             }
@@ -173,10 +137,6 @@
                                 var nodeUrlToDatabaseNames = CreateUrlToDatabaseNamesMapping(transactionOperationContext, databaseNames);
                                 foreach (var urlToDatabaseNamesMap in nodeUrlToDatabaseNames)
                                 {
-<<<<<<< HEAD
-                                    var entryName = $"Node - [{urlToDatabaseNamesMap.Value.Item2}]";
-                                    await DebugInfoPackageUtils.WriteExceptionAsZipEntryAsync(e, archive, entryName);
-=======
                                     if (urlToDatabaseNamesMap.Key.Contains(ServerStore.GetNodeHttpServerUrl()))
                                         continue; //skip writing local data, we do it separately
 
@@ -193,9 +153,8 @@
                                     catch (Exception e)
                                     {
                                         var entryName = $"Node - [{urlToDatabaseNamesMap.Value.Item2}]";
-                                        DebugInfoPackageUtils.WriteExceptionAsZipEntry(e, archive, entryName);
+                                        await DebugInfoPackageUtils.WriteExceptionAsZipEntryAsync(e, archive, entryName);
                                     }
->>>>>>> 6b0af22b
                                 }
                             }
                         }
@@ -248,23 +207,17 @@
         {
             var contentDisposition = $"attachment; filename={DateTime.UtcNow:yyyy-MM-dd H:mm:ss} - Node [{ServerStore.NodeTag}].zip";
             HttpContext.Response.Headers["Content-Disposition"] = contentDisposition;
-<<<<<<< HEAD
             HttpContext.Response.Headers["Content-Type"] = "application/zip";
-            
-            using (ServerStore.ContextPool.AllocateOperationContext(out JsonOperationContext context))
-            {
-                await using (var ms = new MemoryStream())
-=======
-            
+
+
             var token = CreateOperationToken();
             var operationId = GetLongQueryString("operationId", false) ?? ServerStore.Operations.GetNextOperationId();
 
             await ServerStore.Operations.AddOperation(null, "Created debug package for current server only", Operations.Operations.OperationType.DebugPackage, async _ =>
             {
                 using (ServerStore.ContextPool.AllocateOperationContext(out JsonOperationContext context))
->>>>>>> 6b0af22b
-                {
-                    using (var ms = new MemoryStream())
+                {
+                    await using (var ms = new MemoryStream())
                     {
                         using (var archive = new ZipArchive(ms, ZipArchiveMode.Create, true))
                         {
