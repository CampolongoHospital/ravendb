﻿using System;
using System.Collections;
using System.Collections.Generic;
using System.Diagnostics;
using System.IO;
using System.Linq;
using System.Runtime.CompilerServices;
using System.Threading;
using Raven.Client.Documents.Attachments;
using Raven.Client.Documents.Operations.Replication;
using Raven.Client.Documents.Replication.Messages;
using Raven.Client.Exceptions;
using Raven.Server.Documents.Replication.ReplicationItems;
using Raven.Server.Documents.TcpHandlers;
using Raven.Server.ServerWide.Context;
using Raven.Server.Utils;
using Sparrow;
using Sparrow.Json.Parsing;
using Sparrow.Logging;
using Sparrow.Server.Utils;
using Voron;

namespace Raven.Server.Documents.Replication
{
    public class ReplicationDocumentSender : IDisposable
    {
        private readonly Logger _log;
       private long _lastEtag;

        private readonly SortedList<long, ReplicationBatchItem> _orderedReplicaItems = new SortedList<long, ReplicationBatchItem>();
        private readonly Dictionary<Slice, AttachmentReplicationItem> _replicaAttachmentStreams = new Dictionary<Slice, AttachmentReplicationItem>(SliceComparer.Instance);
        private readonly byte[] _tempBuffer = new byte[32 * 1024];
        private readonly Stream _stream;
        internal readonly OutgoingReplicationHandler _parent;
        private OutgoingReplicationStatsScope _statsInstance;
        internal readonly ReplicationStats _stats = new ReplicationStats();
        public bool MissingAttachmentsInLastBatch { get; private set; }

        public ReplicationDocumentSender(Stream stream, OutgoingReplicationHandler parent, Logger log, string[] pathsToSend, string[] destinationAcceptablePaths)
        {
            _log = log;
            if (pathsToSend != null && pathsToSend.Length > 0)
                _pathsToSend  = new AllowedPathsValidator(pathsToSend);
            if (destinationAcceptablePaths != null && destinationAcceptablePaths.Length > 0)
                _destinationAcceptablePaths  = new AllowedPathsValidator(destinationAcceptablePaths);
            _stream = stream;
            _parent = parent;
        }

        public class MergedReplicationBatchEnumerator : IEnumerator<ReplicationBatchItem>
        {
            private readonly List<IEnumerator<ReplicationBatchItem>> _workEnumerators = new List<IEnumerator<ReplicationBatchItem>>();
            private ReplicationBatchItem _currentItem;
            private readonly OutgoingReplicationStatsScope _documentRead;
            private readonly OutgoingReplicationStatsScope _attachmentRead;
            private readonly OutgoingReplicationStatsScope _tombstoneRead;
            private readonly OutgoingReplicationStatsScope _countersRead;
            private readonly OutgoingReplicationStatsScope _timeSeriesRead;

            public MergedReplicationBatchEnumerator(
                OutgoingReplicationStatsScope documentRead, 
                OutgoingReplicationStatsScope attachmentRead, 
                OutgoingReplicationStatsScope tombstoneRead, 
                OutgoingReplicationStatsScope counterRead,
                OutgoingReplicationStatsScope timeSeriesRead
                )
            {
                _documentRead = documentRead;
                _attachmentRead = attachmentRead;
                _tombstoneRead = tombstoneRead;
                _countersRead = counterRead;
                _timeSeriesRead = timeSeriesRead;
            }

            public void AddEnumerator(ReplicationBatchItem.ReplicationItemType type, IEnumerator<ReplicationBatchItem> enumerator)
            {
                if (enumerator == null)
                    return;

                if (enumerator.MoveNext())
                {
                    using (GetStatsFor(type).Start())
                    {
                        _workEnumerators.Add(enumerator);
                    }
                }
            }

            [MethodImpl(MethodImplOptions.AggressiveInlining)]
            private OutgoingReplicationStatsScope GetStatsFor(ReplicationBatchItem.ReplicationItemType type)
            {
                switch (type)
                {
                    case ReplicationBatchItem.ReplicationItemType.Document:
                        return _documentRead;

                    case ReplicationBatchItem.ReplicationItemType.Attachment:
                        return _attachmentRead;

                    case ReplicationBatchItem.ReplicationItemType.CounterGroup:
                        return _countersRead;

                    case ReplicationBatchItem.ReplicationItemType.DocumentTombstone:
                    case ReplicationBatchItem.ReplicationItemType.AttachmentTombstone:
                    case ReplicationBatchItem.ReplicationItemType.RevisionTombstone:
                        return _tombstoneRead;

                    case ReplicationBatchItem.ReplicationItemType.TimeSeriesSegment:
                    case ReplicationBatchItem.ReplicationItemType.DeletedTimeSeriesRange:
                        return _timeSeriesRead;

                    default:
                        throw new ArgumentOutOfRangeException();
                }
            }

            public bool MoveNext()
            {
                if (_workEnumerators.Count == 0)
                    return false;

                var current = _workEnumerators[0];
                for (var index = 1; index < _workEnumerators.Count; index++)
                {
                    if (_workEnumerators[index].Current.Etag < current.Current.Etag)
                    {
                        current = _workEnumerators[index];
                    }
                }

                _currentItem = current.Current;
                using (GetStatsFor(_currentItem.Type).Start())
                {
                    if (current.MoveNext() == false)
                    {
                        _workEnumerators.Remove(current);
                    }

                    return true;
                }
            }

            public void Reset()
            {
                throw new NotSupportedException();
            }

            public ReplicationBatchItem Current => _currentItem;

            object IEnumerator.Current => Current;

            public void Dispose()
            {
                foreach (var workEnumerator in _workEnumerators)
                {
                    workEnumerator.Dispose();
                }
                _workEnumerators.Clear();
            }
        }

        internal static IEnumerable<ReplicationBatchItem> GetReplicationItems(DocumentDatabase database, DocumentsOperationContext ctx, long etag, ReplicationStats stats, bool caseInsensitiveCounters)
        {
            var docs = database.DocumentsStorage.GetDocumentsFrom(ctx, etag + 1);
            var tombs = database.DocumentsStorage.GetTombstonesFrom(ctx, etag + 1);
            var conflicts = database.DocumentsStorage.ConflictsStorage.GetConflictsFrom(ctx, etag + 1).Select(DocumentReplicationItem.From);
            var revisionsStorage = database.DocumentsStorage.RevisionsStorage;
            var revisions = revisionsStorage.GetRevisionsFrom(ctx, etag + 1, long.MaxValue).Select(DocumentReplicationItem.From);
            var attachments = database.DocumentsStorage.AttachmentsStorage.GetAttachmentsFrom(ctx, etag + 1);
            var counters = database.DocumentsStorage.CountersStorage.GetCountersFrom(ctx, etag + 1, caseInsensitiveCounters);
            var timeSeries = database.DocumentsStorage.TimeSeriesStorage.GetSegmentsFrom(ctx, etag + 1);
            var deletedTimeSeriesRanges = database.DocumentsStorage.TimeSeriesStorage.GetDeletedRangesFrom(ctx, etag + 1);

            using (var docsIt = docs.GetEnumerator())
            using (var tombsIt = tombs.GetEnumerator())
            using (var conflictsIt = conflicts.GetEnumerator())
            using (var versionsIt = revisions.GetEnumerator())
            using (var attachmentsIt = attachments.GetEnumerator())
            using (var countersIt = counters.GetEnumerator())
            using (var timeSeriesIt = timeSeries.GetEnumerator())
            using (var deletedTimeSeriesRangesIt = deletedTimeSeriesRanges.GetEnumerator())
            using (var mergedInEnumerator = new MergedReplicationBatchEnumerator(stats.DocumentRead, stats.AttachmentRead, stats.TombstoneRead, stats.CounterRead, stats.TimeSeriesRead))
            {
                mergedInEnumerator.AddEnumerator(ReplicationBatchItem.ReplicationItemType.Document, docsIt);
                mergedInEnumerator.AddEnumerator(ReplicationBatchItem.ReplicationItemType.DocumentTombstone, tombsIt);
                mergedInEnumerator.AddEnumerator(ReplicationBatchItem.ReplicationItemType.Document, conflictsIt);
                mergedInEnumerator.AddEnumerator(ReplicationBatchItem.ReplicationItemType.Document, versionsIt);
                mergedInEnumerator.AddEnumerator(ReplicationBatchItem.ReplicationItemType.Attachment, attachmentsIt);
                mergedInEnumerator.AddEnumerator(ReplicationBatchItem.ReplicationItemType.CounterGroup, countersIt);
                mergedInEnumerator.AddEnumerator(ReplicationBatchItem.ReplicationItemType.TimeSeriesSegment, timeSeriesIt);
                mergedInEnumerator.AddEnumerator(ReplicationBatchItem.ReplicationItemType.DeletedTimeSeriesRange, deletedTimeSeriesRangesIt);

                while (mergedInEnumerator.MoveNext())
                {
                    yield return mergedInEnumerator.Current;
                }
            }
        }

        public bool ExecuteReplicationOnce(TcpConnectionOptions tcpConnectionOptions, OutgoingReplicationStatsScope stats, ref long next)
        {
            EnsureValidStats(stats);
            var wasInterrupted = false;
            var delay = GetDelayReplication();
            var currentNext = next;
            using (_parent._database.DocumentsStorage.ContextPool.AllocateOperationContext(out DocumentsOperationContext documentsContext))
            using (documentsContext.OpenReadTransaction())
            {
                try
                {
                    // we scan through the documents to send to the other side, we need to be careful about
                    // filtering a lot of documents, because we need to let the other side know about this, and 
                    // at the same time, we need to send a heartbeat to keep the tcp connection alive
                    _lastEtag = _parent._lastSentDocumentEtag;
                    _parent.CancellationToken.ThrowIfCancellationRequested();

                    var skippedReplicationItemsInfo = new SkippedReplicationItemsInfo();
                    long prevLastEtag = _lastEtag;
                    var replicationState = new ReplicationState
                    {
                        BatchSize = _parent._database.Configuration.Replication.MaxItemsCount,
                        MaxSizeToSend = _parent._database.Configuration.Replication.MaxSizeToSend,
                        CurrentNext = currentNext,
                        Delay = delay,
                        Context = documentsContext,
                        LastTransactionMarker = -1,
                        NumberOfItemsSent = 0,
                        Size = 0L,
                        MissingTxMarkers = new HashSet<short>()
                    };

                    using (_stats.Storage.Start())
                    {                        
                        foreach (var item in GetReplicationItems(_parent._database, documentsContext, _lastEtag, _stats, _parent.SupportedFeatures.Replication.CaseInsensitiveCounters))
                        {
                            _parent.CancellationToken.ThrowIfCancellationRequested();

                            if (replicationState.LastTransactionMarker != item.TransactionMarker)
                            {
                                replicationState.Item = item;

<<<<<<< HEAD
                                if (_parent.SupportedFeatures.Replication.CountersBatch == false)
                                {                                    
                                    AssertNotCounterForLegacyReplication(item);
                                }

                                if (_parent.SupportedFeatures.Replication.ClusterTransaction == false )
                                {
                                    AssertNotClusterTransactionDocumentForLegacyReplication(item);
                                }

                                // We want to limit batch sizes to reasonable limits.
                                var totalSize =
                                    size + documentsContext.Transaction.InnerTransaction.LowLevelTransaction.AdditionalMemoryUsageSize.GetValue(SizeUnit.Bytes);

                                if (maxSizeToSend.HasValue && totalSize > maxSizeToSend.Value.GetValue(SizeUnit.Bytes) ||
                                    batchSize.HasValue && numberOfItemsSent > batchSize.Value)
=======
                                if (CanContinueBatch(replicationState, ref next) == false)
>>>>>>> 6d30ef40
                                {
                                    wasInterrupted = true;
                                    break;
                                }

                                replicationState.LastTransactionMarker = item.TransactionMarker;
                            }

                            _stats.Storage.RecordInputAttempt();

                            // here we add missing attachments in the same batch as the document that contains them without modifying the last etag or transaction boundary
                            if (MissingAttachmentsInLastBatch &&
                                item.Type == ReplicationBatchItem.ReplicationItemType.Document &&
                                item is DocumentReplicationItem docItem &&
                                docItem.Flags.Contain(DocumentFlags.HasAttachments))
                            {
                                var type = (docItem.Flags & DocumentFlags.Revision) == DocumentFlags.Revision ? AttachmentType.Revision: AttachmentType.Document;
                                foreach (var attachment in _parent._database.DocumentsStorage.AttachmentsStorage.GetAttachmentsForDocument(documentsContext, type, docItem.Id, docItem.ChangeVector))
                                {
                                    // we need to filter attachments that are been sent in the same batch as the document
                                    if (attachment.Etag >= prevLastEtag)
                                    {
                                        if (attachment.TransactionMarker != item.TransactionMarker)
                                            replicationState.MissingTxMarkers.Add(attachment.TransactionMarker);

                                        continue;
                                    }

                                    var stream = _parent._database.DocumentsStorage.AttachmentsStorage.GetAttachmentStream(documentsContext, attachment.Base64Hash);
                                    attachment.Stream = stream;
                                    var attachmentItem = AttachmentReplicationItem.From(documentsContext, attachment);
                                    AddReplicationItemToBatch(attachmentItem, _stats.Storage, skippedReplicationItemsInfo);
                                    replicationState.Size += attachmentItem.Size;
                                }
                            }

                            _lastEtag = item.Etag;

                            if (AddReplicationItemToBatch(item, _stats.Storage, skippedReplicationItemsInfo) == false)
                            {
                                // this item won't be needed anymore
                                item.Dispose();
                                continue;
                            }

                            replicationState.Size += item.Size;

                            replicationState.NumberOfItemsSent++;
                        }
                    }
                    
                    if (_log.IsInfoEnabled)
                    {
                        if (skippedReplicationItemsInfo.SkippedItems > 0)
                        {
                            var message = skippedReplicationItemsInfo.GetInfoForDebug(_parent.LastAcceptedChangeVector);
                            _log.Info(message);
                        }

                        var msg = $"Found {_orderedReplicaItems.Count:#,#;;0} documents " +
                                  $"and {_replicaAttachmentStreams.Count} attachment's streams " +
                                  $"to replicate to {_parent.Node.FromString()}, ";
                                 
                        var encryptionSize = documentsContext.Transaction.InnerTransaction.LowLevelTransaction.AdditionalMemoryUsageSize.GetValue(SizeUnit.Bytes);
                        if (encryptionSize > 0)
                        {
                            msg += $"encryption buffer overhead size is {new Size(encryptionSize, SizeUnit.Bytes)}, ";
                        }
                        msg += $"total size: {new Size(replicationState.Size + encryptionSize, SizeUnit.Bytes)}";

                        _log.Info(msg);
                    }

                    if (_orderedReplicaItems.Count == 0)
                    {
                        var hasModification = _lastEtag != _parent._lastSentDocumentEtag;

                        // ensure that the other server is aware that we skipped 
                        // on (potentially a lot of) documents to send, and we update
                        // the last etag they have from us on the other side
                        _parent._lastSentDocumentEtag = _lastEtag;
                        _parent._lastDocumentSentTime = DateTime.UtcNow;
                        var changeVector = wasInterrupted ? null : DocumentsStorage.GetDatabaseChangeVector(documentsContext);
                        _parent.SendHeartbeat(changeVector);
                        return hasModification;
                    }

                    _parent.CancellationToken.ThrowIfCancellationRequested();

                    try
                    {
                        using (_stats.Network.Start())
                        {
                            SendDocumentsBatch(documentsContext, _stats.Network);
                            tcpConnectionOptions._lastEtagSent = _lastEtag;
                            tcpConnectionOptions.RegisterBytesSent(replicationState.Size);
                            if (MissingAttachmentsInLastBatch)
                                return false;
                        }
                    }
                    catch (OperationCanceledException)
                    {
                        if (_log.IsInfoEnabled)
                            _log.Info("Received cancellation notification while sending document replication batch.");
                        throw;
                    }
                    catch (Exception e)
                    {
                        if (_log.IsInfoEnabled)
                            _log.Info("Failed to send document replication batch", e);
                        throw;
                    }

                    MissingAttachmentsInLastBatch = false;
                    
                    return true;
                }
                finally
                {
                    foreach (var item in _orderedReplicaItems)
                    {
                        item.Value.Dispose();
                    }
                    _orderedReplicaItems.Clear();
                    _replicaAttachmentStreams.Clear();
                }
            }
        }

        private bool CanContinueBatch(ReplicationState state, ref long next)
        {
            if (MissingAttachmentsInLastBatch)
            {
                state.MissingTxMarkers.Remove(state.LastTransactionMarker);

                if (state.MissingTxMarkers.Count != 0)
                {
                    return true;
                }
            }

            if (state.Delay.Ticks > 0)
            {
                var nextReplication = state.Item.LastModifiedTicks + state.Delay.Ticks;
                if (_parent._database.Time.GetUtcNow().Ticks < nextReplication)
                {
                    if (Interlocked.CompareExchange(ref next, nextReplication, state.CurrentNext) == state.CurrentNext)
                    {
                        return false;
                    }
                }
            }

            if (_parent.SupportedFeatures.Replication.TimeSeries == false)
            {
                AssertNotTimeSeriesForLegacyReplication(state.Item);
            }

            if (_parent.SupportedFeatures.Replication.CountersBatch == false)
            {
                AssertNotCounterForLegacyReplication(state.Item);
            }

            if (_parent.SupportedFeatures.Replication.ClusterTransaction == false)
            {
                AssertNotClusterTransactionDocumentForLegacyReplication(state.Item);
            }

            // We want to limit batch sizes to reasonable limits.
            var totalSize =
                state.Size + state.Context.Transaction.InnerTransaction.LowLevelTransaction.AdditionalMemoryUsageSize.GetValue(SizeUnit.Bytes);

            if (state.MaxSizeToSend.HasValue && totalSize > state.MaxSizeToSend.Value.GetValue(SizeUnit.Bytes) ||
                state.BatchSize.HasValue && state.NumberOfItemsSent > state.BatchSize.Value)
            {
                return false;
            }

            if (_stats.Storage.CurrentStats.InputCount % 16384 == 0)
            {
                // ReSharper disable once PossibleLossOfFraction
                if ((_parent._parent.MinimalHeartbeatInterval / 2) < _stats.Storage.Duration.TotalMilliseconds)
                {
                    return false;
                }
            }

            return true;
        }

        private void AssertNotTimeSeriesForLegacyReplication(ReplicationBatchItem item)
        {
            if (item.Type == ReplicationBatchItem.ReplicationItemType.TimeSeriesSegment || item.Type == ReplicationBatchItem.ReplicationItemType.DeletedTimeSeriesRange)
            {
                // the other side doesn't support TimeSeries, stopping replication
                var message = $"{_parent.Node.FromString()} found an item of type 'TimeSeries' to replicate to {_parent.Destination.FromString()}, " +
                              $"while we are in legacy mode (downgraded our replication version to match the destination). " +
                              $"Can't send TimeSeries in legacy mode, destination {_parent.Destination.FromString()} does not support TimeSeries feature. Stopping replication. {item}";

                if (_log.IsInfoEnabled)
                    _log.Info(message);

                throw new LegacyReplicationViolationException(message);
            }
        }

        private void AssertNotCounterForLegacyReplication(ReplicationBatchItem item)
        {
            if (item.Type == ReplicationBatchItem.ReplicationItemType.CounterGroup)
            {
                // the other side doesn't support counters, stopping replication
                var message =
                    $"{_parent.Node.FromString()} found an item of type `{nameof(ReplicationBatchItem.ReplicationItemType.CounterGroup)}` " +
                    $"to replicate to {_parent.Destination.FromString()}, " +
                    "while we are in legacy mode (downgraded our replication version to match the destination). " +
                    $"Can't send Counters in legacy mode, destination {_parent.Destination.FromString()} ";

                message += _parent.SupportedFeatures.Replication.Counters == false
                    ? "does not support Counters feature. "
                    : "uses the old structure of counters (legacy counters). ";

                message += "Stopping replication. " + item;

                if (_log.IsInfoEnabled)
                    _log.Info(message);

                throw new LegacyReplicationViolationException(message);
            }
        }

        private void AssertNotClusterTransactionDocumentForLegacyReplication(ReplicationBatchItem item)
        {
            if (item.Type == ReplicationBatchItem.ReplicationItemType.Document &&
                item is DocumentReplicationItem doc &&
                doc.Flags.HasFlag(DocumentFlags.FromClusterTransaction))
            {                
                // the other side doesn't support cluster transactions, stopping replication
                var message = $"{_parent.Node.FromString()} found a document {doc.Id} with flag `FromClusterTransaction` to replicate to {_parent.Destination.FromString()}, " +
                              "while we are in legacy mode (downgraded our replication version to match the destination). " +
                              $"Can't use Cluster Transactions legacy mode, destination {_parent.Destination.FromString()} does not support this feature. " +
                              "Stopping replication.";

                if (_log.IsInfoEnabled)
                    _log.Info(message);

                throw new LegacyReplicationViolationException(message);
            }
        }

        private TimeSpan GetDelayReplication()
        {
            TimeSpan delayReplicationFor = TimeSpan.Zero;

            if (_parent.Destination is ExternalReplication external)
            {
                delayReplicationFor = external.DelayReplicationFor;
                _parent._parent._server.LicenseManager.AssertCanDelayReplication(delayReplicationFor);
            }

            return delayReplicationFor;
        }

        private class SkippedReplicationItemsInfo
        {
            public long SkippedItems { get; private set; }

            private long _skippedArtificialDocuments;
            private long _startEtag;
            private long _endEtag;
            private string _startChangeVector;
            private string _endChangeVector;

            public void Update(ReplicationBatchItem item, bool isArtificial = false)
            {
                SkippedItems++;
                if (isArtificial)
                    _skippedArtificialDocuments++;

                if (_startChangeVector == null)
                {
                    _startChangeVector = item.ChangeVector;
                    _startEtag = item.Etag;
                }

                _endChangeVector = item.ChangeVector;
                _endEtag = item.Etag;
            }

            public string GetInfoForDebug(string destinationChangeVector)
            {
                var message = $"Skipped {SkippedItems:#,#;;0} items";
                if (_skippedArtificialDocuments > 0)
                    message += $" ({_skippedArtificialDocuments:#,#;;0} artificial documents)";

                message += $", start etag: {_startEtag:#,#;;0}, end etag: {_endEtag:#,#;;0}, " +
                           $"start change vector: {_startChangeVector}, end change vector: {_endChangeVector}, " +
                           $"destination change vector: {destinationChangeVector}";

                return message;
            }

            public void Reset()
            {
                SkippedItems = 0;
                _skippedArtificialDocuments = 0;
                _startEtag = 0;
                _endEtag = 0;
                _startChangeVector = null;
                _endChangeVector = null;
            }
        }

        private bool AddReplicationItemToBatch(ReplicationBatchItem item, OutgoingReplicationStatsScope stats, SkippedReplicationItemsInfo skippedReplicationItemsInfo)
        {
            if (ShouldSkip(item, stats, skippedReplicationItemsInfo))
                return false;

            if (skippedReplicationItemsInfo.SkippedItems > 0)
            {
                if (_log.IsInfoEnabled)
                {
                    var message = skippedReplicationItemsInfo.GetInfoForDebug(_parent.LastAcceptedChangeVector);
                    _log.Info(message);
                }

                skippedReplicationItemsInfo.Reset();
            }

            if (item is AttachmentReplicationItem attachment)
                _replicaAttachmentStreams[attachment.Base64Hash] = attachment;

            _orderedReplicaItems.Add(item.Etag, item);
            return true;
        }

        private bool ShouldSkip(ReplicationBatchItem item, OutgoingReplicationStatsScope stats, SkippedReplicationItemsInfo skippedReplicationItemsInfo)
        {
            if (ValidatorSaysToSkip(_pathsToSend) || ValidatorSaysToSkip(_destinationAcceptablePaths))
                return true;
            
            switch (item)
            {
                case DocumentReplicationItem doc:
                    if (doc.Flags.Contain(DocumentFlags.Artificial))
                    {
                        stats.RecordArtificialDocumentSkip();
                        skippedReplicationItemsInfo.Update(item, isArtificial: true);
                        return true;
                    }

                    if (doc.Flags.Contain(DocumentFlags.Revision) || doc.Flags.Contain(DocumentFlags.DeleteRevision))
                    {
                        // we let pass all the conflicted/resolved revisions, since we keep them with their original change vector which might be `AlreadyMerged` at the destination.
                        if (doc.Flags.Contain(DocumentFlags.Conflicted) ||
                            doc.Flags.Contain(DocumentFlags.Resolved))
                        {
                            return false;
                        }
                    }

                    break;

                case AttachmentReplicationItem _:
                    if (MissingAttachmentsInLastBatch)
                    {
                        return false;
                    }
                    break;
            }

            // destination already has it
            if ( _parent._database.DocumentsStorage.GetConflictStatus(item.ChangeVector, _parent.LastAcceptedChangeVector) == ConflictStatus.AlreadyMerged)
            {
                stats.RecordChangeVectorSkip();
                skippedReplicationItemsInfo.Update(item);
                return true;
            }

            return false;

            bool ValidatorSaysToSkip(AllowedPathsValidator validator)
            {
                if (validator == null)
                    return false;

                if (validator.ShouldAllow(item))
                    return false;
                
                stats.RecordArtificialDocumentSkip();
                skippedReplicationItemsInfo.Update(item);
               
                if (_log.IsInfoEnabled)
                {
                    string key = validator.GetItemInformation(item);
                    _log.Info($"Will skip sending {key} ({item.Type}) because it was not allowed according to the incoming .");
                }

                return true;
            }
        }

        private readonly AllowedPathsValidator _pathsToSend, _destinationAcceptablePaths;

        private void SendDocumentsBatch(DocumentsOperationContext documentsContext, OutgoingReplicationStatsScope stats)
        {
            if (_log.IsInfoEnabled)
                _log.Info($"Starting sending replication batch ({_parent._database.Name}) with {_orderedReplicaItems.Count:#,#;;0} docs, and last etag {_lastEtag:#,#;;0}");

            var sw = Stopwatch.StartNew();
            var headerJson = new DynamicJsonValue
            {
                [nameof(ReplicationMessageHeader.Type)] = ReplicationMessageType.Documents,
                [nameof(ReplicationMessageHeader.LastDocumentEtag)] = _lastEtag,
                [nameof(ReplicationMessageHeader.ItemsCount)] = _orderedReplicaItems.Count,
                [nameof(ReplicationMessageHeader.AttachmentStreamsCount)] = _replicaAttachmentStreams.Count
            };

            stats.RecordLastEtag(_lastEtag);

            _parent.WriteToServer(headerJson);

            foreach (var item in _orderedReplicaItems)
            {
                using (Slice.From(documentsContext.Allocator, item.Value.ChangeVector, out var cv))
                {
                    item.Value.Write(cv, _stream, _tempBuffer, stats);
                }
            }

            foreach (var item in _replicaAttachmentStreams)
            {
                item.Value.WriteStream(_stream, _tempBuffer);
                stats.RecordAttachmentOutput(item.Value.Stream.Length);
            }

            // close the transaction as early as possible, and before we wait for reply
            // from other side
            documentsContext.Transaction.Dispose();
            _stream.Flush();
            sw.Stop();

            if (_log.IsInfoEnabled && _orderedReplicaItems.Count > 0)
                _log.Info($"Finished sending replication batch. Sent {_orderedReplicaItems.Count:#,#;;0} documents and {_replicaAttachmentStreams.Count:#,#;;0} attachment streams in {sw.ElapsedMilliseconds:#,#;;0} ms. Last sent etag = {_lastEtag:#,#;;0}");

            var (type, _) = _parent.HandleServerResponse();
            if (type == ReplicationMessageReply.ReplyType.MissingAttachments)
            {
                MissingAttachmentsInLastBatch = true;
                return;
            }
            _parent._lastSentDocumentEtag = _lastEtag;

            _parent._lastDocumentSentTime = DateTime.UtcNow;
        }

        [MethodImpl(MethodImplOptions.AggressiveInlining)]
        private void EnsureValidStats(OutgoingReplicationStatsScope stats)
        {
            if (_statsInstance == stats)
                return;

            _statsInstance = stats;
            _stats.Storage = stats.For(ReplicationOperation.Outgoing.Storage, start: false);
            _stats.Network = stats.For(ReplicationOperation.Outgoing.Network, start: false);

            _stats.DocumentRead = _stats.Storage.For(ReplicationOperation.Outgoing.DocumentRead, start: false);
            _stats.TombstoneRead = _stats.Storage.For(ReplicationOperation.Outgoing.TombstoneRead, start: false);
            _stats.AttachmentRead = _stats.Storage.For(ReplicationOperation.Outgoing.AttachmentRead, start: false);
            _stats.CounterRead = _stats.Storage.For(ReplicationOperation.Outgoing.CounterRead, start: false);
            _stats.TimeSeriesRead = _stats.Storage.For(ReplicationOperation.Outgoing.TimeSeriesRead, start: false);
        }

        internal class ReplicationStats
        {
            public OutgoingReplicationStatsScope Network;
            public OutgoingReplicationStatsScope Storage;
            public OutgoingReplicationStatsScope DocumentRead;
            public OutgoingReplicationStatsScope TombstoneRead;
            public OutgoingReplicationStatsScope AttachmentRead;
            public OutgoingReplicationStatsScope CounterRead;
            public OutgoingReplicationStatsScope TimeSeriesRead;
        }

<<<<<<< HEAD
        public void Dispose()
        {
            _pathsToSend?.Dispose();
            _destinationAcceptablePaths?.Dispose();
=======
        private class ReplicationState
        {
            public HashSet<short> MissingTxMarkers;
            public TimeSpan Delay;
            public ReplicationBatchItem Item;
            public long CurrentNext;
            public long Size;
            public DocumentsOperationContext Context;
            public int NumberOfItemsSent;
            public short LastTransactionMarker;
            public int? BatchSize;
            public Size? MaxSizeToSend;
>>>>>>> 6d30ef40
        }
    }
}<|MERGE_RESOLUTION|>--- conflicted
+++ resolved
@@ -239,33 +239,14 @@
                             {
                                 replicationState.Item = item;
 
-<<<<<<< HEAD
-                                if (_parent.SupportedFeatures.Replication.CountersBatch == false)
-                                {                                    
-                                    AssertNotCounterForLegacyReplication(item);
-                                }
-
-                                if (_parent.SupportedFeatures.Replication.ClusterTransaction == false )
-                                {
-                                    AssertNotClusterTransactionDocumentForLegacyReplication(item);
-                                }
-
-                                // We want to limit batch sizes to reasonable limits.
-                                var totalSize =
-                                    size + documentsContext.Transaction.InnerTransaction.LowLevelTransaction.AdditionalMemoryUsageSize.GetValue(SizeUnit.Bytes);
-
-                                if (maxSizeToSend.HasValue && totalSize > maxSizeToSend.Value.GetValue(SizeUnit.Bytes) ||
-                                    batchSize.HasValue && numberOfItemsSent > batchSize.Value)
-=======
                                 if (CanContinueBatch(replicationState, ref next) == false)
->>>>>>> 6d30ef40
                                 {
                                     wasInterrupted = true;
                                     break;
                                 }
 
                                 replicationState.LastTransactionMarker = item.TransactionMarker;
-                            }
+                                    }
 
                             _stats.Storage.RecordInputAttempt();
 
@@ -742,12 +723,11 @@
             public OutgoingReplicationStatsScope TimeSeriesRead;
         }
 
-<<<<<<< HEAD
         public void Dispose()
         {
             _pathsToSend?.Dispose();
             _destinationAcceptablePaths?.Dispose();
-=======
+        }
         private class ReplicationState
         {
             public HashSet<short> MissingTxMarkers;
@@ -760,7 +740,6 @@
             public short LastTransactionMarker;
             public int? BatchSize;
             public Size? MaxSizeToSend;
->>>>>>> 6d30ef40
         }
     }
 }