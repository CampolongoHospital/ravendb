﻿using System;
using System.Collections.Generic;
using System.Globalization;
using System.IO;
using System.IO.Compression;
using System.Net;
using System.Net.Http;
using System.Runtime.CompilerServices;
using System.Security.Cryptography.X509Certificates;
using System.Text;
using System.Threading;
using System.Threading.Tasks;
using Microsoft.AspNetCore.Http;
using Microsoft.AspNetCore.Http.Features.Authentication;
using Microsoft.AspNetCore.WebUtilities;
<<<<<<< HEAD
using Microsoft.Extensions.Primitives;
=======
using Org.BouncyCastle.Asn1.Cms;
>>>>>>> 7fe42b82
using Raven.Client;
using Raven.Client.Exceptions;
using Raven.Client.Exceptions.Cluster;
using Raven.Client.Extensions;
using Raven.Client.Http;
using Raven.Client.ServerWide;
using Raven.Client.ServerWide.Commands;
using Raven.Client.ServerWide.Operations.Certificates;
using Raven.Client.Util;
using Raven.Server.Documents.PeriodicBackup;
using Raven.Server.Extensions;
using Raven.Server.Routing;
using Raven.Server.ServerWide;
using Raven.Server.ServerWide.Context;
using Sparrow;
using Sparrow.Json;

namespace Raven.Server.Web
{
    public abstract class RequestHandler
    {
        public const string StartParameter = "start";

        public const string PageSizeParameter = "pageSize";

        private RequestHandlerContext _context;

        protected HttpContext HttpContext
        {
            [MethodImpl(MethodImplOptions.AggressiveInlining)]
            get { return _context.HttpContext; }
        }

        public RavenServer Server
        {
            [MethodImpl(MethodImplOptions.AggressiveInlining)]
            get { return _context.RavenServer; }
        }
        public ServerStore ServerStore
        {
            [MethodImpl(MethodImplOptions.AggressiveInlining)]
            get { return _context.RavenServer.ServerStore; }
        }
        public RouteMatch RouteMatch
        {
            [MethodImpl(MethodImplOptions.AggressiveInlining)]
            get { return _context.RouteMatch; }
        }

        public X509Certificate2 GetCurrentCertificate()
        {
            var feature = HttpContext.Features.Get<IHttpAuthenticationFeature>() as RavenServer.AuthenticateConnection;
            return feature?.Certificate;
        }

        public virtual void Init(RequestHandlerContext context)
        {
            _context = context;
        }

        protected Stream TryGetRequestFromStream(string itemName)
        {
            if (HttpContext.Request.HasFormContentType == false)
                return null;

            if (HttpContext.Request.Form.TryGetValue(itemName, out Microsoft.Extensions.Primitives.StringValues value) == false)
                return null;

            if (value.Count == 0)
                return null;

            return new MemoryStream(Encoding.UTF8.GetBytes(value[0]));
        }

        private Stream _requestBodyStream;

        [MethodImpl(MethodImplOptions.AggressiveInlining)]
        protected Stream RequestBodyStream()
        {
            if (_requestBodyStream != null)
                return _requestBodyStream;
            _requestBodyStream = new StreamWithTimeout(GetDecompressedStream(HttpContext.Request.Body, HttpContext.Request.Headers));

            _context.HttpContext.Response.RegisterForDispose(_requestBodyStream);

            return _requestBodyStream;
        }

        [MethodImpl(MethodImplOptions.AggressiveInlining)]
        protected Stream GetBodyStream(MultipartSection section)
        {
            Stream stream = new StreamWithTimeout(GetDecompressedStream(section.Body, section.Headers));
            _context.HttpContext.Response.RegisterForDispose(stream);
            return stream;
        }

        [MethodImpl(MethodImplOptions.AggressiveInlining)]
        private Stream GetDecompressedStream(Stream stream, IDictionary<string, Microsoft.Extensions.Primitives.StringValues> headers)
        {
            if (HeadersAllowGzip(headers, Constants.Headers.ContentEncoding) == false)
                return stream;
            return GetGzipStream(stream, CompressionMode.Decompress);
        }

        [MethodImpl(MethodImplOptions.AggressiveInlining)]
        protected static GZipStream GetGzipStream(Stream stream, CompressionMode mode, CompressionLevel level = CompressionLevel.Fastest)
        {
            GZipStream gZipStream =
                mode == CompressionMode.Compress ?
                    new GZipStream(stream, level, true) :
                    new GZipStream(stream, mode, true);
            return gZipStream;
        }

        [MethodImpl(MethodImplOptions.AggressiveInlining)]
        protected bool ClientAcceptsGzipResponse()
        {

            return
                Server.Configuration.Http.UseResponseCompression &&
                (HttpContext.Request.IsHttps == false ||
                    (HttpContext.Request.IsHttps && Server.Configuration.Http.AllowResponseCompressionOverHttps)) &&
                HeadersAllowGzip(HttpContext.Request.Headers, "Accept-Encoding");
        }

        [MethodImpl(MethodImplOptions.AggressiveInlining)]
        private static bool HeadersAllowGzip(IDictionary<string, Microsoft.Extensions.Primitives.StringValues> headers, string encodingsHeader)
        {
            if (headers.TryGetValue(encodingsHeader, out Microsoft.Extensions.Primitives.StringValues acceptedContentEncodings) == false)
                return false;

            // ReSharper disable once LoopCanBeConvertedToQuery
            foreach (var encoding in acceptedContentEncodings)
            {
                if (encoding.Contains("gzip"))
                    return true;
            }

            return false;
        }

        protected async Task WaitForExecutionOnSpecificNode(TransactionOperationContext context, ClusterTopology clusterTopology, string node, long index)
        {
            await ServerStore.Cluster.WaitForIndexNotification(index); // first let see if we commit this in the leader

            using (var requester = ClusterRequestExecutor.CreateForSingleNode(clusterTopology.GetUrlFromTag(node), ServerStore.Server.Certificate.Certificate))
            {
                await requester.ExecuteAsync(new WaitForRaftIndexCommand(index), context);
            }
        }

        protected async Task WaitForExecutionOnRelevantNodes(JsonOperationContext context, string database, ClusterTopology clusterTopology, List<string> members, long index)
        {
            await ServerStore.Cluster.WaitForIndexNotification(index); // first let see if we commit this in the leader
            if (members.Count == 0)
                throw new InvalidOperationException("Cannot wait for execution when there are no nodes to execute ON.");

            var executors = new List<ClusterRequestExecutor>();

            try
            {
                using (var cts = CancellationTokenSource.CreateLinkedTokenSource(ServerStore.ServerShutdown))
                {
                    cts.CancelAfter(ServerStore.Configuration.Cluster.OperationTimeout.AsTimeSpan);

                    var waitingTasks = new List<Task<Exception>>();
                    List<Exception> exceptions = null;

                    foreach (var member in members)
                    {
                        var url = clusterTopology.GetUrlFromTag(member);
                        var executor = ClusterRequestExecutor.CreateForSingleNode(url, ServerStore.Server.Certificate.Certificate);
                        executors.Add(executor);
                        waitingTasks.Add(ExecuteTask(executor, member, cts.Token));
                    }

                    while (waitingTasks.Count > 0)
                    {
                        var task = await Task.WhenAny(waitingTasks);
                        waitingTasks.Remove(task);

                        if (task.Result == null)
                            continue;

                        var exception = task.Result.ExtractSingleInnerException();

                        if (exceptions == null)
                            exceptions = new List<Exception>();

                        exceptions.Add(exception);
                    }

                    if (exceptions != null)
                    {
                        var allTimeouts = true;
                        foreach (var exception in exceptions)
                        {
                            if (exception is OperationCanceledException)
                                continue;

                            allTimeouts = false;
                        }

                        var aggregateException = new AggregateException(exceptions);

                        if (allTimeouts)
                            throw new TimeoutException($"Waited too long for the raft command (number {index}) to be executed on any of the relevant nodes to this command.", aggregateException);

                        throw new InvalidDataException($"The database '{database}' was created but is not accessible, because all of the nodes on which this database was supposed to reside on, threw an exception.", aggregateException);
                    }
                }
            }
            finally
            {
                foreach (var executor in executors)
                {
                    executor.Dispose();
                }
            }

            async Task<Exception> ExecuteTask(RequestExecutor executor, string nodeTag, CancellationToken token)
            {
                try
                {
                    await executor.ExecuteAsync(new WaitForRaftIndexCommand(index), context, token: token);
                    return null;
                }
                catch (RavenException re) when (re.InnerException is HttpRequestException)
                {
                    // we want to throw for self-checks
                    if (nodeTag == ServerStore.NodeTag)
                        return re;

                    // ignore - we are ok when connection with a node cannot be established (test: AddDatabaseOnDisconnectedNode)
                    return null;
                }
                catch (Exception e)
                {
                    return e;
                }
            }
        }

        private Stream _responseStream;

        protected Stream ResponseBodyStream()
        {
            if (_responseStream != null)
                return _responseStream;

            _responseStream = new StreamWithTimeout(HttpContext.Response.Body);

            _context.HttpContext.Response.RegisterForDispose(_responseStream);

            return _responseStream;
        }

        protected bool IsWebsocketRequest()
        {
            return HttpContext.WebSockets.IsWebSocketRequest;
        }

        protected string GetRaftRequestIdFromQuery()
        {
            var guid = GetStringQueryString("raft-request-id", required: false);

            if (guid == null)
            {
#if DEBUG
                var fromStudio = HttpContext.Request.IsFromStudio();
                if (fromStudio)
                    guid = RaftIdGenerator.NewId();
#else
                guid = RaftIdGenerator.NewId();
#endif
            }

            return guid;
        }

        protected string GetStringFromHeaders(string name)
        {
            var headers = HttpContext.Request.Headers[name];
            if (headers.Count == 0)
                return null;

            if (headers[0].Length < 2)
                return headers[0];

            string raw = headers[0][0] == '\"'
                ? headers[0].Substring(1, headers[0].Length - 2)
                : headers[0];

            return raw;
        }

        protected long? GetLongFromHeaders(string name)
        {
            var headers = HttpContext.Request.Headers[name];
            if (headers.Count == 0)
                return null;

            string raw = headers[0][0] == '\"'
                ? headers[0].Substring(1, headers[0].Length - 2)
                : headers[0];

            var success = long.TryParse(raw, out var result);

            if (success)
                return result;

            return null;
        }

        protected static void ThrowInvalidInteger(string name, string etag, string type = "int")
        {
            throw new ArgumentException($"Could not parse header '{name}' header as {type}, value was: {etag}");
        }

        protected int GetStart(int defaultStart = 0)
        {
            return GetIntValueQueryString(StartParameter, required: false) ?? defaultStart;
        }

        protected int GetPageSize()
        {
            var pageSize = GetIntValueQueryString(PageSizeParameter, required: false);
            if (pageSize.HasValue == false)
                return int.MaxValue;

            return pageSize.Value;
        }

        protected int? GetIntValueQueryString(string name, bool required = true)
        {
            var intAsString = GetStringQueryString(name, required);
            if (intAsString == null)
                return null;

            if (int.TryParse(intAsString, out int result) == false)
                ThrowInvalidInteger(name, intAsString);

            return result;
        }

        protected long GetLongQueryString(string name)
        {
            return GetLongQueryString(name, true).Value;
        }

        protected long? GetLongQueryString(string name, bool required)
        {
            var longAsString = GetStringQueryString(name, required);
            if (longAsString == null)
                return null;

            if (long.TryParse(longAsString, out long result) == false)
                ThrowInvalidInteger(name, longAsString, "long");

            return result;
        }

        protected float? GetFloatValueQueryString(string name, bool required = true)
        {
            var floatAsString = GetStringQueryString(name, required);
            if (floatAsString == null)
                return null;

            if (float.TryParse(floatAsString, out float result) == false)
                ThrowInvalidFloat(name, result);

            return result;
        }

        private static void ThrowInvalidFloat(string name, float result)
        {
            throw new ArgumentException($"Could not parse query string '{name}' as float, value was: {result}");
        }

        protected string GetStringQueryString(string name, bool required = true)
        {
            var val = HttpContext.Request.Query[name];
            if (val.Count == 0 || string.IsNullOrWhiteSpace(val[0]))
            {
                if (required)
                    ThrowRequiredMember(name);

                return null;
            }

            return val[0];
        }

        protected char? GetCharQueryString(string name, bool required = true)
        {
            var val = HttpContext.Request.Query[name];
            if (val.Count == 0 || string.IsNullOrWhiteSpace(val[0]))
            {
                if (required)
                    ThrowRequiredMember(name);

                return null;
            }

            var value = val[0];
            if (value.Length > 1)
                ThrowSingleCharacterRequired(name, value);

            return value[0];
        }

        private static void ThrowSingleCharacterRequired(string name, string value)
        {
            throw new InvalidOperationException($"Query string {name} is expecting single character, but got '{value}'.");
        }

        private static void ThrowRequiredMember(string name)
        {
            throw new ArgumentException($"Query string {name} is mandatory, but wasn't specified.");
        }

        public static void ThrowRequiredPropertyNameInRequest(string name)
        {
            throw new ArgumentException($"Request should have a property name '{name}' which is mandatory.");
        }

        protected Microsoft.Extensions.Primitives.StringValues GetStringValuesQueryString(string name, bool required = true)
        {
            var val = HttpContext.Request.Query[name];
            if (val.Count == 0)
            {
                if (required)
                    ThrowRequiredMember(name);

                return default;
            }

            return val;
        }

        protected bool? GetBoolValueQueryString(string name, bool required = true)
        {
            var boolAsString = GetStringQueryString(name, required);
            if (boolAsString == null)
                return null;

            if (bool.TryParse(boolAsString, out bool result) == false)
                ThrowInvalidBoolean(name, boolAsString);

            return result;
        }

        private static void ThrowInvalidBoolean(string name, string val)
        {
            throw new ArgumentException($"Could not parse query string '{name}' as bool, val {val}");
        }

        protected DateTime? GetDateTimeQueryString(string name, bool required = true)
        {
            var dataAsString = GetStringQueryString(name, required);
            if (dataAsString == null)
                return null;

            dataAsString = Uri.UnescapeDataString(dataAsString);

            if (DateTime.TryParseExact(dataAsString, DefaultFormat.DateTimeOffsetFormatsToWrite, CultureInfo.InvariantCulture, DateTimeStyles.RoundtripKind, out DateTime result))
                return result;

            ThrowInvalidDateTime(name, dataAsString);
            return null; //unreachable
        }

        protected static void ThrowInvalidDateTime(string name, string dataAsString)
        {
            throw new ArgumentException($"Could not parse query string '{name}' as date, val '{dataAsString}'");
        }

        protected TimeSpan? GetTimeSpanQueryString(string name, bool required = true)
        {
            var timeSpanAsString = GetStringQueryString(name, required);
            if (timeSpanAsString == null)
                return null;

            timeSpanAsString = Uri.UnescapeDataString(timeSpanAsString);

            if (TimeSpan.TryParse(timeSpanAsString, out TimeSpan result))
                return result;

            ThrowInvalidTimeSpan(name, timeSpanAsString);
            return null;// unreachable
        }

        private static void ThrowInvalidTimeSpan(string name, string timeSpanAsString)
        {
            throw new ArgumentException($"Could not parse query string '{name}' as timespan val {timeSpanAsString}");
        }

        protected string GetQueryStringValueAndAssertIfSingleAndNotEmpty(string name)
        {
            var values = HttpContext.Request.Query[name];
            if (values.Count == 0 || string.IsNullOrWhiteSpace(values[0]))
                InvalidEmptyValue(name);
            if (values.Count > 1)
                InvalidCountOfValues(name);
            return values[0];
        }

        private static void InvalidEmptyValue(string name)
        {
            throw new ArgumentException($"Query string value '{name}' must have a non empty value");
        }

        private static void InvalidCountOfValues(string name)
        {
            throw new ArgumentException($"Query string value '{name}' must appear exactly once");
        }

        protected Task NoContent()
        {
            NoContentStatus();

            return Task.CompletedTask;
        }

        protected void NoContentStatus()
        {
            HttpContext.Response.Headers.Remove("Content-Type");
            HttpContext.Response.StatusCode = (int)HttpStatusCode.NoContent;
        }

        protected bool IsClusterAdmin()
        {
            var feature = HttpContext.Features.Get<IHttpAuthenticationFeature>() as RavenServer.AuthenticateConnection;
            var status = feature?.Status;
            switch (status)
            {
                case null:
                case RavenServer.AuthenticationStatus.None:
                case RavenServer.AuthenticationStatus.NoCertificateProvided:
                case RavenServer.AuthenticationStatus.UnfamiliarIssuer:
                case RavenServer.AuthenticationStatus.UnfamiliarCertificate:
                case RavenServer.AuthenticationStatus.Expired:
                case RavenServer.AuthenticationStatus.Allowed:
                case RavenServer.AuthenticationStatus.NotYetValid:
                case RavenServer.AuthenticationStatus.Operator:
                    if (Server.Configuration.Security.AuthenticationEnabled == false)
                        return true;

                    return false;
                case RavenServer.AuthenticationStatus.ClusterAdmin:
                    return true;
                default:
                    ThrowInvalidAuthStatus(status);
                    return false;
            }
        }

        protected bool IsOperator()
        {
            var feature = HttpContext.Features.Get<IHttpAuthenticationFeature>() as RavenServer.AuthenticateConnection;
            var status = feature?.Status;
            switch (status)
            {
                case null:
                case RavenServer.AuthenticationStatus.None:
                case RavenServer.AuthenticationStatus.NoCertificateProvided:
                case RavenServer.AuthenticationStatus.UnfamiliarIssuer:
                case RavenServer.AuthenticationStatus.UnfamiliarCertificate:
                case RavenServer.AuthenticationStatus.Expired:
                case RavenServer.AuthenticationStatus.Allowed:
                case RavenServer.AuthenticationStatus.NotYetValid:
                    if (Server.Configuration.Security.AuthenticationEnabled == false)
                        return true;

                    RequestRouter.UnlikelyFailAuthorization(HttpContext, null, feature,
                        AuthorizationStatus.Operator);
                    return false;
                case RavenServer.AuthenticationStatus.Operator:
                case RavenServer.AuthenticationStatus.ClusterAdmin:
                    return true;
                default:
                    ThrowInvalidAuthStatus(status);
                    return false;
            }
        }

        protected bool TryGetAllowedDbs(string dbName, out Dictionary<string, DatabaseAccess> dbs, bool requireAdmin)
        {
            var feature = HttpContext.Features.Get<IHttpAuthenticationFeature>() as RavenServer.AuthenticateConnection;
            dbs = null;
            var status = feature?.Status;
            switch (status)
            {
                case null:
                case RavenServer.AuthenticationStatus.None:
                case RavenServer.AuthenticationStatus.NoCertificateProvided:
                case RavenServer.AuthenticationStatus.UnfamiliarIssuer:
                case RavenServer.AuthenticationStatus.UnfamiliarCertificate:
                case RavenServer.AuthenticationStatus.Expired:
                case RavenServer.AuthenticationStatus.NotYetValid:
                    if (Server.Configuration.Security.AuthenticationEnabled == false)
                        return true;

                    RequestRouter.UnlikelyFailAuthorization(HttpContext, dbName, null, requireAdmin ? AuthorizationStatus.DatabaseAdmin : AuthorizationStatus.ValidUser);
                    return false;
                case RavenServer.AuthenticationStatus.ClusterAdmin:
                case RavenServer.AuthenticationStatus.Operator:
                    return true;
                case RavenServer.AuthenticationStatus.Allowed:
                    if (dbName != null && feature.CanAccess(dbName, requireAdmin) == false)
                    {
                        RequestRouter.UnlikelyFailAuthorization(HttpContext, dbName, feature, requireAdmin ? AuthorizationStatus.DatabaseAdmin : AuthorizationStatus.ValidUser);
                        return false;
                    }

                    dbs = feature.AuthorizedDatabases;
                    return true;
                default:
                    ThrowInvalidAuthStatus(status);
                    return false;
            }
        }

        private static void ThrowInvalidAuthStatus(RavenServer.AuthenticationStatus? status)
        {
            throw new ArgumentOutOfRangeException("Unknown authentication status: " + status);
        }

        public static void SetupCORSHeaders(HttpContext httpContext, ServerStore serverStore, CorsMode corsMode)
        {
            httpContext.Response.Headers.Add("Vary", "Origin");

            var requestedOrigin = httpContext.Request.Headers["Origin"];

            if (requestedOrigin.Count == 0)
            {
                // no CORS headers needed
                return;
            }

            string allowedOrigin = null; // prevent access by default

            switch (corsMode)
            {
                case CorsMode.Public:
                    allowedOrigin = requestedOrigin;
                    break;
                case CorsMode.Cluster:
                    if (IsOriginAllowed(requestedOrigin, serverStore))
                        allowedOrigin = requestedOrigin;
                    break;
            }

            httpContext.Response.Headers.Add("Access-Control-Allow-Origin", allowedOrigin);
            httpContext.Response.Headers.Add("Access-Control-Allow-Methods", "PUT, POST, GET, OPTIONS, DELETE");
            httpContext.Response.Headers.Add("Access-Control-Allow-Headers", httpContext.Request.Headers["Access-Control-Request-Headers"]);
            httpContext.Response.Headers.Add("Access-Control-Max-Age", "86400");
        }

        private static bool IsOriginAllowed(string origin, ServerStore serverStore)
        {
            if (serverStore.Server.Certificate.Certificate == null)
            {
                // running in unsafe mode - since server can be access via multiple urls/aliases accept them 
                return true;
            }

            var topology = serverStore.GetClusterTopology();

            // check explicitly each topology type to avoid allocations in topology.AllNodes
            foreach (var kvp in topology.Members)
            {
                if (kvp.Value.Equals(origin, StringComparison.OrdinalIgnoreCase))
                {
                    return true;
                }
            }

            foreach (var kvp in topology.Watchers)
            {
                if (kvp.Value.Equals(origin, StringComparison.OrdinalIgnoreCase))
                {
                    return true;
                }
            }

            foreach (var kvp in topology.Promotables)
            {
                if (kvp.Value.Equals(origin, StringComparison.OrdinalIgnoreCase))
                {
                    return true;
                }
            }

            return false;
        }
        protected void RedirectToLeader()
        {
            if (ServerStore.LeaderTag == null)
                throw new NoLeaderException();

            if (ServerStore.Engine.CurrentState == RachisState.LeaderElect)
                throw new NoLeaderException("This node is elected to be the leader, but didn't took office yet.");

            ClusterTopology topology;
            using (ServerStore.ContextPool.AllocateOperationContext(out TransactionOperationContext context))
            using (context.OpenReadTransaction())
            {
                topology = ServerStore.GetClusterTopology(context);
            }
            var url = topology.GetUrlFromTag(ServerStore.LeaderTag);
            if (string.Equals(url, ServerStore.GetNodeHttpServerUrl(), StringComparison.OrdinalIgnoreCase))
            {
                throw new NoLeaderException($"This node is not the leader, but the current topology does mark it as the leader. Such confusion is usually an indication of a network or configuration problem.");
            }
            var leaderLocation = url + HttpContext.Request.Path + HttpContext.Request.QueryString;
            HttpContext.Response.StatusCode = (int)HttpStatusCode.TemporaryRedirect;
            HttpContext.Response.Headers.Remove("Content-Type");
            HttpContext.Response.Headers.Add("Location", leaderLocation);
        }

<<<<<<< HEAD

=======
        protected virtual OperationCancelToken CreateOperationToken()
        {
            return new OperationCancelToken(ServerStore.ServerShutdown, HttpContext.RequestAborted);
        }

        protected virtual OperationCancelToken CreateOperationToken(TimeSpan cancelAfter)
        {
            return new OperationCancelToken(cancelAfter, ServerStore.ServerShutdown, HttpContext.RequestAborted);
        }
>>>>>>> 7fe42b82
    }
}<|MERGE_RESOLUTION|>--- conflicted
+++ resolved
@@ -13,11 +13,8 @@
 using Microsoft.AspNetCore.Http;
 using Microsoft.AspNetCore.Http.Features.Authentication;
 using Microsoft.AspNetCore.WebUtilities;
-<<<<<<< HEAD
 using Microsoft.Extensions.Primitives;
-=======
 using Org.BouncyCastle.Asn1.Cms;
->>>>>>> 7fe42b82
 using Raven.Client;
 using Raven.Client.Exceptions;
 using Raven.Client.Exceptions.Cluster;
@@ -100,9 +97,9 @@
             if (_requestBodyStream != null)
                 return _requestBodyStream;
             _requestBodyStream = new StreamWithTimeout(GetDecompressedStream(HttpContext.Request.Body, HttpContext.Request.Headers));
-
+            
             _context.HttpContext.Response.RegisterForDispose(_requestBodyStream);
-
+            
             return _requestBodyStream;
         }
 
@@ -269,9 +266,9 @@
                 return _responseStream;
 
             _responseStream = new StreamWithTimeout(HttpContext.Response.Body);
-
+            
             _context.HttpContext.Response.RegisterForDispose(_responseStream);
-
+            
             return _responseStream;
         }
 
@@ -739,9 +736,6 @@
             HttpContext.Response.Headers.Add("Location", leaderLocation);
         }
 
-<<<<<<< HEAD
-
-=======
         protected virtual OperationCancelToken CreateOperationToken()
         {
             return new OperationCancelToken(ServerStore.ServerShutdown, HttpContext.RequestAborted);
@@ -750,7 +744,6 @@
         protected virtual OperationCancelToken CreateOperationToken(TimeSpan cancelAfter)
         {
             return new OperationCancelToken(cancelAfter, ServerStore.ServerShutdown, HttpContext.RequestAborted);
-        }
->>>>>>> 7fe42b82
     }
+}
 }