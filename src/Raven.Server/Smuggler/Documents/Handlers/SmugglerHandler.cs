--- conflicted
+++ resolved
@@ -749,11 +749,7 @@
                     }
                 }
 
-<<<<<<< HEAD
-                var token = new OperationCancelToken(Database.DatabaseShutdown);
-=======
                 var token = CreateOperationToken();
->>>>>>> aaa209be
                 var result = new SmugglerResult();
                 var operationId = GetLongQueryString("operationId", false) ?? Database.Operations.GetNextOperationId();
                 var collection = GetStringQueryString("collection", false);
