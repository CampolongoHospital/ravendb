--- conflicted
+++ resolved
@@ -200,12 +200,8 @@
                     break;
 
                 case DatabaseItemType.Tombstones:
-<<<<<<< HEAD
                     counts = await ProcessTombstonesAsync(result, buildType);
-=======
-                    counts = ProcessTombstones(result, buildType);
-                    ProcessDocumentsWithDuplicateCollection(result);
->>>>>>> 70a96a23
+                    await ProcessDocumentsWithDuplicateCollectionAsync(result);
                     break;
 
                 case DatabaseItemType.Conflicts:
@@ -290,14 +286,11 @@
             _onProgress.Invoke(result.Progress);
         }
 
-<<<<<<< HEAD
-        private async Task SkipTypeAsync(DatabaseItemType type, SmugglerResult result, bool ensureStepProcessed = true)
-=======
-        private void ProcessDocumentsWithDuplicateCollection(SmugglerResult result)
+        private async Task ProcessDocumentsWithDuplicateCollectionAsync(SmugglerResult result)
         {
             var didWork = false;
             var count = 0;
-            using (var actions = _destination.Documents())
+            await using (var actions = _destination.Documents())
             {
                 foreach (var item in actions.GetDocumentsWithDuplicateCollection())
                 {
@@ -306,7 +299,7 @@
                         result.AddInfo("Starting to process documents with duplicate collection.");
                         didWork = true;
                     }
-                    actions.WriteDocument(item, result.Documents);
+                    await actions.WriteDocumentAsync(item, result.Documents);
                     count++;
                 }
             }
@@ -315,8 +308,7 @@
                 result.AddInfo($"Finished processing '{count}' documents with duplicate collection.");
         }
 
-        private void SkipType(DatabaseItemType type, SmugglerResult result, bool ensureStepProcessed = true)
->>>>>>> 70a96a23
+        private async Task SkipTypeAsync(DatabaseItemType type, SmugglerResult result, bool ensureStepProcessed = true)
         {
             result.AddInfo($"Skipping '{type}' processing.");
             _onProgress.Invoke(result.Progress);
@@ -679,19 +671,13 @@
         {
             result.Documents.Start();
 
-<<<<<<< HEAD
-            await using (var actions = _destination.Documents())
+            var throwOnCollectionMismatchError = _options.OperateOnTypes.HasFlag(DatabaseItemType.Tombstones) == false;
+
+            await using (var actions = _destination.Documents(throwOnCollectionMismatchError))
             {
                 List<LazyStringValue> legacyIdsToDelete = null;
 
                 await foreach (DocumentItem item in _source.GetDocumentsAsync(_options.Collections, actions))
-=======
-            var throwOnCollectionMismatchError = _options.OperateOnTypes.HasFlag(DatabaseItemType.Tombstones) == false;
-            using (var actions = _destination.Documents(throwOnCollectionMismatchError))
-            {
-                List<LazyStringValue> legacyIdsToDelete = null;
-                foreach (var item in _source.GetDocuments(_options.Collections, actions))
->>>>>>> 70a96a23
                 {
                     _token.ThrowIfCancellationRequested();
 
