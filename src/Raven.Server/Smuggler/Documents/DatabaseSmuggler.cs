--- conflicted
+++ resolved
@@ -200,11 +200,7 @@
                     break;
 
                 case DatabaseItemType.Tombstones:
-<<<<<<< HEAD
-                    counts = await ProcessTombstonesAsync(result);
-=======
-                    counts = ProcessTombstones(result, buildType);
->>>>>>> 56d7a172
+                    counts = await ProcessTombstonesAsync(result, buildType);
                     break;
 
                 case DatabaseItemType.Conflicts:
@@ -973,11 +969,7 @@
             return counts;
         }
 
-<<<<<<< HEAD
-        private async Task<SmugglerProgressBase.Counts> ProcessTombstonesAsync(SmugglerResult result)
-=======
-        private SmugglerProgressBase.Counts ProcessTombstones(SmugglerResult result, BuildVersionType buildType)
->>>>>>> 56d7a172
+        private async Task<SmugglerProgressBase.Counts> ProcessTombstonesAsync(SmugglerResult result, BuildVersionType buildType)
         {
             result.Tombstones.Start();
 
@@ -1000,10 +992,6 @@
                     if (tombstone.LowerId == null)
                         ThrowInvalidData();
 
-<<<<<<< HEAD
-                    tombstone.Flags = tombstone.Flags.Strip(DocumentFlags.FromClusterTransaction);
-                    await actions.WriteTombstoneAsync(tombstone, result.Tombstones);
-=======
 
                     if (_options.IncludeArtificial == false && tombstone.Flags.HasFlag(DocumentFlags.Artificial))
                     {
@@ -1013,8 +1001,7 @@
                     var _ = NonPersistentDocumentFlags.None;
                     SetDocumentOrTombstoneFlags(ref tombstone.Flags, ref _, buildType);
 
-                    actions.WriteTombstone(tombstone, result.Tombstones);
->>>>>>> 56d7a172
+                    await actions.WriteTombstoneAsync(tombstone, result.Tombstones);
 
                     result.Tombstones.LastEtag = tombstone.Etag;
                 }
