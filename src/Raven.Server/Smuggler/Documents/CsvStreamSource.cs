﻿using System;
using System.Collections.Generic;
using System.Globalization;
using System.IO;
using System.Linq;
using System.Threading;
using CsvHelper;
using CsvHelper.Configuration;
using Raven.Client;
using Raven.Client.Documents.Operations.Counters;
using Raven.Client.Documents.Smuggler;
using Raven.Client.Documents.Subscriptions;
using Raven.Client.ServerWide;
using Raven.Client.Util;
using Raven.Server.Documents;
using Raven.Server.ServerWide;
using Raven.Server.ServerWide.Context;
using Raven.Server.Smuggler.Documents.Data;
using Sparrow.Json;
using Sparrow.Json.Parsing;

namespace Raven.Server.Smuggler.Documents
{
    public class CsvImportOptions 
    {
        public string Delimiter { get; set; }
        public char Quote { get; set; }
        public char? Comment { get; set; }
        public bool AllowComments { get; set; }
        public TrimOptions TrimOptions { get; set; }

        public CsvImportOptions()
        {
            Delimiter = ",";
            Quote = '"';
        }
        
        public CsvImportOptions(string delimiter, char quote, TrimOptions trim, bool allowComments, char comment)
        {
            Delimiter = delimiter;
            Quote = quote;
            TrimOptions = trim;
            Comment = comment;
            AllowComments = allowComments;
        }
    }
        
    public class CsvStreamSource : ISmugglerSource, IDisposable
    {
        private readonly DocumentDatabase _database;
        private readonly Stream _stream;
        private readonly DocumentsOperationContext _context;
        private SmugglerResult _result;
        private DatabaseItemType _currentType;
        private readonly string _collection;
        private StreamReader _reader;
        private CsvReader _csvReader;
        private readonly CsvConfiguration _csvHelperConfig;
        private bool _hasId;
        private int _idIndex;
        private bool _hasCollection;
        private int _collectionIndex;
        private readonly Dictionary<int, string> _metadataPositionToPropertyNames = new Dictionary<int, string>();

        /// <summary>
        /// This dictionary maps the index of a property to its nested segments.
        /// </summary>
        private Dictionary<int, string[]> _nestedPropertyDictionary;

        private bool _headersProcessed;
        private string[] _csvReaderFieldHeaders;

        private readonly List<IDisposable> _disposables = new List<IDisposable>();

        public CsvStreamSource(DocumentDatabase database, Stream stream, DocumentsOperationContext context, string collection, CsvImportOptions csvConfig)
        {
            _database = database;
            _stream = stream;
            _context = context;
            _currentType = DatabaseItemType.Documents;
            _collection = collection;
            
            _csvHelperConfig = new CsvConfiguration(CultureInfo.InvariantCulture);
            
            _csvHelperConfig.Delimiter = csvConfig.Delimiter;
            _csvHelperConfig.Quote = csvConfig.Quote;
            _csvHelperConfig.TrimOptions = csvConfig.TrimOptions;
            _csvHelperConfig.AllowComments = csvConfig.AllowComments;
            if (csvConfig.AllowComments && csvConfig.Comment != null)
            {
                _csvHelperConfig.Comment = (char)csvConfig.Comment;
            }
            
            _csvHelperConfig.BadDataFound = null;
        }

        public IDisposable Initialize(DatabaseSmugglerOptionsServerSide options, SmugglerResult result, out long buildVersion)
        {
            buildVersion = ServerVersion.DevBuildNumber;
            
            _reader = new StreamReader(_stream);
            _csvReader = new CsvReader(_reader, _csvHelperConfig);
            
            _result = result;
            
            return new DisposableAction(() =>
            {
                _reader.Dispose();
                _csvReader.Dispose();
            });
        }

        private bool ProcessFieldsIfNeeded()
        {
            if (_headersProcessed)
                return false;

            if (_csvReader.ReadHeader() == false)
                throw new InvalidOperationException("CSV file must contain a header row.");

            for (var i = 0; i < _csvReader.Context.HeaderRecord.Length; i++)
            {
                var property = _csvReader.Context.HeaderRecord[i];

                if (_csvReader.Context.HeaderRecord[i][0] == '@')
                {
                    if (property == Constants.Documents.Metadata.Id)
                    {
                        _hasId = true;
                        _idIndex = i;
                        continue;
                    }

                    if (property.StartsWith(Constants.Documents.Metadata.Key))
                    {
                        // metadata fields
                        var metadataProperty = property.Split(".").Last();
                        _metadataPositionToPropertyNames[i] = metadataProperty;

                        if (metadataProperty == Constants.Documents.Metadata.Collection)
                        {
                            _hasCollection = true;
                            _collectionIndex = i;
                        }

                        continue;
                    }
                }

                var indexOfDot = _csvReader.Context.HeaderRecord[i].IndexOf('.');
                //We probably have a nested property
                if (indexOfDot >= 0)
                {
                    if (_nestedPropertyDictionary == null)
                        _nestedPropertyDictionary = new Dictionary<int, string[]>();

                    var (arr, hasSegments) = SplitByDotWhileIgnoringEscapedDot(_csvReader.Context.HeaderRecord[i]);
                    //May be false if all dots are escaped
                    if (hasSegments)
                        _nestedPropertyDictionary[i] = arr;
                }
            }

            _csvReaderFieldHeaders = new string[_csvReader.Context.HeaderRecord.Length];
            _csvReader.Context.HeaderRecord.CopyTo(_csvReaderFieldHeaders, 0);

            _headersProcessed = true;
            return true;
        }

        private static (string[] Segments, bool HasSegments) SplitByDotWhileIgnoringEscapedDot(string csvReaderFieldHeader)
        {
            List<string> segments = new List<string>();
            bool escaped = false;
            int startSegment = 0;
            //Need to handle the general case where we can have Foo.'Foos.Name'.First
            for (var i = 0; i < csvReaderFieldHeader.Length; i++)
            {
                if (csvReaderFieldHeader[i] == '.' && escaped == false)
                {
                    segments.Add(csvReaderFieldHeader.Substring(startSegment, i - startSegment));
                    startSegment = i + 1;
                    continue;
                }
                if (csvReaderFieldHeader[i] == '\'')
                {
                    escaped ^= escaped;
                }
            }
            //No segments, this means the dot is escaped e.g. 'Foo.Bar'
            if (startSegment == 0)
            {
                return (null, false);
            }
            //Adding the last segment
            segments.Add(csvReaderFieldHeader.Substring(startSegment, csvReaderFieldHeader.Length - startSegment));
            //At this point we have at least 2 segments
            return (segments.ToArray(), true);
        }

        public DatabaseItemType GetNextType()
        {
            var type = _currentType;
            _currentType = DatabaseItemType.None;
            return type;
        }

        public DatabaseRecord GetDatabaseRecord()
        {
            return new DatabaseRecord();
        }

        public IEnumerable<DocumentItem> GetDocuments(List<string> collectionsToExport, INewDocumentActions actions)
        {
            var line = 0;
            while (_csvReader.Read())
            {
                line++;

                if (ProcessFieldsIfNeeded())
                    continue;

                var context = actions.GetContextForNewDocument();
                DocumentItem item;
                try
                {
                    item = ConvertRecordToDocumentItem(context, _csvReader.Context.Record, _csvReaderFieldHeaders, _collection);
                }
                catch (Exception e)
                {
                    _result.AddError($"Fail to parse CSV line {line}, Error:{e}");
                    _result.Documents.ErroredCount++;
                    continue;
                }
                yield return item;
            }

        }

        private DocumentItem ConvertRecordToDocumentItem(DocumentsOperationContext context, string[] csvReaderCurrentRecord, string[] csvReaderFieldHeaders, string collection)
        {
            try
            {
                var idStr = _hasId ? csvReaderCurrentRecord[_idIndex] : _hasCollection ? $"{csvReaderCurrentRecord[_collectionIndex]}/" : $"{collection}/";
                var data = new DynamicJsonValue();
                var metadata = new DynamicJsonValue();

                for (var i = 0; i < csvReaderFieldHeaders.Length; i++)
                {
                    if (csvReaderFieldHeaders[i][0] == '@')
                    {
                        if (_idIndex == i)
                            continue;

                        if (_metadataPositionToPropertyNames.TryGetValue(i, out var propertyName))
                        {
                            metadata[propertyName] = csvReaderCurrentRecord[i];
                            continue;
                        }
                    }

                    if (_nestedPropertyDictionary != null && _nestedPropertyDictionary.TryGetValue(i, out var segments))
                    {
                        var nestedData = data;
                        for (var j = 0; ; j++)
                        {
                            //last segment holds the data
                            if (j == segments.Length - 1)
                            {
                                nestedData[segments[j]] = ParseValue(csvReaderCurrentRecord[i]);
                                break; //we are done
                            }
                            //Creating the objects along the path if needed e.g. Foo.Bar.Name will create the 'Bar' object if needed
                            if (nestedData[segments[j]] == null)
                            {
                                var tmpRef = new DynamicJsonValue();
                                nestedData[segments[j]] = tmpRef;
                                nestedData = tmpRef;
                            }
                            //We need to advance into the nested object, since it is not the last segment it must be of type 'DynamicJsonValue'
                            else
                            {
                                nestedData = (DynamicJsonValue)nestedData[segments[j]];
                            }
                        }
                        continue;
                    }

                    data[csvReaderFieldHeaders[i]] = ParseValue(csvReaderCurrentRecord[i]);
                }

                if (_hasCollection == false)
                {
                    metadata[Constants.Documents.Metadata.Collection] = collection;
                }

                data[Constants.Documents.Metadata.Key] = metadata;

                return new DocumentItem
                {
                    Document = new Document
                    {
                        Data = context.ReadObject(data, idStr),
                        Id = context.GetLazyString(idStr),
                        ChangeVector = string.Empty,
                        Flags = DocumentFlags.None,
                        NonPersistentFlags = NonPersistentDocumentFlags.FromSmuggler,
                        LastModified = _database.Time.GetUtcNow(),
                    },
                    Attachments = null
                };
            }
            finally
            {
                foreach (var disposeMe in _disposables)
                {
                    disposeMe.Dispose();
                }
                _disposables.Clear();
            }
        }

        private object ParseValue(string s)
        {
            if (string.IsNullOrEmpty(s))
                return null;
            if (s.StartsWith('\"') && s.EndsWith('\"'))
                return s.Substring(1, s.Length - 2);
            if (s.StartsWith('[') && s.EndsWith(']'))
            {
                var array = _context.ParseBufferToArray(s, "CsvImport/ArrayValue",
                    BlittableJsonDocumentBuilder.UsageMode.None);
                _disposables.Add(array);
                return array;
            }
            if (char.IsDigit(s[0]) || s[0] == '-')
            {
                if (s.IndexOf('.') > 0)
                {
                    if (decimal.TryParse(s, NumberStyles.Number, CultureInfo.InvariantCulture, out var dec))
                        return dec;
                }
                else
                {
                    if (long.TryParse(s, NumberStyles.Integer, CultureInfo.InvariantCulture, out var l))
                        return l;
                }
            }

            if ((s.Length == 4 && s[0] == 't' || s.Length == 5 && s[0] == 'f') && bool.TryParse(s, out var b))
            {
                return b;
            }

            if (s.Length == 4 && s.Equals("null"))
                return null;

            return s;
        }

        public IEnumerable<DocumentItem> GetRevisionDocuments(List<string> collectionsToExport, INewDocumentActions actions)
        {
            return Enumerable.Empty<DocumentItem>();
        }

        public IEnumerable<DocumentItem> GetLegacyAttachments(INewDocumentActions actions)
        {
            return Enumerable.Empty<DocumentItem>();
        }

        public IEnumerable<string> GetLegacyAttachmentDeletions()
        {
            return Enumerable.Empty<string>();
        }

        public IEnumerable<string> GetLegacyDocumentDeletions()
        {
            return Enumerable.Empty<string>();
        }

        public IEnumerable<Tombstone> GetTombstones(List<string> collectionsToExport, INewDocumentActions actions)
        {
            return Enumerable.Empty<Tombstone>();
        }

        public IEnumerable<DocumentConflict> GetConflicts(List<string> collectionsToExport, INewDocumentActions actions)
        {
            yield break;
        }

        public IEnumerable<IndexDefinitionAndType> GetIndexes()
        {
            return Enumerable.Empty<IndexDefinitionAndType>();
        }

        public IEnumerable<(string Prefix, long Value, long Index)> GetIdentities()
        {
            return Enumerable.Empty<(string Prefix, long Value, long Index)>();
        }

<<<<<<< HEAD
        public IEnumerable<(CompareExchangeKey Key, long Index, BlittableJsonReaderObject Value)> GetCompareExchangeValues()
=======
        public IEnumerable<(string key, long index, BlittableJsonReaderObject value)> GetCompareExchangeValues(INewCompareExchangeActions actions)
>>>>>>> e8ad015b
        {
            return Enumerable.Empty<(CompareExchangeKey Key, long Index, BlittableJsonReaderObject Value)>();
        }

        public IEnumerable<(CompareExchangeKey Key, long Index)> GetCompareExchangeTombstones()
        {
            return Enumerable.Empty<(CompareExchangeKey Key, long Index)>();
        }

        public IEnumerable<CounterGroupDetail> GetCounterValues(List<string> collectionsToExport, ICounterActions actions)
        {
            return Enumerable.Empty<CounterGroupDetail>();
        }

        public IEnumerable<CounterDetail> GetLegacyCounterValues()
        {
            return Enumerable.Empty<CounterDetail>();
        }

        public IEnumerable<SubscriptionState> GetSubscriptions()
        {
            return Enumerable.Empty<SubscriptionState>();
        }

        public IEnumerable<TimeSeriesItem> GetTimeSeries(List<string> collectionsToExport)
        {
            return Enumerable.Empty<TimeSeriesItem>();
        }

        public long SkipType(DatabaseItemType type, Action<long> onSkipped, CancellationToken token)
        {
            return 0;
        }

        public SmugglerSourceType GetSourceType()
        {
            return SmugglerSourceType.Import;
        }

        public void Dispose()
        {
        }
    }
}<|MERGE_RESOLUTION|>--- conflicted
+++ resolved
@@ -398,11 +398,7 @@
             return Enumerable.Empty<(string Prefix, long Value, long Index)>();
         }
 
-<<<<<<< HEAD
-        public IEnumerable<(CompareExchangeKey Key, long Index, BlittableJsonReaderObject Value)> GetCompareExchangeValues()
-=======
-        public IEnumerable<(string key, long index, BlittableJsonReaderObject value)> GetCompareExchangeValues(INewCompareExchangeActions actions)
->>>>>>> e8ad015b
+        public IEnumerable<(CompareExchangeKey Key, long Index, BlittableJsonReaderObject Value)> GetCompareExchangeValues(INewCompareExchangeActions actions)
         {
             return Enumerable.Empty<(CompareExchangeKey Key, long Index, BlittableJsonReaderObject Value)>();
         }
