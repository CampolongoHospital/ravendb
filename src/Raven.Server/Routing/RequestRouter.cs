--- conflicted
+++ resolved
@@ -31,6 +31,10 @@
     public class RequestRouter
     {
         public List<RouteInformation> AllRoutes;
+
+        private static readonly string BrowserCertificateMessage = Environment.NewLine + "Your certificate store may be cached by the browser. " +
+            "Create a new private browsing tab, which will not cache any certificates. (Ctrl+Shift+N in Chrome, Ctrl+Shift+P in Firefox)";
+
         private static readonly TimeSpan LastRequestTimeUpdateFrequency = TimeSpan.FromSeconds(15);
         private readonly RavenServer _ravenServer;
         private readonly MetricCounters _serverMetrics;
@@ -377,170 +381,6 @@
                     });
             }
         }
-<<<<<<< HEAD
-        
-        public static bool TryGetClientVersion(HttpContext context, out Version version)
-        {
-            version = null;
-
-            if (context.Request.Headers.TryGetValue(Constants.Headers.ClientVersion, out var versionHeader) == false)
-                return false;
-
-            return Version.TryParse(versionHeader, out version);
-        }
-
-        public static void AssertClientVersion(HttpContext context, Exception innerException)
-        {
-            // client in this context could be also a follower sending a command to his leader.
-            if (TryGetClientVersion(context, out var clientVersion) == false) 
-                return;
-
-            if(CheckClientVersionAndWrapException(clientVersion, ref innerException) == false)
-                throw innerException;
-        }
-
-        public static bool CheckClientVersionAndWrapException(Version clientVersion, ref Exception innerException)
-        {
-            var currentServerVersion = RavenVersionAttribute.Instance;
-
-            if (currentServerVersion.MajorVersion == clientVersion.Major &&
-                currentServerVersion.BuildVersion >= clientVersion.Revision &&
-                currentServerVersion.BuildVersion != ServerVersion.DevBuildNumber)
-                return true;
-            
-            innerException =  new ClientVersionMismatchException(
-                $"Failed to make a request from a newer client with build version {clientVersion} to an older server with build version {RavenVersionAttribute.Instance.AssemblyVersion}.{Environment.NewLine}" +
-                $"Upgrading this node might fix this issue.",
-                innerException);
-            return false;
-        }
-
-        private bool TryAuthorize(RouteInformation route, HttpContext context, DocumentDatabase database, out RavenServer.AuthenticationStatus authenticationStatus)
-        {
-            var feature = context.Features.Get<IHttpAuthenticationFeature>() as RavenServer.AuthenticateConnection;
-
-            if (feature.WrittenToAuditLog == 0) // intentionally racy, we'll check it again later
-            {
-                var auditLog = LoggingSource.AuditLog.IsInfoEnabled ? LoggingSource.AuditLog.GetLogger("RequestRouter", "Audit") : null;
-
-                if (auditLog != null)
-                {
-                    // only one thread will win it, technically, there can't really be threading
-                    // here, because there is a single connection, but better to be safe
-                    if (Interlocked.CompareExchange(ref feature.WrittenToAuditLog, 1, 0) == 0)
-                    {
-                        if (feature.WrongProtocolMessage != null)
-                        {
-                            auditLog.Info($"Connection from {context.Connection.RemoteIpAddress}:{context.Connection.RemotePort} " +
-                                $"used the wrong protocol and will be rejected. {feature.WrongProtocolMessage}");
-                        }
-                        else
-                        {
-                            auditLog.Info($"Connection from {context.Connection.RemoteIpAddress}:{context.Connection.RemotePort} " +
-                                $"with certificate '{feature.Certificate?.Subject} ({feature.Certificate?.Thumbprint})', status: {feature.StatusForAudit}, " +
-                                $"databases: [{string.Join(", ", feature.AuthorizedDatabases.Keys)}]");
-
-                            var conLifetime = context.Features.Get<IConnectionLifetimeFeature>();
-                            if (conLifetime != null)
-                            {
-                                var msg = $"Connection {context.Connection.RemoteIpAddress}:{context.Connection.RemotePort} closed. Was used with: " +
-                                 $"with certificate '{feature.Certificate?.Subject} ({feature.Certificate?.Thumbprint})', status: {feature.StatusForAudit}, " +
-                                 $"databases: [{string.Join(", ", feature.AuthorizedDatabases.Keys)}]";
-
-                                CancellationTokenRegistration cancellationTokenRegistration = default;
-                                
-                                cancellationTokenRegistration = conLifetime.ConnectionClosed.Register(() =>
-                                {
-                                    auditLog.Info(msg);
-                                    cancellationTokenRegistration.Dispose();
-                                });
-                            }
-                        }
-                    }
-                }
-            }
-
-            authenticationStatus = feature?.Status ?? RavenServer.AuthenticationStatus.None;
-            switch (route.AuthorizationStatus)
-            {
-                case AuthorizationStatus.UnauthenticatedClients:
-                    var userWantsToAccessStudioMainPage = context.Request.Path == "/studio/index.html";
-                    if (userWantsToAccessStudioMainPage)
-                    {
-                        switch (authenticationStatus)
-                        {
-                            case RavenServer.AuthenticationStatus.NoCertificateProvided:
-                            case RavenServer.AuthenticationStatus.Expired:
-                            case RavenServer.AuthenticationStatus.NotYetValid:
-                            case RavenServer.AuthenticationStatus.None:
-                            case RavenServer.AuthenticationStatus.UnfamiliarCertificate:
-                            case RavenServer.AuthenticationStatus.UnfamiliarIssuer:
-                                UnlikelyFailAuthorization(context, database?.Name, feature, route.AuthorizationStatus);
-                                return false;
-                        }
-                    }
-
-                    return true;
-
-                case AuthorizationStatus.ClusterAdmin:
-                case AuthorizationStatus.Operator:
-                case AuthorizationStatus.ValidUser:
-                case AuthorizationStatus.DatabaseAdmin:
-                case AuthorizationStatus.RestrictedAccess:
-                    switch (authenticationStatus)
-                    {
-                        case RavenServer.AuthenticationStatus.NoCertificateProvided:
-                        case RavenServer.AuthenticationStatus.Expired:
-                        case RavenServer.AuthenticationStatus.NotYetValid:
-                        case RavenServer.AuthenticationStatus.None:
-                            UnlikelyFailAuthorization(context, database?.Name, feature, route.AuthorizationStatus);
-                            return false;
-
-                        case RavenServer.AuthenticationStatus.UnfamiliarCertificate:
-                        case RavenServer.AuthenticationStatus.UnfamiliarIssuer:
-                            // we allow an access to the restricted endpoints with an unfamiliar certificate, since we will authorize it at the endpoint level
-                            if (route.AuthorizationStatus == AuthorizationStatus.RestrictedAccess)
-                                return true;
-                            goto case RavenServer.AuthenticationStatus.None;
-
-                        case RavenServer.AuthenticationStatus.Allowed:
-                            if (route.AuthorizationStatus == AuthorizationStatus.Operator || route.AuthorizationStatus == AuthorizationStatus.ClusterAdmin)
-                                goto case RavenServer.AuthenticationStatus.None;
-
-                            if (database == null)
-                                return true;
-                            if (feature.CanAccess(database.Name, route.AuthorizationStatus == AuthorizationStatus.DatabaseAdmin))
-                                return true;
-
-                            goto case RavenServer.AuthenticationStatus.None;
-                        case RavenServer.AuthenticationStatus.Operator:
-                            if (route.AuthorizationStatus == AuthorizationStatus.ClusterAdmin)
-                                goto case RavenServer.AuthenticationStatus.None;
-                            return true;
-
-                        case RavenServer.AuthenticationStatus.ClusterAdmin:
-                            return true;
-
-                        default:
-                            throw new ArgumentOutOfRangeException();
-                    }
-                default:
-                    ThrowUnknownAuthStatus(route);
-                    return false; // never hit
-            }
-        }
-
-        private static void ThrowUnknownAuthStatus(RouteInformation route)
-        {
-            throw new ArgumentOutOfRangeException("Unknown route auth status: " + route.AuthorizationStatus);
-        }
-
-        private static void ThrowUnknownAuthStatus(RavenServer.AuthenticationStatus status)
-        {
-            throw new ArgumentOutOfRangeException("Unknown auth status: " + status);
-        }
-=======
->>>>>>> 31f86805
 
         public static void UnlikelyFailAuthorization(HttpContext context, string database,
             RavenServer.AuthenticateConnection feature,
@@ -572,7 +412,7 @@
                 else if (feature.Status == RavenServer.AuthenticationStatus.UnfamiliarIssuer)
                 {
                     message = $"The supplied client certificate '{name}' is unknown to the server but has a known Public Key Pinning Hash. Will not use it to authenticate because the issuer is unknown. " +
-                              Environment.NewLine + 
+                              Environment.NewLine +
                               $"To fix this, the admin can register the pinning hash of the *issuer* certificate: '{feature.IssuerHash}' in the '{RavenConfiguration.GetKey(x => x.Security.WellKnownIssuerHashes)}' configuration entry.";
                 }
                 else if (feature.Status == RavenServer.AuthenticationStatus.Allowed)
@@ -596,7 +436,7 @@
                     message = "Access to the server was denied.";
                 }
             }
-            
+
             switch (authorizationStatus)
             {
                 case AuthorizationStatus.ClusterAdmin:
@@ -643,8 +483,5 @@
         {
             throw new ArgumentOutOfRangeException("Unknown auth status: " + status);
         }
-        
-        private static readonly string BrowserCertificateMessage = Environment.NewLine + "Your certificate store may be cached by the browser. " +
-            "Create a new private browsing tab, which will not cache any certificates. (Ctrl+Shift+N in Chrome, Ctrl+Shift+P in Firefox)";
     }
 }