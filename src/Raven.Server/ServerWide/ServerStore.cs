﻿using System;
using System.Collections.Concurrent;
using System.Collections.Generic;
using System.Diagnostics;
using System.IO;
using System.Linq;
using System.Net;
using System.Net.Http;
using System.Net.WebSockets;
using System.Security.Cryptography;
using System.Security.Cryptography.X509Certificates;
using System.Text;
using System.Threading;
using System.Threading.Tasks;
using Lucene.Net.Search;
using NCrontab.Advanced;
using NCrontab.Advanced.Extensions;
using Raven.Client.Documents.Changes;
using Raven.Client.Documents.Conventions;
using Raven.Client.Documents.Operations.Backups;
using Raven.Client.Documents.Operations.ConnectionStrings;
using Raven.Client.Documents.Operations.ETL;
using Raven.Client.Documents.Operations.OngoingTasks;
using Raven.Client.Documents.Operations.Replication;
using Raven.Client.Exceptions;
using Raven.Client.Exceptions.Database;
using Raven.Client.Exceptions.Server;
using Raven.Client.Extensions;
using Raven.Client.Http;
using Raven.Client.Json;
using Raven.Client.Json.Serialization;
using Raven.Client.ServerWide;
using Raven.Client.ServerWide.Commands;
using Raven.Client.ServerWide.Operations.Configuration;
using Raven.Client.ServerWide.Tcp;
using Raven.Client.Util;
using Raven.Server.Commercial;
using Raven.Server.Config;
using Raven.Server.Config.Settings;
using Raven.Server.Dashboard;
using Raven.Server.Documents;
using Raven.Server.Documents.Indexes;
using Raven.Server.Documents.Operations;
using Raven.Server.Documents.PeriodicBackup;
using Raven.Server.Documents.TcpHandlers;
using Raven.Server.Json;
using Raven.Server.NotificationCenter;
using Raven.Server.NotificationCenter.Notifications;
using Raven.Server.NotificationCenter.Notifications.Details;
using Raven.Server.NotificationCenter.Notifications.Server;
using Raven.Server.Rachis;
using Raven.Server.ServerWide.BackgroundTasks;
using Raven.Server.ServerWide.Commands;
using Raven.Server.ServerWide.Commands.ConnectionStrings;
using Raven.Server.ServerWide.Commands.ETL;
using Raven.Server.ServerWide.Commands.PeriodicBackup;
using Raven.Server.ServerWide.Commands.Subscriptions;
using Raven.Server.ServerWide.Context;
using Raven.Server.ServerWide.Maintenance;
using Raven.Server.Storage;
using Raven.Server.Storage.Layout;
using Raven.Server.Storage.Schema;
using Raven.Server.Utils;
using Raven.Server.Web.System;
using Sparrow;
using Sparrow.Json;
using Sparrow.Json.Parsing;
using Sparrow.Logging;
using Sparrow.LowMemory;
using Sparrow.Platform;
using Sparrow.Server;
using Sparrow.Server.LowMemory;
using Sparrow.Server.Platform;
using Sparrow.Server.Utils;
using Sparrow.Threading;
using Sparrow.Utils;
using Voron;
using Constants = Raven.Client.Constants;

namespace Raven.Server.ServerWide
{
    /// <summary>
    /// Persistent store for server-wide configuration, such as cluster settings, database configuration, etc
    /// </summary>
    public class ServerStore : IDisposable
    {
        private const string ResourceName = nameof(ServerStore);

        private static readonly Logger Logger = LoggingSource.Instance.GetLogger<ServerStore>(ResourceName);

        public const string LicenseStorageKey = "License/Key";

        public const string LicenseLimitsStorageKey = "License/Limits/Key";

        private readonly CancellationTokenSource _shutdownNotification = new CancellationTokenSource();

        public CancellationToken ServerShutdown => _shutdownNotification.Token;

        internal StorageEnvironment _env;

        internal readonly SizeLimitedConcurrentDictionary<string, ConcurrentQueue<DateTime>> ClientCreationRate =
            new SizeLimitedConcurrentDictionary<string, ConcurrentQueue<DateTime>>(50);

        private readonly NotificationsStorage _notificationsStorage;
        private readonly OperationsStorage _operationsStorage;
        public ConcurrentDictionary<string, Dictionary<string, long>> IdleDatabases;

        private RequestExecutor _clusterRequestExecutor;
        private long _lastClusterTopologyIndex = -1;

        public readonly RavenConfiguration Configuration;
        private readonly RavenServer _server;
        public readonly DatabasesLandlord DatabasesLandlord;
        public readonly NotificationCenter.NotificationCenter NotificationCenter;
        public readonly ServerDashboardNotifications ServerDashboardNotifications;
        public readonly LicenseManager LicenseManager;
        public readonly FeedbackSender FeedbackSender;
        public readonly StorageSpaceMonitor StorageSpaceMonitor;
        public readonly SecretProtection Secrets;
        public readonly AsyncManualResetEvent InitializationCompleted;
        public readonly GlobalIndexingScratchSpaceMonitor GlobalIndexingScratchSpaceMonitor;
        public bool Initialized;

        private readonly TimeSpan _frequencyToCheckForIdleDatabases;

        public long LastClientConfigurationIndex { get; private set; } = -2;

        public ConcurrentBackupsCounter ConcurrentBackupsCounter { get; private set; }

        public Operations Operations { get; }

        public ServerStore(RavenConfiguration configuration, RavenServer server)
        {
            // we want our servers to be robust get early errors about such issues
            MemoryInformation.EnableEarlyOutOfMemoryChecks = true;

            Configuration = configuration ?? throw new ArgumentNullException(nameof(configuration));

            _server = server;

            IdleDatabases = new ConcurrentDictionary<string, Dictionary<string, long>>(StringComparer.OrdinalIgnoreCase);

            DatabasesLandlord = new DatabasesLandlord(this);

            _notificationsStorage = new NotificationsStorage(ResourceName);

            NotificationCenter = new NotificationCenter.NotificationCenter(_notificationsStorage, null, ServerShutdown, configuration);

            ServerDashboardNotifications = new ServerDashboardNotifications(this, ServerShutdown);

            _operationsStorage = new OperationsStorage();

            Operations = new Operations(null, _operationsStorage, NotificationCenter, null,
                (PlatformDetails.Is32Bits || Configuration.Storage.ForceUsing32BitsPager
                        ? TimeSpan.FromHours(12)
                        : TimeSpan.FromDays(2)));

            LicenseManager = new LicenseManager(this);

            FeedbackSender = new FeedbackSender();

            StorageSpaceMonitor = new StorageSpaceMonitor(NotificationCenter);

            DatabaseInfoCache = new DatabaseInfoCache();

            Secrets = new SecretProtection(configuration.Security);

            InitializationCompleted = new AsyncManualResetEvent(_shutdownNotification.Token);

            if (Configuration.Indexing.GlobalScratchSpaceLimit != null)
                GlobalIndexingScratchSpaceMonitor = new GlobalIndexingScratchSpaceMonitor(Configuration.Indexing.GlobalScratchSpaceLimit.Value);

            _frequencyToCheckForIdleDatabases = Configuration.Databases.FrequencyToCheckForIdle.AsTimeSpan;

            _server.ServerCertificateChanged += OnServerCertificateChanged;

            HasFixedPort = Configuration.Core.ServerUrls == null ||
                           Uri.TryCreate(Configuration.Core.ServerUrls[0], UriKind.Absolute, out var uri) == false ||
                           uri.Port != 0;
        }

        private void OnServerCertificateChanged(object sender, EventArgs e)
        {
            Interlocked.Exchange(ref _serverCertificateChanged, 1);
        }

        public RavenServer Server => _server;

        public DatabaseInfoCache DatabaseInfoCache { get; set; }

        public TransactionContextPool ContextPool;

        public IoChangesNotifications IoChanges { get; private set; }

        public long LastRaftCommitIndex
        {
            get
            {
                using (ContextPool.AllocateOperationContext(out TransactionOperationContext context))
                using (context.OpenReadTransaction())
                    return _engine.GetLastCommitIndex(context);
            }
        }

        public ClusterStateMachine Cluster => _engine?.StateMachine;
        public string LeaderTag => _engine.LeaderTag;
        public RachisState CurrentRachisState => _engine.CurrentState;
        public string NodeTag => _engine.Tag;

        public bool Disposed => _disposed;

        private Timer _timer;
        private RachisConsensus<ClusterStateMachine> _engine;
        private bool _disposed;
        public RachisConsensus<ClusterStateMachine> Engine => _engine;

        public ClusterMaintenanceSupervisor ClusterMaintenanceSupervisor;
        private int _serverCertificateChanged;

        private PoolOfThreads.LongRunningWork _clusterMaintenanceSetupTask;
        private PoolOfThreads.LongRunningWork _updateTopologyChangeNotification;

        public bool ValidateFixedPort = true;

        public Dictionary<string, ClusterNodeStatusReport> ClusterStats()
        {
            if (_engine.LeaderTag != NodeTag)
                throw new NotLeadingException($"Stats can be requested only from the raft leader {_engine.LeaderTag}");
            return ClusterMaintenanceSupervisor?.GetStats();
        }

        public void UpdateTopologyChangeNotification()
        {
            try
            {
                var delay = 500;
                while (ServerShutdown.IsCancellationRequested == false)
                {
                    Task leaderChangedTask = null;
                    using (var cts = CancellationTokenSource.CreateLinkedTokenSource(ServerShutdown))
                    {
                        try
                        {
                            _engine.WaitForState(RachisState.Follower, cts.Token).Wait(cts.Token);
                            if (cts.IsCancellationRequested)
                                return;

                            leaderChangedTask = _engine.WaitForLeaderChange(cts.Token);
                            if (Task.WaitAny(new[] { NotificationCenter.WaitForAnyWebSocketClient, leaderChangedTask }, cts.Token) == 1)
                            {
                                // leaderChangedTask has completed
                                continue;
                            }

                            var cancelTask = Task.WhenAny(NotificationCenter.WaitForRemoveAllWebSocketClients, leaderChangedTask);

                            while (cancelTask.IsCompleted == false)
                            {
                                var topology = GetClusterTopology();
                                var leader = _engine.LeaderTag;
                                if (leader == null || leader == _engine.Tag)
                                    break;

                                var leaderUrl = topology.GetUrlFromTag(leader);
                                if (leaderUrl == null)
                                    break; // will continue from the top of the loop

                                using (var ws = new ClientWebSocket())
                                using (ContextPool.AllocateOperationContext(out JsonOperationContext context))
                                {
                                    var leaderWsUrl = new Uri($"{leaderUrl.Replace("http", "ws", StringComparison.OrdinalIgnoreCase)}/server/notification-center/watch");

                                    if (Server.Certificate?.Certificate != null)
                                    {
                                        ws.Options.ClientCertificates.Add(Server.Certificate.Certificate);
                                    }

                                    ws.ConnectAsync(leaderWsUrl, cts.Token).Wait(cts.Token);
                                    while (cancelTask.IsCompleted == false &&
                                           (ws.State == WebSocketState.Open || ws.State == WebSocketState.CloseSent))
                                    {
                                        context.Reset();
                                        context.Renew();

                                        var readTask = context.ReadFromWebSocket(ws, "ws from Leader", cts.Token);
                                        using (var notification = readTask.Result)
                                        {
                                            if (notification == null)
                                                break;

                                            if (notification.TryGet(nameof(ClusterTopologyChanged.Type), out NotificationType notificationType) == false ||
                                                notificationType != NotificationType.ClusterTopologyChanged)
                                                continue;

                                            var topologyNotification = JsonDeserializationServer.ClusterTopologyChanged(notification);
                                            if (topologyNotification == null)
                                                continue;

                                            if (_engine.LeaderTag != topologyNotification.Leader)
                                                break;

                                            delay = 500; // on successful read, reset the delay
                                            topologyNotification.NodeTag = _engine.Tag;
                                            topologyNotification.CurrentState = _engine.CurrentState;
                                            NotificationCenter.Add(topologyNotification);
                                        }
                                    }

                                    delay = ReconnectionBackoff(delay);
                                }
                            }
                        }
                        catch (Exception e) when (IsOperationCanceled(e))
                        {
                        }
                        catch (Exception e)
                        {
                            if (Logger.IsInfoEnabled)
                            {
                                Logger.Info($"Error during receiving topology updates from the leader. Waiting {delay} [ms] before trying again.", e);
                            }

                            delay = ReconnectionBackoff(delay);
                        }
                        finally
                        {
                            cts.Cancel();
                            WaitForLeaderChangeTaskToComplete(leaderChangedTask);
                        }
                    }
                }
            }
            catch (Exception e) when (IsOperationCanceled(e))
            {
            }
            catch (Exception e)
            {
                if (Logger.IsOperationsEnabled)
                {
                    Logger.Operations($"Failed to execute {nameof(UpdateTopologyChangeNotification)} task", e);
                }
            }
        }

        private void WaitForLeaderChangeTaskToComplete(Task leaderChangedTask)
        {
            // wait for leader change task to complete
            try
            {
                if (leaderChangedTask == null || leaderChangedTask.IsCompleted)
                    return;

                leaderChangedTask.Wait(ServerShutdown);
            }
            catch (Exception e) when (IsOperationCanceled(e))
            {
                // ignored
            }
        }

        private static bool IsOperationCanceled(Exception e)
        {
            var inner = e.ExtractSingleInnerException();
            return inner is OperationCanceledException;
        }

        private int ReconnectionBackoff(int delay)
        {
            TimeoutManager.WaitFor(TimeSpan.FromMilliseconds(delay), ServerShutdown).Wait(ServerShutdown);
            return Math.Min(15_000, delay * 2);
        }

        internal ClusterObserver Observer { get; set; }

        public void ClusterMaintenanceSetupTask()
        {
            while (ServerShutdown.IsCancellationRequested == false)
            {
                try
                {
                    if (_engine.LeaderTag != NodeTag)
                    {
                        _engine.WaitForState(RachisState.Leader, ServerShutdown)
                            .Wait(ServerShutdown);
                        continue;
                    }

                    var term = _engine.CurrentTerm;
                    using (ClusterMaintenanceSupervisor = new ClusterMaintenanceSupervisor(this, _engine.Tag, term))
                    using (Observer = new ClusterObserver(this, ClusterMaintenanceSupervisor, _engine, term, ContextPool, ServerShutdown))
                    {
                        var oldNodes = new Dictionary<string, string>();
                        while (_engine.LeaderTag == NodeTag && term == _engine.CurrentTerm)
                        {
                            var topologyChangedTask = _engine.GetTopologyChanged();
                            ClusterTopology clusterTopology;
                            using (ContextPool.AllocateOperationContext(out TransactionOperationContext context))
                            using (context.OpenReadTransaction())
                            {
                                clusterTopology = _engine.GetTopology(context);
                            }

                            var newNodes = clusterTopology.AllNodes;
                            var nodesChanges = ClusterTopology.DictionaryDiff(oldNodes, newNodes);
                            oldNodes = newNodes;

                            foreach (var node in nodesChanges.RemovedValues)
                            {
                                ClusterMaintenanceSupervisor.RemoveFromCluster(node.Key);
                            }

                            foreach (var node in nodesChanges.AddedValues)
                            {
                                ClusterMaintenanceSupervisor.AddToCluster(node.Key, clusterTopology.GetUrlFromTag(node.Key));
                            }

                            var leaderChanged = _engine.WaitForLeaveState(RachisState.Leader, ServerShutdown);

                            if (Task.WaitAny(new[] { topologyChangedTask, leaderChanged }, ServerShutdown) == 1)
                                break;
                        }
                    }
                }
                catch (Exception e) when (IsOperationCanceled(e))
                {
                    return;
                }
                catch (Exception e)
                {
                    if (Logger.IsInfoEnabled)
                    {
                        Logger.Info($"Failed to execute {nameof(ClusterMaintenanceSetupTask)} task", e);
                    }
                }
            }
        }

        public ClusterTopology GetClusterTopology()
        {
            using (ContextPool.AllocateOperationContext(out TransactionOperationContext context))
            using (context.OpenReadTransaction())
            {
                return GetClusterTopology(context);
            }
        }

        public bool HasTopologyChanged(long topologyEtag)
        {
            return _lastClusterTopologyIndex != topologyEtag;
        }

        public ClusterTopology GetClusterTopology<TTransaction>(TransactionOperationContext<TTransaction> context)
            where TTransaction : RavenTransaction
        {
            return _engine.GetTopology(context);
        }

        public bool HasFixedPort { get; internal set; }

        public async Task AddNodeToClusterAsync(string nodeUrl, string nodeTag = null, bool validateNotInTopology = true, bool asWatcher = false, CancellationToken token = default)
        {
            if (ValidateFixedPort && HasFixedPort == false)
            {
                throw new InvalidOperationException($"Failed to add node '{nodeUrl}' to cluster. " +
                                                    "Adding nodes to cluster is forbidden when the leader has port '0' in 'Configuration.Core.ServerUrls' setting. " +
                                                    "Define a fixed port for the node to enable cluster creation.");
            }

            using (var cts = CancellationTokenSource.CreateLinkedTokenSource(token, _shutdownNotification.Token))
                await _engine.AddToClusterAsync(nodeUrl, nodeTag, validateNotInTopology, asWatcher).WithCancellation(cts.Token);
        }

        public async Task RemoveFromClusterAsync(string nodeTag, CancellationToken token = default)
        {
            using (var cts = CancellationTokenSource.CreateLinkedTokenSource(token, _shutdownNotification.Token))
                await _engine.RemoveFromClusterAsync(nodeTag).WithCancellation(cts.Token);
        }

        public void RequestSnapshot()
        {
            var topology = GetClusterTopology();

            if (topology.AllNodes.Count == 1)
                throw new InvalidOperationException("Can't force snapshot, since I'm the only node in the cluster.");

            if (topology.Members.ContainsKey(NodeTag))
                throw new InvalidOperationException($"Snapshot can be requested only by a non-member node.{Environment.NewLine}" +
                                                    $"In order to proceed, demote this node to watcher, then request the snapshot again.{Environment.NewLine}" +
                                                    $"Afterwards you can promote it back to member.");

            using (ContextPool.AllocateOperationContext(out TransactionOperationContext ctx))
            using (var tx = ctx.OpenWriteTransaction())
            {
                _engine.SetSnapshotRequest(ctx, true);
                tx.Commit();
            }
        }

        public void Initialize()
        {
            Configuration.CheckDirectoryPermissions();

            LowMemoryNotification.Instance.Initialize(
                Configuration.Memory.LowMemoryLimit,
                Configuration.Memory.UseTotalDirtyMemInsteadOfMemUsage,
                Configuration.Memory.EnableHighTemporaryDirtyMemoryUse,
                Configuration.Memory.TemporaryDirtyMemoryAllowedPercentage,
                new LowMemoryMonitor(), ServerShutdown);

            MemoryInformation.SetFreeCommittedMemory(
                Configuration.Memory.MinimumFreeCommittedMemoryPercentage,
                Configuration.Memory.MaxFreeCommittedMemoryToKeep,
                Configuration.Memory.LowMemoryCommitLimit);

            if (Logger.IsInfoEnabled)
                Logger.Info("Starting to open server store for " + (Configuration.Core.RunInMemory ? "<memory>" : Configuration.Core.DataDirectory.FullPath));

            var path = Configuration.Core.DataDirectory.Combine("System");
            var storeAlertForLateRaise = new List<AlertRaised>();

            IoChanges = new IoChangesNotifications
            {
                DisableIoMetrics = Configuration.Storage.EnableIoMetrics == false
            };

            StorageEnvironmentOptions options;
            if (Configuration.Core.RunInMemory)
            {
                options = StorageEnvironmentOptions.CreateMemoryOnly();
            }
            else
            {
                options = StorageEnvironmentOptions.ForPath(path.FullPath, null, null, IoChanges, null);
                var secretKey = Path.Combine(path.FullPath, "secret.key.encrypted");
                if (File.Exists(secretKey))
                {
                    byte[] buffer;
                    try
                    {
                        buffer = File.ReadAllBytes(secretKey);
                    }
                    catch (Exception e)
                    {
                        throw new FileLoadException($"The server store secret key is provided in {secretKey} but the server failed to read the file. Admin assistance required.", e);
                    }

                    options.DoNotConsiderMemoryLockFailureAsCatastrophicError = Configuration.Security.DoNotConsiderMemoryLockFailureAsCatastrophicError;
                    try
                    {
                        options.Encryption.MasterKey = Secrets.Unprotect(buffer);
                    }
                    catch (Exception e)
                    {
                        throw new CryptographicException($"Unable to unprotect the secret key file {secretKey}. " +
                                                         "Was the server store encrypted using a different OS user? In that case, " +
                                                         "you must provide an unprotected key (rvn offline-operation put-key). " +
                                                         "Admin assistance required.", e);
                    }
                }
            }

            options.OnNonDurableFileSystemError += (obj, e) =>
            {
                var alert = AlertRaised.Create(
                    null,
                    "Non Durable File System - System Storage",
                    e.Message,
                    AlertType.NonDurableFileSystem,
                    NotificationSeverity.Warning,
                    "NonDurable Error System",
                    details: new MessageDetails { Message = e.Details });
                if (NotificationCenter.IsInitialized)
                {
                    NotificationCenter.Add(alert);
                }
                else
                {
                    storeAlertForLateRaise.Add(alert);
                }
            };

            options.OnRecoveryError += (obj, e) =>
            {
                var alert = AlertRaised.Create(
                    null,
                    "Recovery Error - System Storage",
                    e.Message,
                    AlertType.RecoveryError,
                    NotificationSeverity.Error,
                    "Recovery Error System");

                if (NotificationCenter.IsInitialized)
                {
                    NotificationCenter.Add(alert);
                }
                else
                {
                    storeAlertForLateRaise.Add(alert);
                }
            };

            options.OnIntegrityErrorOfAlreadySyncedData += (obj, e) =>
            {
                var alert = AlertRaised.Create(
                    null,
                    "Integrity error of already synced data - System Storage",
                    e.Message,
                    AlertType.IntegrityErrorOfAlreadySyncedData,
                    NotificationSeverity.Warning,
                    "Integrity Error of Synced Data - System");

                if (NotificationCenter.IsInitialized)
                {
                    NotificationCenter.Add(alert);
                }
                else
                {
                    storeAlertForLateRaise.Add(alert);
                }
            };

            try
            {
                var swapping = PlatformSpecific.MemoryInformation.IsSwappingOnHddInsteadOfSsd();
                if (swapping != null)
                {
                    var alert = AlertRaised.Create(
                        null,
                        "Swap Storage Type Warning",
                        "OS swapping on at least one HDD drive while there is at least one SSD drive on this system. " +
                        "This can cause a slowdown, consider moving swap-partition/pagefile to SSD. The current HDD spinning drive with swapping : " + swapping,
                        AlertType.SwappingHddInsteadOfSsd,
                        NotificationSeverity.Warning);
                    if (NotificationCenter.IsInitialized)
                    {
                        NotificationCenter.Add(alert);
                    }
                    else
                    {
                        storeAlertForLateRaise.Add(alert);
                    }
                }
            }
            catch (Exception e)
            {
                // the above should not throw, but we mask it in case it does (as it reads IO parameters) - this alert is just a nice-to-have warning
                if (Logger.IsInfoEnabled)
                    Logger.Info("An error occurred while trying to determine Is Swapping On Hdd Instead Of Ssd", e);
            }

            options.SchemaVersion = SchemaUpgrader.CurrentVersion.ServerVersion;
            options.SchemaUpgrader = SchemaUpgrader.Upgrader(SchemaUpgrader.StorageType.Server, null, null, this);
            options.BeforeSchemaUpgrade = _server.BeforeSchemaUpgrade;
            options.ForceUsing32BitsPager = Configuration.Storage.ForceUsing32BitsPager;
            options.EnablePrefetching = Configuration.Storage.EnablePrefetching;

            if (Configuration.Storage.MaxScratchBufferSize.HasValue)
                options.MaxScratchBufferSize = Configuration.Storage.MaxScratchBufferSize.Value.GetValue(SizeUnit.Bytes);
            options.PrefetchSegmentSize = Configuration.Storage.PrefetchBatchSize.GetValue(SizeUnit.Bytes);
            options.PrefetchResetThreshold = Configuration.Storage.PrefetchResetThreshold.GetValue(SizeUnit.Bytes);
            options.SyncJournalsCountThreshold = Configuration.Storage.SyncJournalsCountThreshold;
            options.IgnoreInvalidJournalErrors = Configuration.Storage.IgnoreInvalidJournalErrors;
            options.SkipChecksumValidationOnDatabaseLoading = Configuration.Storage.SkipChecksumValidationOnDatabaseLoading;
            options.IgnoreDataIntegrityErrorsOfAlreadySyncedTransactions = Configuration.Storage.IgnoreDataIntegrityErrorsOfAlreadySyncedTransactions;

            DirectoryExecUtils.SubscribeToOnDirectoryInitializeExec(options, Configuration.Storage, nameof(DirectoryExecUtils.EnvironmentType.System), DirectoryExecUtils.EnvironmentType.System, Logger);

            try
            {
                StorageEnvironment.MaxConcurrentFlushes = Configuration.Storage.MaxConcurrentFlushes;

                try
                {
                    _env = StorageLoader.OpenEnvironment(options, StorageEnvironmentWithType.StorageEnvironmentType.System);
                }
                catch (Exception e)
                {
                    throw new ServerLoadFailureException("Failed to load system storage " + Environment.NewLine + $"At {options.BasePath}", e);
                }
            }
            catch (Exception e)
            {
                if (Logger.IsOperationsEnabled)
                    Logger.Operations(
                        "Could not open server store for " + (Configuration.Core.RunInMemory ? "<memory>" : Configuration.Core.DataDirectory.FullPath), e);
                options.Dispose();
                throw;
            }

            if (Configuration.Queries.MaxClauseCount != null)
                BooleanQuery.MaxClauseCount = Configuration.Queries.MaxClauseCount.Value;

            var clusterChanges = new ClusterChanges();
            ContextPool = new TransactionContextPool(_env, Configuration.Memory.MaxContextSizeToKeep);

            using (ContextPool.AllocateOperationContext(out JsonOperationContext ctx))
            {
                // warm-up the json convertor, it takes about 250ms at first conversion.
                DocumentConventions.DefaultForServer.Serialization.DefaultConverter.ToBlittable(new DatabaseRecord(), ctx);
            }

            _server.Statistics.Load(ContextPool, Logger);

            _timer = new Timer(IdleOperations, null, _frequencyToCheckForIdleDatabases, TimeSpan.FromDays(7));
            _notificationsStorage.Initialize(_env, ContextPool);
            _operationsStorage.Initialize(_env, ContextPool);
            DatabaseInfoCache.Initialize(_env, ContextPool);

            NotificationCenter.Initialize();
            foreach (var alertRaised in storeAlertForLateRaise)
            {
                NotificationCenter.Add(alertRaised);
            }
            
            CheckSwapOrPageFileAndRaiseNotification();

            _engine = new RachisConsensus<ClusterStateMachine>(this);
            _engine.BeforeAppendToRaftLog = BeforeAppendToRaftLog;

            var myUrl = GetNodeHttpServerUrl();
            _engine.Initialize(_env, Configuration, clusterChanges, myUrl, out _lastClusterTopologyIndex);

            LicenseManager.Initialize(_env, ContextPool);
            LatestVersionCheck.Instance.Check(this);

            ConcurrentBackupsCounter = new ConcurrentBackupsCounter(Configuration.Backup, LicenseManager);

            ConfigureAuditLog();

            Initialized = true;
            InitializationCompleted.Set();
        }

<<<<<<< HEAD
        private void BeforeAppendToRaftLog(ClusterOperationContext ctx, CommandBase cmd)
=======
        private void CheckSwapOrPageFileAndRaiseNotification()
        {
            if (PlatformDetails.RunningOnLinux)
            {
                if (PlatformDetails.RunningOnDocker) 
                    return;

                var swapSize = MemoryInformation.GetMemoryInfo().TotalSwapSize;
                if (swapSize < Configuration.PerformanceHints.MinSwapSize)
                    NotificationCenter.Add(AlertRaised.Create(null,
                        "Low swap size",
                        $"The current swap size is '{swapSize}' and it is lower then the threshold defined '{Configuration.PerformanceHints.MinSwapSize}'",
                        AlertType.LowSwapSize,
                        NotificationSeverity.Warning));
                return;
            }

            if(PlatformDetails.RunningOnPosix == false)
            {
                var memoryInfo = MemoryInformation.GetMemoryInfo();
                if(memoryInfo.TotalCommittableMemory - memoryInfo.TotalPhysicalMemory <= Sparrow.Size.Zero)
                    NotificationCenter.Add(AlertRaised.Create(null,
                        "No PageFile available",
                        "Your system has no PageFile. It is recommended to have a PageFile in order for Server to work properly",
                        AlertType.LowSwapSize,
                        NotificationSeverity.Warning));
            }
        }

        private void BeforeAppendToRaftLog(TransactionOperationContext ctx, CommandBase cmd)
>>>>>>> ef7fe721
        {
            switch (cmd)
            {
                case AddDatabaseCommand addDatabase:
                    if (addDatabase.Record.Topology.Count == 0)
                    {
                        AssignNodesToDatabase(GetClusterTopology(ctx), addDatabase.Record);
                    }
                    Debug.Assert(addDatabase.Record.Topology.Count != 0, "Empty topology after AssignNodesToDatabase");
                    break;
            }
        }

        private void ConfigureAuditLog()
        {
            if (Configuration.Security.AuditLogPath == null)
                return;

            if (Configuration.Security.AuthenticationEnabled == false)
            {
                if (Logger.IsOperationsEnabled)
                    Logger.Operations("The audit log configuration 'Security.AuditLog.FolderPath' was specified, but the server is not running in a secured mode. Audit log disabled!");
                return;
            }

            // we have to do this manually because LoggingSource will ignore errors
            AssertCanWriteToAuditLogDirectory();

            LoggingSource.AuditLog.MaxFileSizeInBytes = Configuration.Logs.MaxFileSize.GetValue(SizeUnit.Bytes);
            LoggingSource.AuditLog.SetupLogMode(
                LogMode.Information,
                Configuration.Security.AuditLogPath.FullPath,
                Configuration.Security.AuditLogRetentionTime.AsTimeSpan,
                Configuration.Security.AuditLogRetentionSize?.GetValue(SizeUnit.Bytes),
                Configuration.Security.AuditLogCompress);

            var auditLog = LoggingSource.AuditLog.GetLogger("ServerStartup", "Audit");
            auditLog.Operations($"Server started up, listening to {string.Join(", ", Configuration.Core.ServerUrls)} with certificate {_server.Certificate?.Certificate?.Subject} ({_server.Certificate?.Certificate?.Thumbprint}), public url: {Configuration.Core.PublicServerUrl}");
        }

        private void AssertCanWriteToAuditLogDirectory()
        {
            if (Directory.Exists(Configuration.Security.AuditLogPath.FullPath) == false)
            {
                try
                {
                    Directory.CreateDirectory(Configuration.Security.AuditLogPath.FullPath);
                }
                catch (Exception e)
                {
                    throw new InvalidOperationException($"Cannot create audit log directory: {Configuration.Security.AuditLogPath.FullPath}, treating this as a fatal error", e);
                }
            }
            try
            {
                var testFile = Configuration.Security.AuditLogPath.Combine("write.test").FullPath;
                File.WriteAllText(testFile, "test we can write");
                File.Delete(testFile);
            }
            catch (Exception e)
            {
                throw new InvalidOperationException($"Cannot create new file in audit log directory: {Configuration.Security.AuditLogPath.FullPath}, treating this as a fatal error", e);
            }
        }

        public void TriggerDatabases()
        {
            _engine.StateMachine.Changes.DatabaseChanged += DatabasesLandlord.ClusterOnDatabaseChanged;
            _engine.StateMachine.Changes.DatabaseChanged += OnDatabaseChanged;
            _engine.StateMachine.Changes.ValueChanged += OnValueChanged;

            _engine.TopologyChanged += (_, __) => NotifyAboutClusterTopologyAndConnectivityChanges();
            _engine.StateChanged += OnStateChanged;

            using (ContextPool.AllocateOperationContext(out TransactionOperationContext context))
            using (context.OpenReadTransaction())
            {
                foreach (var db in _engine.StateMachine.GetDatabaseNames(context))
                {
                    Task.Run(async () =>
                        {
                            try
                            {
                                await DatabasesLandlord.ClusterOnDatabaseChanged(db, 0, "Init", DatabasesLandlord.ClusterDatabaseChangeType.RecordChanged);
                            }
                            catch (Exception e)
                            {
                                if (ServerShutdown.IsCancellationRequested)
                                    return;

                                if (Logger.IsInfoEnabled)
                                {
                                    Logger.Info($"Failed to trigger database {db}.", e);
                                }
                            }
                        },
                        ServerShutdown);
                }

                if (_engine.StateMachine.Read(context, Constants.Configuration.ClientId, out long clientConfigEtag) != null)
                    LastClientConfigurationIndex = clientConfigEtag;
            }

            _clusterMaintenanceSetupTask = PoolOfThreads.GlobalRavenThreadPool.LongRunning(x =>
                ClusterMaintenanceSetupTask(), null, "Cluster Maintenance Setup Task");

            _updateTopologyChangeNotification = PoolOfThreads.GlobalRavenThreadPool.LongRunning(x =>
            {
                Thread.CurrentThread.Priority = ThreadPriority.BelowNormal;
                UpdateTopologyChangeNotification();
            }, null, "Update Topology Change Notification Task");
        }

        private void OnStateChanged(object sender, RachisConsensus.StateTransition state)
        {
            var msg = $"{DateTime.UtcNow}, State changed: {state.From} -> {state.To} in term {state.CurrentTerm}, because {state.Reason}";
            if (Engine.Log.IsInfoEnabled)
            {
                Engine.Log.Info(msg);
            }
            Engine.InMemoryDebug.StateChangeTracking.LimitedSizeEnqueue(msg, 10);

            NotifyAboutClusterTopologyAndConnectivityChanges();

            // if we are in passive/candidate state, we prevent from tasks to be performed by this node.
            if (state.From == RachisState.Passive || state.To == RachisState.Passive ||
                state.From == RachisState.Candidate || state.To == RachisState.Candidate)
            {
                TaskExecutor.Execute(async _ =>
                {
                    await RefreshOutgoingTasksAsync();
                }, null);
            }
        }

        private async Task RefreshOutgoingTasksAsync()
        {
            var tasks = new Dictionary<string, Task<DocumentDatabase>>();
            foreach (var db in DatabasesLandlord.DatabasesCache)
            {
                tasks.Add(db.Key.Value, db.Value);
            }
            while (tasks.Count != 0)
            {
                var completedTask = await Task.WhenAny(tasks.Values);
                var name = tasks.Single(t => t.Value == completedTask).Key;
                tasks.Remove(name);
                try
                {
                    var database = await completedTask;
                    database.RefreshFeatures();
                }
                catch (Exception e)
                {
                    if (Logger.IsInfoEnabled)
                    {
                        Logger.Info($"An error occurred while disabling outgoing tasks on the database {name}", e);
                    }
                }
            }
        }

        public Dictionary<string, NodeStatus> GetNodesStatuses()
        {
            Dictionary<string, NodeStatus> nodesStatuses = null;

            switch (CurrentRachisState)
            {
                case RachisState.Leader:
                    nodesStatuses = _engine.CurrentLeader?.GetStatus();

                    break;

                case RachisState.Candidate:
                    nodesStatuses = _engine.Candidate?.GetStatus();

                    break;

                case RachisState.Follower:
                    var leaderTag = _engine.LeaderTag;
                    if (leaderTag != null)
                    {
                        nodesStatuses = new Dictionary<string, NodeStatus>
                        {
                            [leaderTag] = new NodeStatus { Connected = true }
                        };
                    }
                    break;
            }

            return nodesStatuses ?? new Dictionary<string, NodeStatus>();
        }

        private readonly MultipleUseFlag _notify = new MultipleUseFlag();

        public void NotifyAboutClusterTopologyAndConnectivityChanges()
        {
            if (_notify.Raise() == false)
                return;

            Task.Run(async () =>
            {
                while (_notify.Lower())
                {
                    try
                    {
                        if (ServerShutdown.IsCancellationRequested)
                            return;

                        var clusterTopology = GetClusterTopology();

                        if (_engine.CurrentState != RachisState.Follower)
                        {
                            OnTopologyChangeInternal(clusterTopology);
                            return;
                        }

                        // need to get it from the leader
                        var leaderTag = LeaderTag;
                        if (leaderTag == null)
                            return;

                        var leaderUrl = clusterTopology.GetUrlFromTag(leaderTag);
                        if (leaderUrl == null)
                            return;

                        using (var clusterRequestExecutor = CreateNewClusterRequestExecutor(leaderUrl))
                        using (ContextPool.AllocateOperationContext(out JsonOperationContext context))
                        {
                            var command = new GetClusterTopologyCommand(NodeTag);
                            await clusterRequestExecutor.ExecuteAsync(command, context, token: ServerShutdown);
                            var response = command.Result;

                            OnTopologyChangeInternal(response.Topology, response.Status);
                        }
                    }
                    catch (TaskCanceledException)
                    {
                        // shutdown
                    }
                    catch (Exception e)
                    {
                        if (Logger.IsInfoEnabled)
                        {
                            await Logger.InfoAsync("Unable to notify about cluster topology change", e);
                        }
                    }
                }
            }, ServerShutdown);
        }

        private void OnTopologyChangeInternal(ClusterTopology topology, Dictionary<string, NodeStatus> status = null)
        {
            if (_lastClusterTopologyIndex < topology.Etag)
                _lastClusterTopologyIndex = topology.Etag;

            NotificationCenter.Add(ClusterTopologyChanged.Create(topology, LeaderTag,
                NodeTag, _engine.CurrentTerm, _engine.CurrentState, status ?? GetNodesStatuses(), LoadLicenseLimits()?.NodeLicenseDetails));

            foreach (var db in DatabasesLandlord.DatabasesCache)
            {
                DocumentDatabase dbActual;
                try
                {
                    if (db.Value.IsCompletedSuccessfully == false)
                        continue;
                    dbActual = db.Value.Result;
                }
                catch (Exception)
                {
                    continue;
                }
                dbActual.Changes.RaiseNotifications(new TopologyChange
                {
                    Url = topology.GetUrlFromTag(NodeTag),
                    Database = dbActual.Name
                });
            }
        }

        private Task OnDatabaseChanged(string databaseName, long index, string type, DatabasesLandlord.ClusterDatabaseChangeType _)
        {
            switch (type)
            {
                case nameof(DeleteDatabaseCommand):
                    NotificationCenter.Add(DatabaseChanged.Create(databaseName, DatabaseChangeType.Delete));
                    break;

                case nameof(AddDatabaseCommand):
                    NotificationCenter.Add(DatabaseChanged.Create(databaseName, DatabaseChangeType.Put));
                    break;

                case nameof(ToggleDatabasesStateCommand):
                case nameof(UpdateTopologyCommand):
                    NotificationCenter.Add(DatabaseChanged.Create(databaseName, DatabaseChangeType.Update));
                    break;

                case nameof(RemoveNodeFromDatabaseCommand):
                    NotificationCenter.Add(DatabaseChanged.Create(databaseName, DatabaseChangeType.RemoveNode));
                    break;
            }

            return Task.CompletedTask;
        }

        private async Task OnValueChanged(long index, string type)
        {
            switch (type)
            {
                case nameof(RecheckStatusOfServerCertificateCommand):
                case nameof(ConfirmReceiptServerCertificateCommand):
                    await ConfirmCertificateReceiptValueChanged(index, type);
                    break;

                case nameof(InstallUpdatedServerCertificateCommand):
                    await InstallUpdatedCertificateValueChanged(index, type);
                    break;

                case nameof(RecheckStatusOfServerCertificateReplacementCommand):
                case nameof(ConfirmServerCertificateReplacedCommand):
                    ConfirmCertificateReplacedValueChanged(index, type);
                    break;

                case nameof(PutClientConfigurationCommand):
                    LastClientConfigurationIndex = index;
                    break;

                case nameof(PutLicenseCommand):
                    // reload license can send a notification which will open a write tx
                    LicenseManager.ReloadLicense();
                    ConcurrentBackupsCounter.ModifyMaxConcurrentBackups();

                    // we are not waiting here on purpose
                    var t = LicenseManager.PutMyNodeInfoAsync().IgnoreUnobservedExceptions();
                    break;

                case nameof(PutLicenseLimitsCommand):
                case nameof(UpdateLicenseLimitsCommand):
                    LicenseManager.ReloadLicenseLimits();
                    ConcurrentBackupsCounter.ModifyMaxConcurrentBackups();
                    NotifyAboutClusterTopologyAndConnectivityChanges();

                    break;

                case nameof(PutServerWideBackupConfigurationCommand):
                    RescheduleTimerForIdleDatabases(index);
                    break;
            }
        }

        private void RescheduleTimerForIdleDatabases(long taskId)
        {
            if (IdleDatabases.IsEmpty)
                return;

            foreach (var db in IdleDatabases.Keys)
            {
                PeriodicBackupConfiguration backupConfig;
                DatabaseTopology topology;
                using (ContextPool.AllocateOperationContext(out TransactionOperationContext ctx))
                using (ctx.OpenReadTransaction())
                using (var rawRecord = Cluster.ReadRawDatabaseRecord(ctx, db))
                {
                    topology = rawRecord.Topology;
                    backupConfig = rawRecord.GetPeriodicBackupConfiguration(taskId);

                    if (backupConfig == null)
                        throw new InvalidOperationException($"Could not reschedule the wakeup timer for idle database '{db}', because there is no backup task with id '{taskId}'.");
                }

                var tag = topology.WhoseTaskIsIt(Engine.CurrentState, backupConfig, null);
                if (Engine.Tag != tag)
                {
                    if (Logger.IsOperationsEnabled)
                        Logger.Operations($"Could not reschedule the wakeup timer for idle database '{db}', because backup task '{backupConfig.Name}' with id '{taskId}' belongs to node '{tag}' current node is '{Engine.Tag}'.");
                    continue;
                }

                if (backupConfig.Disabled || backupConfig.FullBackupFrequency == null && backupConfig.IncrementalBackupFrequency == null)
                    continue;

                var now = SystemTime.UtcNow;
                DateTime wakeup;
                if (backupConfig.FullBackupFrequency == null)
                {
                    wakeup = CrontabSchedule.Parse(backupConfig.IncrementalBackupFrequency).GetNextOccurrence(now);
                }
                else
                {
                    wakeup = CrontabSchedule.Parse(backupConfig.FullBackupFrequency).GetNextOccurrence(now);
                    if (backupConfig.IncrementalBackupFrequency != null)
                    {
                        var incremental = CrontabSchedule.Parse(backupConfig.IncrementalBackupFrequency).GetNextOccurrence(now);
                        wakeup = new DateTime(Math.Min(wakeup.Ticks, incremental.Ticks));
                    }
                }

                var dueTime = (int)(wakeup - now).TotalMilliseconds;
                DatabasesLandlord.RescheduleDatabaseWakeup(db, dueTime, wakeup);

                if (Logger.IsOperationsEnabled)
                    Logger.Operations($"Rescheduling the wakeup timer for idle database '{db}', because backup task '{backupConfig.Name}' with id '{taskId}' which belongs to node '{Engine.Tag}', new timer is set to: '{wakeup}', with dueTime: {dueTime} ms.");
            }
        }

        private void ConfirmCertificateReplacedValueChanged(long index, string type)
        {
            try
            {
                using (ContextPool.AllocateOperationContext(out TransactionOperationContext context))
                {
                    int nodesInCluster;
                    int replaced;
                    string thumbprint;
                    string oldThumbprint;

                    using (context.OpenReadTransaction())
                    {
                        var cert = Cluster.GetItem(context, CertificateReplacement.CertificateReplacementDoc);
                        if (cert == null)
                            return;

                        if (cert.TryGet(nameof(CertificateReplacement.Thumbprint), out thumbprint) == false)
                            throw new InvalidOperationException($"Expected to get `{nameof(CertificateReplacement.Thumbprint)}` property");

                        if (cert.TryGet(nameof(CertificateReplacement.Replaced), out replaced) == false)
                            throw new InvalidOperationException($"Expected to get '{nameof(CertificateReplacement.Replaced)}' count");

                        if (cert.TryGet(nameof(CertificateReplacement.OldThumbprint), out oldThumbprint) == false)
                            throw new InvalidOperationException($"Expected to get `{nameof(CertificateReplacement.OldThumbprint)}` property");

                        nodesInCluster = GetClusterTopology(context).AllNodes.Count;
                    }

                    if (thumbprint == Server.Certificate?.Certificate?.Thumbprint)
                    {
                        if (nodesInCluster > replaced)
                        {
                            // I already replaced it, but not all nodes did
                            if (Logger.IsOperationsEnabled)
                                Logger.Operations($"The server certificate was successfully replaced in {replaced} nodes out of {nodesInCluster}.");

                            return;
                        }

                        // I replaced it as did everyone else, we can safely delete the "server/cert" doc
                        // as well as the old and new server certs from the server store trusted certificates
                        using (var tx = context.OpenWriteTransaction())
                        {
                            Cluster.DeleteItem(context, CertificateReplacement.CertificateReplacementDoc);
                            Cluster.DeleteCertificate(context, thumbprint);

                            if (oldThumbprint.IsNullOrWhiteSpace() == false)
                                Cluster.DeleteCertificate(context, oldThumbprint);

                            tx.Commit();
                        }

                        if (Logger.IsOperationsEnabled)
                            Logger.Operations("The server certificate was successfully replaced in the entire cluster.");

                        NotificationCenter.Dismiss(AlertRaised.GetKey(AlertType.Certificates_ReplaceSuccess, null));
                        NotificationCenter.Dismiss(AlertRaised.GetKey(AlertType.Certificates_ReplaceError, null));
                        NotificationCenter.Dismiss(AlertRaised.GetKey(AlertType.Certificates_ReplacePending, null));

                        NotificationCenter.Add(AlertRaised.Create(
                            null,
                            CertificateReplacement.CertReplaceAlertTitle,
                            "The server certificate was successfully replaced in the entire cluster.",
                            AlertType.Certificates_EntireClusterReplaceSuccess,
                            NotificationSeverity.Success));
                    }
                }
            }
            catch (Exception e)
            {
                if (Logger.IsOperationsEnabled)
                    Logger.Operations($"Failed to process {type}.", e);

                NotificationCenter.Add(AlertRaised.Create(
                    null,
                    CertificateReplacement.CertReplaceAlertTitle,
                    $"Failed to process {type}.",
                    AlertType.Certificates_ReplaceError,
                    NotificationSeverity.Error,
                    details: new ExceptionDetails(e)));
            }
        }

        private async Task InstallUpdatedCertificateValueChanged(long index, string type)
        {
            try
            {
                using (ContextPool.AllocateOperationContext(out TransactionOperationContext context))
                using (context.OpenReadTransaction())
                {
                    var cert = Cluster.GetItem(context, CertificateReplacement.CertificateReplacementDoc);
                    if (cert == null)
                        return;
                    if (cert.TryGet(nameof(CertificateReplacement.Thumbprint), out string certThumbprint) == false)
                        throw new InvalidOperationException($"Invalid 'server/cert' value, expected to get '{nameof(CertificateReplacement.Thumbprint)}' property");

                    if (cert.TryGet(nameof(CertificateReplacement.Certificate), out string base64Cert) == false)
                        throw new InvalidOperationException($"Invalid 'server/cert' value, expected to get '{nameof(CertificateReplacement.Certificate)}' property");

                    var certificate = new X509Certificate2(Convert.FromBase64String(base64Cert), (string)null, X509KeyStorageFlags.MachineKeySet);

                    var now = Server.Time.GetUtcNow();
                    if (certificate.NotBefore.ToUniversalTime() > now)
                    {
                        var msg = "Unable to confirm certificate replacement because the NotBefore property is set " +
                                  $"to {certificate.NotBefore.ToUniversalTime():O} and now it is {now:O}. Will try again later";

                        if (Logger.IsOperationsEnabled)
                            Logger.Operations(msg);

                        NotificationCenter.Add(AlertRaised.Create(
                            null,
                            CertificateReplacement.CertReplaceAlertTitle,
                            msg,
                            AlertType.Certificates_ReplaceError,
                            NotificationSeverity.Error));
                        return;
                    }

                    // we got it, now let us let the leader know about it
                    await SendToLeaderAsync(new ConfirmReceiptServerCertificateCommand(certThumbprint));
                }
            }
            catch (Exception e)
            {
                if (Logger.IsOperationsEnabled)
                    Logger.Operations($"Failed to process {type}.", e);

                NotificationCenter.Add(AlertRaised.Create(
                    null,
                    CertificateReplacement.CertReplaceAlertTitle,
                    $"Failed to process {type}.",
                    AlertType.Certificates_ReplaceError,
                    NotificationSeverity.Error,
                    details: new ExceptionDetails(e)));
            }
        }

        private async Task ConfirmCertificateReceiptValueChanged(long index, string type)
        {
            try
            {
                using (ContextPool.AllocateOperationContext(out TransactionOperationContext context))
                {
                    string certBase64;
                    string oldThumbprint;

                    using (context.OpenReadTransaction())
                    {
                        var cert = Cluster.GetItem(context, CertificateReplacement.CertificateReplacementDoc);
                        if (cert == null)
                            return;
                        if (cert.TryGet(nameof(CertificateReplacement.Confirmations), out int confirmations) == false)
                            throw new InvalidOperationException($"Expected to get '{nameof(CertificateReplacement.Confirmations)}' count");

                        if (cert.TryGet(nameof(CertificateReplacement.ReplaceImmediately), out bool replaceImmediately) == false)
                            throw new InvalidOperationException($"Expected to get `{nameof(CertificateReplacement.ReplaceImmediately)}` property");

                        int nodesInCluster = GetClusterTopology(context).AllNodes.Count;

                        if (nodesInCluster > confirmations && replaceImmediately == false)
                        {
                            if (Server.Certificate?.Certificate?.NotAfter != null &&
                                (Server.Certificate.Certificate.NotAfter - Server.Time.GetUtcNow().ToLocalTime()).Days > 3)
                            {
                                var msg = $"Not all nodes have confirmed the certificate replacement. Confirmation count: {confirmations}. " +
                                          $"We still have {(Server.Certificate.Certificate.NotAfter - Server.Time.GetUtcNow().ToLocalTime()).Days} days until expiration. " +
                                          "The update will happen when all nodes confirm the replacement or we have less than 3 days left for expiration." +
                                          $"If you wish to force replacing the certificate just for the nodes that are up, please set '{nameof(CertificateReplacement.ReplaceImmediately)}' to true.";

                                if (Logger.IsOperationsEnabled)
                                    Logger.Operations(msg);

                                NotificationCenter.Add(AlertRaised.Create(
                                    null,
                                    CertificateReplacement.CertReplaceAlertTitle,
                                    msg,
                                    AlertType.Certificates_ReplacePending,
                                    NotificationSeverity.Warning));
                                return;
                            }
                        }

                        if (cert.TryGet(nameof(CertificateReplacement.Certificate), out certBase64) == false ||
                            cert.TryGet(nameof(CertificateReplacement.Thumbprint), out string certThumbprint) == false)
                            throw new InvalidOperationException(
                                $"Invalid 'server/cert' value, expected to get '{nameof(CertificateReplacement.Certificate)}' and '{nameof(CertificateReplacement.Thumbprint)}' properties");

                        if (certThumbprint == Server.Certificate?.Certificate?.Thumbprint)
                            return;

                        if (cert.TryGet(nameof(CertificateReplacement.OldThumbprint), out oldThumbprint) == false)
                            oldThumbprint = string.Empty;
                    }

                    // Save the received certificate

                    var bytesToSave = Convert.FromBase64String(certBase64);
                    var newClusterCertificate = new X509Certificate2(bytesToSave, (string)null, X509KeyStorageFlags.Exportable | X509KeyStorageFlags.MachineKeySet);

                    if (string.IsNullOrEmpty(Configuration.Security.CertificatePath) == false)
                    {
                        if (string.IsNullOrEmpty(Configuration.Security.CertificatePassword) == false)
                        {
                            bytesToSave = newClusterCertificate.Export(X509ContentType.Pkcs12, Configuration.Security.CertificatePassword);
                        }

                        var certPath = Path.Combine(AppContext.BaseDirectory, Configuration.Security.CertificatePath);
                        if (Logger.IsOperationsEnabled)
                            Logger.Operations($"Writing the new certificate to {certPath}");

                        try
                        {
                            using (var certStream = File.Create(certPath))
                            {
                                certStream.Write(bytesToSave, 0, bytesToSave.Length);
                                certStream.Flush(true);
                            }
                        }
                        catch (Exception e)
                        {
                            throw new IOException($"Cannot write certificate to {certPath} , RavenDB needs write permissions for this file.", e);
                        }
                    }
                    else if (string.IsNullOrEmpty(Configuration.Security.CertificateChangeExec) == false)
                    {
                        try
                        {
                            Secrets.NotifyExecutableOfCertificateChange(Configuration.Security.CertificateChangeExec,
                                Configuration.Security.CertificateChangeExecArguments,
                                certBase64,
                                this);
                        }
                        catch (Exception e)
                        {
                            if (Logger.IsOperationsEnabled)
                                Logger.Operations($"Unable to notify executable about the cluster certificate change '{Server.Certificate.Certificate.Thumbprint}'.", e);
                        }
                    }
                    else
                    {
                        var msg = "Cluster wanted to install updated server certificate, but no path or executable has been configured in settings.json";
                        if (Logger.IsOperationsEnabled)
                            Logger.Operations(msg);

                        NotificationCenter.Add(AlertRaised.Create(
                            null,
                            CertificateReplacement.CertReplaceAlertTitle,
                            msg,
                            AlertType.Certificates_ReplaceError,
                            NotificationSeverity.Error));
                        return;
                    }

                    // and now we have to replace the cert in the running server...

                    if (Logger.IsOperationsEnabled)
                        Logger.Operations($"Replacing the certificate used by the server to: {newClusterCertificate.Thumbprint} ({newClusterCertificate.SubjectName.Name})");

                    Server.SetCertificate(newClusterCertificate, bytesToSave, Configuration.Security.CertificatePassword);

                    NotificationCenter.Dismiss(AlertRaised.GetKey(AlertType.Certificates_ReplaceError, null));
                    NotificationCenter.Dismiss(AlertRaised.GetKey(AlertType.Certificates_ReplacePending, null));

                    NotificationCenter.Add(AlertRaised.Create(
                        null,
                        CertificateReplacement.CertReplaceAlertTitle,
                        $"The server certificate was successfully replaced on node {NodeTag}.",
                        AlertType.Certificates_ReplaceSuccess,
                        NotificationSeverity.Success));

                    if (Logger.IsOperationsEnabled)
                        Logger.Operations($"The server certificate was successfully replaced on node {NodeTag}.");

                    if (ClusterCommandsVersionManager.ClusterCommandsVersions.TryGetValue(nameof(ConfirmServerCertificateReplacedCommand), out var commandVersion) == false)
                        throw new InvalidOperationException($"Failed to get the command version of '{nameof(ConfirmServerCertificateReplacedCommand)}'.");

                    if (ClusterCommandsVersionManager.CurrentClusterMinimalVersion < commandVersion)
                    {
                        // If some nodes run the old version of the command, this node (newer version) will finish here and delete 'server/cert'
                        // because the last stage of the new version (ConfirmServerCertificateReplacedCommand where we delete 'server/cert') will not happen
                        using (var tx = context.OpenWriteTransaction())
                        {
                            Cluster.DeleteItem(context, CertificateReplacement.CertificateReplacementDoc);
                            tx.Commit();
                        }

                        return;
                    }

                    await SendToLeaderAsync(new ConfirmServerCertificateReplacedCommand(newClusterCertificate.Thumbprint, oldThumbprint));
                }
            }
            catch (Exception e)
            {
                if (Logger.IsOperationsEnabled)
                    Logger.Operations($"Failed to process {type}.", e);

                NotificationCenter.Add(AlertRaised.Create(
                    null,
                    CertificateReplacement.CertReplaceAlertTitle,
                    $"Failed to process {type}.",
                    AlertType.Certificates_ReplaceError,
                    NotificationSeverity.Error,
                    details: new ExceptionDetails(e)));
            }
        }

        public IEnumerable<string> GetSecretKeysNames(TransactionOperationContext context)
        {
            var tree = context.Transaction.InnerTransaction.ReadTree("SecretKeys");
            if (tree == null)
                yield break;

            using (var it = tree.Iterate(prefetch: false))
            {
                if (it.Seek(Slices.BeforeAllKeys) == false)
                    yield break;
                do
                {
                    yield return it.CurrentKey.ToString();
                } while (it.MoveNext());
            }
        }

        public unsafe void PutSecretKey(string base64, string name, bool overwrite)
        {
            var key = Convert.FromBase64String(base64);
            if (key.Length != 256 / 8)
                throw new InvalidOperationException($"The size of the key must be 256 bits, but was {key.Length * 8} bits.");

            fixed (char* pBase64 = base64)
            fixed (byte* pKey = key)
            {
                try
                {
                    using (ContextPool.AllocateOperationContext(out TransactionOperationContext ctx))
                    using (var tx = ctx.OpenWriteTransaction())
                    {
                        PutSecretKey(ctx, name, key, overwrite);
                        tx.Commit();
                    }
                }
                finally
                {
                    Sodium.sodium_memzero((byte*)pBase64, (UIntPtr)(base64.Length * sizeof(char)));
                    Sodium.sodium_memzero(pKey, (UIntPtr)key.Length);
                }
            }
        }

        public unsafe void PutSecretKey(
            TransactionOperationContext context,
            string name,
            byte[] secretKey,
            bool overwrite = false, /* Be careful with this one, overwriting a key might be disastrous */
            bool cloneKey = false)
        {
            Debug.Assert(context.Transaction != null);

            //This will prevent the insertion of an encryption key for a database that resides in a server without encryption license.
            LicenseManager.AssertCanCreateEncryptedDatabase();

            if (secretKey.Length != 256 / 8)
                throw new ArgumentException($"Key size must be 256 bits, but was {secretKey.Length * 8}", nameof(secretKey));

            byte[] key;
            if (cloneKey)
                key = secretKey.ToArray(); // clone
            else
                key = secretKey;

            byte[] existingKey;
            try
            {
                existingKey = GetSecretKey(context, name);
            }
            catch (Exception)
            {
                // failure to read the key might be because the user password has changed
                // in this case, we ignore the existence of the key and overwrite it
                existingKey = null;
            }
            if (existingKey != null)
            {
                fixed (byte* pKey = key)
                fixed (byte* pExistingKey = existingKey)
                {
                    bool areEqual = Sodium.sodium_memcmp(pKey, pExistingKey, (UIntPtr)key.Length) == 0;
                    Sodium.sodium_memzero(pExistingKey, (UIntPtr)key.Length);
                    if (areEqual)
                    {
                        Sodium.sodium_memzero(pKey, (UIntPtr)key.Length);
                        return;
                    }
                }
            }

            var tree = context.Transaction.InnerTransaction.CreateTree("SecretKeys");

            if (overwrite == false && tree.Read(name) != null)
                throw new InvalidOperationException($"Attempt to overwrite secret key {name}, which isn\'t permitted (you\'ll lose access to the encrypted db).");

            using (var rawRecord = Cluster.ReadRawDatabaseRecord(context, name))
            {
                if (rawRecord != null && rawRecord.IsEncrypted == false)
                    throw new InvalidOperationException($"Cannot modify key {name} where there is an existing database that is not encrypted");
            }

            fixed (byte* pKey = key)
            {
                try
                {
                    var protectedData = Secrets.Protect(key);

                    tree.Add(name, protectedData);
                }
                finally
                {
                    Sodium.sodium_memzero(pKey, (UIntPtr)key.Length);
                }
            }
        }

        public byte[] GetSecretKey(TransactionOperationContext context, string name)
        {
            Debug.Assert(context.Transaction != null);

            var tree = context.Transaction.InnerTransaction.ReadTree("SecretKeys");

            var readResult = tree?.Read(name);
            if (readResult == null)
                return null;

            var protectedData = new byte[readResult.Reader.Length];
            readResult.Reader.Read(protectedData, 0, protectedData.Length);

            return Secrets.Unprotect(protectedData);
        }

        public void DeleteSecretKey(TransactionOperationContext context, string name)
        {
            Debug.Assert(context.Transaction != null);

            using (var rawRecord = Cluster.ReadRawDatabaseRecord(context, name))
            {
                if (CanDeleteSecretKey() == false)
                {
                    throw new InvalidOperationException(
                        $"Can't delete secret key for a database ({name}) that is relevant for this node ({NodeTag}), please delete the database before deleting the secret key.");
                }

                bool CanDeleteSecretKey()
                {
                    if (rawRecord == null)
                        return true;

                    if (rawRecord.IsEncrypted == false)
                        return true;

                    if (rawRecord.Topology.RelevantFor(NodeTag) == false)
                        return true;

                    var deletionInProgress = rawRecord.DeletionInProgress;
                    if (deletionInProgress != null && deletionInProgress.ContainsKey(NodeTag))
                    {
                        // we delete the node tag from the topology only after we get a confirmation that the database was actually deleted
                        // until then, the NodeTag is in DeletionInProgress
                        return true;
                    }

                    return false;
                }
            }

            var tree = context.Transaction.InnerTransaction.CreateTree("SecretKeys");
            tree.Delete(name);
        }

        public Task<(long Index, object Result)> DeleteDatabaseAsync(string db, bool hardDelete, string[] fromNodes, string raftRequestId)
        {
            var deleteCommand = new DeleteDatabaseCommand(db, raftRequestId)
            {
                HardDelete = hardDelete,
                FromNodes = fromNodes
            };
            return SendToLeaderAsync(deleteCommand);
        }

        public Task<(long Index, object Result)> UpdateExternalReplication(string dbName, BlittableJsonReaderObject blittableJson, string raftRequestId, out ExternalReplication watcher)
        {
            if (blittableJson.TryGet(nameof(UpdateExternalReplicationCommand.Watcher), out BlittableJsonReaderObject watcherBlittable) == false)
            {
                throw new InvalidDataException($"{nameof(UpdateExternalReplicationCommand.Watcher)} was not found.");
            }

            watcher = JsonDeserializationClient.ExternalReplication(watcherBlittable);
            var addWatcherCommand = new UpdateExternalReplicationCommand(dbName, raftRequestId)
            {
                Watcher = watcher
            };
            return SendToLeaderAsync(addWatcherCommand);
        }

        public Task<(long Index, object Result)> UpdatePullReplicationAsSink(string dbName, BlittableJsonReaderObject blittableJson, string raftRequestId, out PullReplicationAsSink pullReplicationAsSink)
        {
            if (blittableJson.TryGet(nameof(UpdatePullReplicationAsSinkCommand.PullReplicationAsSink), out BlittableJsonReaderObject pullReplicationBlittable) == false)
            {
                throw new InvalidDataException($"{nameof(UpdatePullReplicationAsSinkCommand.PullReplicationAsSink)} was not found.");
            }

            pullReplicationAsSink = JsonDeserializationClient.PullReplicationAsSink(pullReplicationBlittable);
            var replicationAsSinkCommand = new UpdatePullReplicationAsSinkCommand(dbName, raftRequestId)
            {
                PullReplicationAsSink = pullReplicationAsSink
            };
            return SendToLeaderAsync(replicationAsSinkCommand);
        }

        public Task<(long Index, object Result)> DeleteOngoingTask(long taskId, string taskName, OngoingTaskType taskType, string dbName, string raftRequestId)
        {
            var deleteTaskCommand =
                taskType == OngoingTaskType.Subscription ?
                    (CommandBase)new DeleteSubscriptionCommand(dbName, taskName, raftRequestId) :
                    new DeleteOngoingTaskCommand(taskId, taskType, dbName, raftRequestId);

            return SendToLeaderAsync(deleteTaskCommand);
        }

        public Task<(long Index, object Result)> ToggleTaskState(long taskId, string taskName, OngoingTaskType type, bool disable, string dbName, string raftRequestId)
        {
            CommandBase disableEnableCommand;
            switch (type)
            {
                case OngoingTaskType.Subscription:
                    if (taskName == null)
                    {
                        if (_server.ServerStore.DatabasesLandlord.DatabasesCache.TryGetValue(dbName, out var databaseTask) == false)
                            throw new DatabaseDoesNotExistException($"Can't get subscription name because The database {dbName} does not exists");
                        using (ContextPool.AllocateOperationContext(out TransactionOperationContext ctx))
                        using (ctx.OpenReadTransaction())
                        {
                            taskName = databaseTask.Result.SubscriptionStorage.GetSubscriptionNameById(ctx, taskId);
                        }
                    }
                    disableEnableCommand = new ToggleSubscriptionStateCommand(taskName, disable, dbName, raftRequestId);
                    break;

                default:
                    disableEnableCommand = new ToggleTaskStateCommand(taskId, type, disable, dbName, raftRequestId);
                    break;
            }
            return SendToLeaderAsync(disableEnableCommand);
        }

        public Task<(long Index, object Result)> PromoteDatabaseNode(string dbName, string nodeTag, string raftRequestId)
        {
            var promoteDatabaseNodeCommand = new PromoteDatabaseNodeCommand(dbName, raftRequestId)
            {
                NodeTag = nodeTag
            };
            return SendToLeaderAsync(promoteDatabaseNodeCommand);
        }

        public Task<(long Index, object Result)> ModifyConflictSolverAsync(string dbName, ConflictSolver solver, string raftRequestId)
        {
            var conflictResolverCommand = new ModifyConflictSolverCommand(dbName, raftRequestId)
            {
                Solver = solver
            };
            return SendToLeaderAsync(conflictResolverCommand);
        }

        public Task<(long Index, object Result)> PutValueInClusterAsync<T>(PutValueCommand<T> cmd)
        {
            return SendToLeaderAsync(cmd);
        }

        public Task<(long Index, object Result)> DeleteValueInClusterAsync(string key)
        {
            var deleteValueCommand = new DeleteValueCommand
            {
                Name = key
            };
            return SendToLeaderAsync(deleteValueCommand);
        }

        public Task<(long Index, object Result)> ModifyDatabaseExpiration(TransactionOperationContext context, string databaseName, BlittableJsonReaderObject configurationJson, string raftRequestId)
        {
            var expiration = JsonDeserializationCluster.ExpirationConfiguration(configurationJson);
            if (expiration.DeleteFrequencyInSec <= 0)
            {
                throw new InvalidOperationException(
                    $"Expiration delete frequency for database '{databaseName}' must be greater than 0.");
            }
            var editExpiration = new EditExpirationCommand(expiration, databaseName, raftRequestId);
            return SendToLeaderAsync(editExpiration);
        }

        public Task<(long Index, object Result)> ModifyDocumentsCompression(TransactionOperationContext context, string databaseName, BlittableJsonReaderObject configurationJson, string raftRequestId)
        {
            var documentsCompression = JsonDeserializationCluster.DocumentsCompressionConfiguration(configurationJson);

            var editDocumentsCompression = new EditDocumentsCompressionCommand(documentsCompression, databaseName, raftRequestId);
            return SendToLeaderAsync(editDocumentsCompression);
        }

        public Task<(long Index, object Result)> ModifyDatabaseRefresh(TransactionOperationContext context, string databaseName, BlittableJsonReaderObject configurationJson, string raftRequestId)
        {
            var refresh = JsonDeserializationCluster.RefreshConfiguration(configurationJson);
            if (refresh.RefreshFrequencyInSec <= 0)
            {
                throw new InvalidOperationException(
                    $"Refresh frequency for database '{databaseName}' must be greater than 0.");
            }
            var editExpiration = new EditRefreshCommand(refresh, databaseName, raftRequestId);
            return SendToLeaderAsync(editExpiration);
        }

        public Task<(long Index, object Result)> ToggleDatabasesStateAsync(ToggleDatabasesStateCommand.Parameters.ToggleType toggleType, string[] databaseNames, bool disable, string raftRequestId)
        {
            var command = new ToggleDatabasesStateCommand(new ToggleDatabasesStateCommand.Parameters
            {
                Type = toggleType,
                DatabaseNames = databaseNames,
                Disable = disable
            }, raftRequestId);

            return SendToLeaderAsync(command);
        }

        public Task<(long Index, object Result)> PutServerWideBackupConfigurationAsync(ServerWideBackupConfiguration configuration, string raftRequestId)
        {
            var command = new PutServerWideBackupConfigurationCommand(configuration, raftRequestId);

            return SendToLeaderAsync(command);
        }

        public Task<(long Index, object Result)> DeleteServerWideBackupConfigurationAsync(string configurationName, string raftRequestId)
        {
            var command = new DeleteServerWideBackupConfigurationCommand(configurationName, raftRequestId);

            return SendToLeaderAsync(command);
        }

        public async Task<(long, object)> ModifyPeriodicBackup(TransactionOperationContext context, string name, BlittableJsonReaderObject configurationJson, string raftRequestId)
        {
            var modifyPeriodicBackup = new UpdatePeriodicBackupCommand(JsonDeserializationCluster.PeriodicBackupConfiguration(configurationJson), name, raftRequestId);
            return await SendToLeaderAsync(modifyPeriodicBackup);
        }

        public async Task<(long, object)> AddEtl(TransactionOperationContext context,
            string databaseName, BlittableJsonReaderObject etlConfiguration, string raftRequestId)
        {
            UpdateDatabaseCommand command;

            using (ContextPool.AllocateOperationContext(out TransactionOperationContext ctx))
            using (ctx.OpenReadTransaction())
            using (var rawRecord = Cluster.ReadRawDatabaseRecord(ctx, databaseName))
            {
                switch (EtlConfiguration<ConnectionString>.GetEtlType(etlConfiguration))
                {
                    case EtlType.Raven:
                        var rvnEtl = JsonDeserializationCluster.RavenEtlConfiguration(etlConfiguration);
                        rvnEtl.Validate(out var rvnEtlErr, validateName: false, validateConnection: false);
                        if (ValidateConnectionString(rawRecord, rvnEtl.ConnectionStringName, rvnEtl.EtlType) == false)
                            rvnEtlErr.Add($"Could not find connection string named '{rvnEtl.ConnectionStringName}'. Please supply an existing connection string.");

                        ThrowInvalidConfigurationIfNecessary(etlConfiguration, rvnEtlErr);

                        command = new AddRavenEtlCommand(rvnEtl, databaseName, raftRequestId);
                        break;

                    case EtlType.Sql:
                        var sqlEtl = JsonDeserializationCluster.SqlEtlConfiguration(etlConfiguration);
                        sqlEtl.Validate(out var sqlEtlErr, validateName: false, validateConnection: false);
                        if (ValidateConnectionString(rawRecord, sqlEtl.ConnectionStringName, sqlEtl.EtlType) == false)
                            sqlEtlErr.Add($"Could not find connection string named '{sqlEtl.ConnectionStringName}'. Please supply an existing connection string.");

                        ThrowInvalidConfigurationIfNecessary(etlConfiguration, sqlEtlErr);

                        command = new AddSqlEtlCommand(sqlEtl, databaseName, raftRequestId);
                        break;

                    default:
                        throw new NotSupportedException($"Unknown ETL configuration type. Configuration: {etlConfiguration}");
                }
            }

            return await SendToLeaderAsync(command);
        }

        private void ThrowInvalidConfigurationIfNecessary(BlittableJsonReaderObject etlConfiguration, IReadOnlyCollection<string> errors)
        {
            if (errors.Count <= 0)
                return;

            var sb = new StringBuilder();
            sb
                .AppendLine("Invalid ETL configuration.")
                .AppendLine("Errors:");

            foreach (var err in errors)
            {
                sb
                    .Append("- ")
                    .AppendLine(err);
            }

            sb.AppendLine("Configuration:");
            sb.AppendLine(etlConfiguration.ToString());

            throw new InvalidOperationException(sb.ToString());
        }

        private bool ValidateConnectionString(RawDatabaseRecord databaseRecord, string connectionStringName, EtlType etlType)
        {
            if (etlType == EtlType.Raven)
            {
                var ravenConnectionStrings = databaseRecord.RavenConnectionStrings;
                return ravenConnectionStrings != null && ravenConnectionStrings.TryGetValue(connectionStringName, out _);
            }

            var sqlConnectionString = databaseRecord.SqlConnectionStrings;
            return sqlConnectionString != null && sqlConnectionString.TryGetValue(connectionStringName, out _);
        }

        public async Task<(long, object)> UpdateEtl(TransactionOperationContext context, string databaseName, long id, BlittableJsonReaderObject etlConfiguration, string raftRequestId)
        {
            UpdateDatabaseCommand command;
            using (ContextPool.AllocateOperationContext(out TransactionOperationContext ctx))
            using (ctx.OpenReadTransaction())
            using (var rawRecord = Cluster.ReadRawDatabaseRecord(ctx, databaseName))
            {
                switch (EtlConfiguration<ConnectionString>.GetEtlType(etlConfiguration))
                {
                    case EtlType.Raven:
                        var rvnEtl = JsonDeserializationCluster.RavenEtlConfiguration(etlConfiguration);

                        rvnEtl.Validate(out var rvnEtlErr, validateName: false, validateConnection: false);
                        if (ValidateConnectionString(rawRecord, rvnEtl.ConnectionStringName, rvnEtl.EtlType) == false)
                            rvnEtlErr.Add($"Could not find connection string named '{rvnEtl.ConnectionStringName}'. Please supply an existing connection string.");

                        ThrowInvalidConfigurationIfNecessary(etlConfiguration, rvnEtlErr);

                        command = new UpdateRavenEtlCommand(id, rvnEtl, databaseName, raftRequestId);
                        break;

                    case EtlType.Sql:

                        var sqlEtl = JsonDeserializationCluster.SqlEtlConfiguration(etlConfiguration);
                        sqlEtl.Validate(out var sqlEtlErr, validateName: false, validateConnection: false);
                        if (ValidateConnectionString(rawRecord, sqlEtl.ConnectionStringName, sqlEtl.EtlType) == false)
                            sqlEtlErr.Add($"Could not find connection string named '{sqlEtl.ConnectionStringName}'. Please supply an existing connection string.");

                        ThrowInvalidConfigurationIfNecessary(etlConfiguration, sqlEtlErr);

                        command = new UpdateSqlEtlCommand(id, sqlEtl, databaseName, raftRequestId);
                        break;

                    default:
                        throw new NotSupportedException($"Unknown ETL configuration type. Configuration: {etlConfiguration}");
                }
            }

            return await SendToLeaderAsync(command);
        }

        public Task<(long, object)> RemoveEtlProcessState(TransactionOperationContext context, string databaseName, string configurationName, string transformationName, string raftRequestId)
        {
            var command = new RemoveEtlProcessStateCommand(databaseName, configurationName, transformationName, raftRequestId);

            return SendToLeaderAsync(command);
        }

        public Task<(long, object)> ModifyDatabaseRevisions(JsonOperationContext context, string name, BlittableJsonReaderObject configurationJson, string raftRequestId)
        {
            var editRevisions = new EditRevisionsConfigurationCommand(JsonDeserializationCluster.RevisionsConfiguration(configurationJson), name, raftRequestId);
            return SendToLeaderAsync(editRevisions);
        }

        public Task<(long, object)> ModifyRevisionsForConflicts(JsonOperationContext context, string name, BlittableJsonReaderObject configurationJson, string raftRequestId)
        {
            var editRevisions = new EditRevisionsForConflictsConfigurationCommand(JsonDeserializationCluster.RevisionsCollectionConfiguration(configurationJson), name, raftRequestId);
            return SendToLeaderAsync(editRevisions);
        }

        public Task<(long, object)> ModifyTimeSeriesConfiguration(JsonOperationContext context, string name, BlittableJsonReaderObject configurationJson, string raftRequestId)
        {
            var configuration = JsonDeserializationCluster.TimeSeriesConfiguration(configurationJson);
            configuration?.InitializeRollupAndRetention();
            LicenseManager.AssertCanAddTimeSeriesRollupsAndRetention(configuration);
            var editTimeSeries = new EditTimeSeriesConfigurationCommand(configuration, name, raftRequestId);
            return SendToLeaderAsync(editTimeSeries);
        }

        public async Task<(long, object)> PutConnectionString(TransactionOperationContext context, string databaseName, BlittableJsonReaderObject connectionString, string raftRequestId)
        {
            if (connectionString.TryGet(nameof(ConnectionString.Type), out string type) == false)
                throw new InvalidOperationException($"Connection string must have {nameof(ConnectionString.Type)} field");

            if (Enum.TryParse<ConnectionStringType>(type, true, out var connectionStringType) == false)
                throw new NotSupportedException($"Unknown connection string type: {connectionStringType}");

            UpdateDatabaseCommand command;

            switch (connectionStringType)
            {
                case ConnectionStringType.Raven:
                    command = new PutRavenConnectionStringCommand(JsonDeserializationCluster.RavenConnectionString(connectionString), databaseName, raftRequestId);
                    break;

                case ConnectionStringType.Sql:
                    command = new PutSqlConnectionStringCommand(JsonDeserializationCluster.SqlConnectionString(connectionString), databaseName, raftRequestId);
                    break;

                default:
                    throw new NotSupportedException($"Unknown connection string type: {connectionStringType}");
            }

            return await SendToLeaderAsync(command);
        }

        public async Task<(long, object)> RemoveConnectionString(string databaseName, string connectionStringName, string type, string raftRequestId)
        {
            if (Enum.TryParse<ConnectionStringType>(type, true, out var connectionStringType) == false)
                throw new NotSupportedException($"Unknown connection string type: {connectionStringType}");

            UpdateDatabaseCommand command;
            using (ContextPool.AllocateOperationContext(out TransactionOperationContext ctx))
            using (ctx.OpenReadTransaction())
            using (var rawRecord = Cluster.ReadRawDatabaseRecord(ctx, databaseName))
            {
                switch (connectionStringType)
                {
                    case ConnectionStringType.Raven:

                        // Don't delete the connection string if used by tasks types: External Replication || Raven Etl

                        var ravenEtls = rawRecord.RavenEtls;
                        if (ravenEtls != null)
                        {
                            foreach (var ravenETlTask in ravenEtls)
                            {
                                if (ravenETlTask.ConnectionStringName == connectionStringName)
                                {
                                    throw new InvalidOperationException(
                                        $"Can't delete connection string: {connectionStringName}. It is used by task: {ravenETlTask.Name}");
                                }
                            }
                        }

                        var externalReplications = rawRecord.ExternalReplications;
                        if (externalReplications != null)
                        {
                            foreach (var replicationTask in externalReplications)
                            {
                                if (replicationTask.ConnectionStringName == connectionStringName)
                                {
                                    throw new InvalidOperationException(
                                        $"Can't delete connection string: {connectionStringName}. It is used by task: {replicationTask.Name}");
                                }
                            }
                        }

                        command = new RemoveRavenConnectionStringCommand(connectionStringName, databaseName, raftRequestId);
                        break;

                    case ConnectionStringType.Sql:

                        var sqlEtls = rawRecord.SqlEtls;

                        // Don't delete the connection string if used by tasks types: SQL Etl
                        if (sqlEtls != null)
                        {
                            foreach (var sqlETlTask in sqlEtls)
                            {
                                if (sqlETlTask.ConnectionStringName == connectionStringName)
                                {
                                    throw new InvalidOperationException($"Can't delete connection string: {connectionStringName}. It is used by task: {sqlETlTask.Name}");
                                }
                            }
                        }

                        command = new RemoveSqlConnectionStringCommand(connectionStringName, databaseName, raftRequestId);
                        break;

                    default:
                        throw new NotSupportedException($"Unknown connection string type: {connectionStringType}");
                }
            }

            return await SendToLeaderAsync(command);
        }

        public Guid GetServerId()
        {
            return _env.DbId;
        }

        public void Dispose()
        {
            if (_shutdownNotification.IsCancellationRequested || _disposed)
                return;

            lock (this)
            {
                if (_disposed)
                    return;

                try
                {
                    if (_shutdownNotification.IsCancellationRequested)
                        return;

                    _shutdownNotification.Cancel();

                    if (ContextPool != null)
                    {
                        _server.Statistics.Persist(ContextPool, Logger);
                    }

                    _server.ServerCertificateChanged -= OnServerCertificateChanged;

                    var toDispose = new List<IDisposable>
                    {
                        _engine,
                        StorageSpaceMonitor,
                        NotificationCenter,
                        LicenseManager,
                        DatabasesLandlord,
                        _env,
                        _clusterRequestExecutor,
                        ContextPool,
                        ByteStringMemoryCache.Cleaner,
                        InitializationCompleted
                    };

                    var exceptionAggregator = new ExceptionAggregator(Logger, $"Could not dispose {nameof(ServerStore)}.");

                    foreach (var disposable in toDispose)
                        exceptionAggregator.Execute(() =>
                        {
                            try
                            {
                                disposable?.Dispose();
                            }
                            catch (ObjectDisposedException)
                            {
                                //we are disposing, so don't care
                            }
                            catch (DatabaseDisabledException)
                            {
                            }
                        });

                    exceptionAggregator.Execute(() =>
                    {
                        if (_clusterMaintenanceSetupTask != null && _clusterMaintenanceSetupTask != PoolOfThreads.LongRunningWork.Current)
                            _clusterMaintenanceSetupTask.Join(int.MaxValue);
                    });

                    exceptionAggregator.Execute(() =>
                    {
                        if (_updateTopologyChangeNotification != null && _updateTopologyChangeNotification != PoolOfThreads.LongRunningWork.Current)
                            _updateTopologyChangeNotification.Join(int.MaxValue);
                    });

                    exceptionAggregator.Execute(_shutdownNotification.Dispose);

                    exceptionAggregator.Execute(() => _timer?.Dispose());

                    exceptionAggregator.ThrowIfNeeded();
                }
                finally
                {
                    _disposed = true;
                }
            }
        }

        public void IdleOperations(object state)
        {
            try
            {
                foreach (var db in DatabasesLandlord.DatabasesCache)
                {
                    try
                    {
                        if (db.Value.Status != TaskStatus.RanToCompletion)
                            continue;

                        var database = db.Value.Result;

                        if (DatabaseNeedsToRunIdleOperations(database))
                            database.RunIdleOperations();
                    }
                    catch (Exception e)
                    {
                        if (Logger.IsInfoEnabled)
                            Logger.Info("Error during idle operation run for " + db.Key, e);
                    }
                }

                try
                {
                    _server.Statistics.MaybePersist(ContextPool, Logger);

                    var maxTimeDatabaseCanBeIdle = Configuration.Databases.MaxIdleTime.AsTimeSpan;

                    var databasesToCleanup = DatabasesLandlord.LastRecentlyUsed.ForceEnumerateInThreadSafeManner()
                        .Where(x => SystemTime.UtcNow - x.Value > maxTimeDatabaseCanBeIdle)
                        .Select(x => x.Key)
                        .ToArray();

                    foreach (var db in databasesToCleanup)
                    {
                        if (DatabasesLandlord.DatabasesCache.TryGetValue(db, out Task<DocumentDatabase> resourceTask) == false ||
                            resourceTask == null ||
                            resourceTask.Status != TaskStatus.RanToCompletion)
                        {
                            continue;
                        }

                        var idleDbInstance = resourceTask.Result;

                        // intentionally inside the loop, so we get better concurrency overall
                        // since shutting down a database can take a while
                        if (idleDbInstance.Configuration.Core.RunInMemory)
                            continue;

                        if (idleDbInstance.CanUnload == false)
                            continue;

                        if (SystemTime.UtcNow - DatabasesLandlord.LastWork(idleDbInstance) < maxTimeDatabaseCanBeIdle)
                            continue;

                        if (idleDbInstance.Changes.Connections.Values.Any(x => x.IsDisposed == false && x.IsChangesConnectionOriginatedFromStudio == false))
                            continue;

                        if (idleDbInstance.Operations.HasActive)
                            continue;

                        var dbIdEtagDictionary = new Dictionary<string, long>();
                        using (idleDbInstance.DocumentsStorage.ContextPool.AllocateOperationContext(out DocumentsOperationContext documentsContext))
                        using (documentsContext.OpenReadTransaction())
                        {
                            foreach (var kvp in DocumentsStorage.GetAllReplicatedEtags(documentsContext))
                            {
                                dbIdEtagDictionary[kvp.Key] = kvp.Value;
                            }
                        }

                        if (DatabasesLandlord.UnloadDirectly(db, idleDbInstance.PeriodicBackupRunner.GetWakeDatabaseTimeUtc(idleDbInstance.Name)))
                            IdleDatabases[idleDbInstance.Name] = dbIdEtagDictionary;
                    }
                }
                catch (Exception e)
                {
                    if (Logger.IsOperationsEnabled)
                        Logger.Operations("Error during idle operations for the server", e);
                }
            }
            finally
            {
                try
                {
                    _timer.Change(_frequencyToCheckForIdleDatabases, TimeSpan.FromDays(7));
                }
                catch (ObjectDisposedException)
                {
                }
            }
        }

        private static bool DatabaseNeedsToRunIdleOperations(DocumentDatabase database)
        {
            var now = DateTime.UtcNow;

            var envs = database.GetAllStoragesEnvironment();

            var maxLastWork = DateTime.MinValue;

            foreach (var env in envs)
            {
                if (env.Environment.LastWorkTime > maxLastWork)
                    maxLastWork = env.Environment.LastWorkTime;
            }

            return ((now - maxLastWork).TotalMinutes > 5) || ((now - database.LastIdleTime).TotalMinutes > 10);
        }

        public void AssignNodesToDatabase(ClusterTopology clusterTopology, DatabaseRecord record)
        {
            var topology = record.Topology;

            Debug.Assert(topology != null);

            if (clusterTopology.AllNodes.Count == 0)
                throw new InvalidOperationException($"Database {record.DatabaseName} cannot be created, because the cluster topology is empty (shouldn't happen)!");

            if (record.Topology.ReplicationFactor == 0)
                throw new InvalidOperationException($"Database {record.DatabaseName} cannot be created with replication factor of 0.");

            var clusterNodes = clusterTopology.Members.Keys
                .Concat(clusterTopology.Watchers.Keys)
                .ToList();

            if (record.Encrypted)
            {
                clusterNodes.RemoveAll(n => AdminDatabasesHandler.NotUsingHttps(clusterTopology.GetUrlFromTag(n)));
                if (clusterNodes.Count < topology.ReplicationFactor)
                    throw new InvalidOperationException(
                        $"Database {record.DatabaseName} is encrypted and requires {topology.ReplicationFactor} node(s) which supports SSL. There are {clusterNodes.Count} such node(s) available in the cluster.");
            }

            if (clusterNodes.Count < topology.ReplicationFactor)
            {
                throw new InvalidOperationException(
                    $"Database {record.DatabaseName} requires {topology.ReplicationFactor} node(s) but there are {clusterNodes.Count} nodes available in the cluster.");
            }

            var disconnectedNodes = new List<string>();
            foreach (var kvp in GetNodesStatuses())
            {
                var tag = kvp.Key;
                var connected = kvp.Value.Connected;
                if (connected)
                    continue;

                if (clusterNodes.Remove(tag))
                {
                    disconnectedNodes.Add(tag);
                }
            }

            var offset = new Random().Next();

            // first we would prefer the connected nodes
            var factor = topology.ReplicationFactor;
            var count = Math.Min(clusterNodes.Count, factor);
            for (var i = 0; i < count; i++)
            {
                factor--;
                var selectedNode = clusterNodes[(i + offset) % clusterNodes.Count];
                topology.Members.Add(selectedNode);
            }

            // only if all the online nodes are occupied, try to place on the disconnected
            for (int i = 0; i < Math.Min(disconnectedNodes.Count, factor); i++)
            {
                var selectedNode = disconnectedNodes[(i + offset) % disconnectedNodes.Count];
                topology.Members.Add(selectedNode);
            }
        }

        public Task<(long Index, object Result)> WriteDatabaseRecordAsync(
            string databaseName, DatabaseRecord record, long? index, string raftRequestId,
            Dictionary<string, BlittableJsonReaderObject> databaseValues = null, bool isRestore = false)
        {
            databaseValues ??= new Dictionary<string, BlittableJsonReaderObject>();

            Debug.Assert(record.Topology != null);

            if (string.IsNullOrEmpty(record.Topology.DatabaseTopologyIdBase64))
                record.Topology.DatabaseTopologyIdBase64 = Guid.NewGuid().ToBase64Unpadded();

            record.Topology.Stamp = new LeaderStamp
            {
                Term = _engine.CurrentTerm,
                LeadersTicks = _engine.CurrentLeader?.LeaderShipDuration ?? 0
            };

            var addDatabaseCommand = new AddDatabaseCommand(raftRequestId)
            {
                Name = databaseName,
                RaftCommandIndex = index,
                Record = record,
                DatabaseValues = databaseValues,
                IsRestore = isRestore
            };

            return SendToLeaderAsync(addDatabaseCommand);
        }

        public async Task EnsureNotPassiveAsync(string publicServerUrl = null, string nodeTag = "A", bool skipLicenseActivation = false)
        {
            if (_engine.CurrentState != RachisState.Passive)
                return;

            _engine.Bootstrap(publicServerUrl ?? _server.ServerStore.GetNodeHttpServerUrl(), nodeTag);

            if (skipLicenseActivation == false)
                LicenseManager.TryActivateLicense(Server.ThrowOnLicenseActivationFailure);

            // we put a certificate in the local state to tell the server who to trust, and this is done before
            // the cluster exists (otherwise the server won't be able to receive initial requests). Only when we
            // create the cluster, we register those local certificates in the cluster.
            using (ContextPool.AllocateOperationContext(out TransactionOperationContext ctx))
            {
                long? index = null;
                using (ctx.OpenReadTransaction())
                {
                    foreach (var localCertKey in Cluster.GetCertificateThumbprintsFromLocalState(ctx))
                    {
                        // if there are trusted certificates in the local state, we will register them in the cluster now
                        using (var localCertificate = Cluster.GetLocalStateByThumbprint(ctx, localCertKey))
                        {
                            var certificateDefinition = JsonDeserializationServer.CertificateDefinition(localCertificate);
                            var (newIndex, _) = await PutValueInClusterAsync(new PutCertificateCommand(localCertKey, certificateDefinition, RaftIdGenerator.NewId()));
                            index = newIndex;
                        }
                    }
                }

                if (index.HasValue)
                    await Cluster.WaitForIndexNotification(index.Value);
            }

            Debug.Assert(_engine.CurrentState != RachisState.Passive, "_engine.CurrentState != RachisState.Passive");
        }

        public bool IsLeader()
        {
            return _engine.CurrentState == RachisState.Leader;
        }

        public bool IsPassive()
        {
            return _engine.CurrentState == RachisState.Passive;
        }

        public async Task<(long Index, object Result)> SendToLeaderAsync(CommandBase cmd)
        {
            var response = await SendToLeaderAsyncInternal(cmd);

#if DEBUG

            if (Leader.GetConvertResult(cmd) == null && // if cmd specifies a convert, it explicitly handles this
                response.Result.ContainsBlittableObject())
            {
                throw new InvalidOperationException($"{nameof(ServerStore)}::{nameof(SendToLeaderAsync)}({response.Result}) should not return command results with blittable json objects. This is not supposed to happen and should be reported.");
            }

#endif

            return response;
        }

        //this is needed for cases where Result or any of its fields are blittable json.
        //(for example, this is needed for use with AddOrUpdateCompareExchangeCommand, since it returns BlittableJsonReaderObject as result)
        public Task<(long Index, object Result)> SendToLeaderAsync(TransactionOperationContext context, CommandBase cmd)
        {
            return SendToLeaderAsyncInternal(context, cmd);
        }

        public DynamicJsonArray GetClusterErrors()
        {
            return _engine.GetClusterErrorsFromLeader();
        }

        public async Task<(long ClusterEtag, string ClusterId, long newIdentityValue)> GenerateClusterIdentityAsync(string id, char identityPartsSeparator, string databaseName, string raftRequestId)
        {
            var (etag, result) = await SendToLeaderAsync(new IncrementClusterIdentityCommand(databaseName, id.ToLower(), raftRequestId));

            if (result == null)
            {
                throw new InvalidOperationException(
                    $"Expected to get result from raft command that should generate a cluster-wide identity, but didn't. Leader is {LeaderTag}, Current node tag is {NodeTag}.");
            }

            return (etag, id.Substring(0, id.Length - 1) + identityPartsSeparator + result, (long)result);
        }

        public async Task<long> UpdateClusterIdentityAsync(string id, string databaseName, long newIdentity, bool force, string raftRequestId)
        {
            var identities = new Dictionary<string, long>
            {
                [id] = newIdentity
            };

            var (_, result) = await SendToLeaderAsync(new UpdateClusterIdentityCommand(databaseName, identities, force, raftRequestId));

            if (result == null)
            {
                throw new InvalidOperationException(
                    $"Expected to get result from raft command that should update a cluster-wide identity, but didn't. Leader is {LeaderTag}, Current node tag is {NodeTag}.");
            }

            var newIdentitiesResult = result as Dictionary<string, long> ?? throw new InvalidOperationException(
                                 $"Expected to get result from raft command that should update a cluster-wide identity, but got invalid result structure for {id}. Leader is {LeaderTag}, Current node tag is {NodeTag}.");

            if (newIdentitiesResult.TryGetValue(IncrementClusterIdentityCommand.GetStorageKey(databaseName, id), out long newIdentityValue) == false)
            {
                throw new InvalidOperationException(
                    $"Expected to get result from raft command that should update a cluster-wide identity, but {id} was not in the result list. Leader is {LeaderTag}, Current node tag is {NodeTag}.");
            }

            if (newIdentityValue == -1)
            {
                throw new InvalidOperationException(
                    $"Expected to get result from raft command that should update a cluster-wide identity, but {id} was set but not able to be read. shouldn't reach here. Leader is {LeaderTag}, Current node tag is {NodeTag}.");
            }

            return newIdentityValue;
        }

        public async Task<List<long>> GenerateClusterIdentitiesBatchAsync(string databaseName, List<string> ids, string raftRequestId)
        {
            var (_, identityInfoResult) = await SendToLeaderAsync(new IncrementClusterIdentitiesBatchCommand(databaseName, ids, raftRequestId));

            var identityInfo = identityInfoResult as List<long> ?? throw new InvalidOperationException(
                    $"Expected to get result from raft command that should generate a cluster-wide batch identity, but didn't. Leader is {LeaderTag}, Current node tag is {NodeTag}.");

            return identityInfo;
        }

        public NodeInfo GetNodeInfo()
        {
            var memoryInformation = Server.MetricCacher.GetValue<MemoryInfoResult>(MetricCacher.Keys.Server.MemoryInfo);
            return new NodeInfo
            {
                NodeTag = NodeTag,
                TopologyId = GetClusterTopology().TopologyId,
                Certificate = Server.Certificate.CertificateForClients,
                NumberOfCores = ProcessorInfo.ProcessorCount,
                InstalledMemoryInGb = memoryInformation.InstalledMemory.GetDoubleValue(SizeUnit.Gigabytes),
                UsableMemoryInGb = memoryInformation.TotalPhysicalMemory.GetDoubleValue(SizeUnit.Gigabytes),
                BuildInfo = LicenseManager.BuildInfo,
                OsInfo = LicenseManager.OsInfo,
                ServerId = GetServerId(),
                CurrentState = CurrentRachisState,
                HasFixedPort = HasFixedPort,
                ServerSchemaVersion = SchemaUpgrader.CurrentVersion.ServerVersion
            };
        }

        public License LoadLicense()
        {
            return LoadLicense(ContextPool);
        }

        public License LoadLicense(TransactionContextPool contextPool)
        {
            var lowerName = LicenseStorageKey.ToLowerInvariant();

            using (contextPool.AllocateOperationContext(out TransactionOperationContext context))
            using (context.OpenReadTransaction())
            using (Slice.From(context.Allocator, lowerName, out Slice key))
            {
                var licenseBlittable = ClusterStateMachine.ReadInternal(context, out _, key);
                if (licenseBlittable == null)
                    return null;

                return JsonDeserializationServer.License(licenseBlittable);
            }
        }

        public LicenseLimits LoadLicenseLimits()
        {
            using (ContextPool.AllocateOperationContext(out TransactionOperationContext context))
            using (context.OpenReadTransaction())
            {
                var licenseLimitsBlittable = Cluster.Read(context, LicenseLimitsStorageKey);
                if (licenseLimitsBlittable == null)
                    return null;

                return JsonDeserializationServer.LicenseLimits(licenseLimitsBlittable);
            }
        }

        public async Task PutLicenseAsync(License license, string raftRequestId)
        {
            var command = new PutLicenseCommand(LicenseStorageKey, license, raftRequestId);

            var result = await SendToLeaderAsync(command);

            if (Logger.IsInfoEnabled)
                Logger.Info($"Updating license id: {license.Id}");

            await WaitForCommitIndexChange(RachisConsensus.CommitIndexModification.GreaterOrEqual, result.Index);
        }

        public async Task PutNodeLicenseLimitsAsync(string nodeTag, DetailsPerNode detailsPerNode, int maxLicensedCores, string raftRequestId = null)
        {
            var nodeLicenseLimits = new NodeLicenseLimits
            {
                NodeTag = nodeTag,
                DetailsPerNode = detailsPerNode,
                LicensedCores = maxLicensedCores,
                AllNodes = GetClusterTopology().AllNodes.Keys.ToList()
            };

            var command = new UpdateLicenseLimitsCommand(LicenseLimitsStorageKey, nodeLicenseLimits, raftRequestId ?? RaftIdGenerator.NewId());

            var result = await SendToLeaderAsync(command);

            await WaitForCommitIndexChange(RachisConsensus.CommitIndexModification.GreaterOrEqual, result.Index);
        }

        public DatabaseTopology LoadDatabaseTopology(string databaseName)
        {
            using (ContextPool.AllocateOperationContext(out TransactionOperationContext context))
            using (context.OpenReadTransaction())
            {
                return Cluster.ReadDatabaseTopology(context, databaseName);
            }
        }

        private async Task<(long Index, object Result)> SendToLeaderAsyncInternal(CommandBase cmd)
        {
            using (ContextPool.AllocateOperationContext(out TransactionOperationContext context))
                return await SendToLeaderAsyncInternal(context, cmd);
        }

        private async Task<(long Index, object Result)> SendToLeaderAsyncInternal(TransactionOperationContext context, CommandBase cmd)
        {
            //I think it is reasonable to expect timeout twice of error retry
            var timeoutTask = TimeoutManager.WaitFor(Engine.OperationTimeout, _shutdownNotification.Token);
            Exception requestException = null;
            while (true)
            {
                ServerShutdown.ThrowIfCancellationRequested();

                if (_engine.CurrentState == RachisState.Leader && _engine.CurrentLeader?.Running == true)
                {
                    try
                    {
                        return await _engine.PutAsync(cmd);
                    }
                    catch (Exception e) when (e is ConcurrencyException || e is NotLeadingException)
                    {
                        // if the leader was changed during the PutAsync, we will retry.
                        continue;
                    }
                }
                if (_engine.CurrentState == RachisState.Passive)
                {
                    ThrowInvalidEngineState(cmd);
                }

                var logChange = _engine.WaitForHeartbeat();

                var reachedLeader = new Reference<bool>();
                var cachedLeaderTag = _engine.LeaderTag; // not actually working
                try
                {
                    if (cachedLeaderTag == null)
                    {
                        await Task.WhenAny(logChange, timeoutTask);
                        if (logChange.IsCompleted == false)
                            ThrowTimeoutException(cmd, requestException);

                        continue;
                    }

                    var response = await SendToNodeAsync(context, cachedLeaderTag, cmd, reachedLeader);
                    return (response.Index, cmd.FromRemote(response.Result));
                }
                catch (Exception ex)
                {
                    if (Logger.IsInfoEnabled)
                        Logger.Info($"Tried to send message to leader (reached: {reachedLeader.Value}), retrying", ex);

                    if (reachedLeader.Value)
                        throw;

                    requestException = ex;
                }

                await Task.WhenAny(logChange, timeoutTask);
                if (logChange.IsCompleted == false)
                {
                    ThrowTimeoutException(cmd, requestException);
                }
            }
        }

        private static void ThrowInvalidEngineState(CommandBase cmd)
        {
            throw new NotSupportedException("Cannot send command " + cmd.GetType().FullName + " to the cluster because this node is passive." + Environment.NewLine +
                                            "Passive nodes aren't members of a cluster and require admin action (such as creating a db) " +
                                            "to indicate that this node should create its own cluster");
        }

        private void ThrowTimeoutException(CommandBase cmd, Exception requestException)
        {
            throw new TimeoutException($"Could not send command {cmd.GetType().FullName} from {NodeTag} to leader because there is no leader, " +
                                       $"and we timed out waiting for one after {Engine.OperationTimeout}", requestException);
        }

        private async Task<(long Index, object Result)> SendToNodeAsync(TransactionOperationContext context, string engineLeaderTag, CommandBase cmd, Reference<bool> reachedLeader)
        {
            var djv = cmd.ToJson(context);
            var cmdJson = context.ReadObject(djv, "raft/command");

            ClusterTopology clusterTopology;
            using (context.OpenReadTransaction())
                clusterTopology = _engine.GetTopology(context);

            if (clusterTopology.Members.TryGetValue(engineLeaderTag, out string leaderUrl) == false)
                throw new InvalidOperationException("Leader " + engineLeaderTag + " was not found in the topology members");

            cmdJson.TryGet("Type", out string commandType);
            var command = new PutRaftCommand(cmdJson, _engine.Url, commandType);

            var serverCertificateChanged = Interlocked.Exchange(ref _serverCertificateChanged, 0) == 1;

            if (_clusterRequestExecutor == null
                || serverCertificateChanged
                || _clusterRequestExecutor.Url.Equals(leaderUrl, StringComparison.OrdinalIgnoreCase) == false)
            {
                _clusterRequestExecutor?.Dispose();
                _clusterRequestExecutor = CreateNewClusterRequestExecutor(leaderUrl);
            }

            try
            {
                await _clusterRequestExecutor.ExecuteAsync(command, context, token: ServerShutdown);
            }
            catch
            {
                reachedLeader.Value = command.HasReachLeader();
                throw;
            }

            return (command.Result.RaftCommandIndex, command.Result.Data);
        }

        private ClusterRequestExecutor CreateNewClusterRequestExecutor(string leaderUrl)
        {
            var requestExecutor = ClusterRequestExecutor.CreateForSingleNode(leaderUrl, Server.Certificate.Certificate);
            requestExecutor.DefaultTimeout = Engine.OperationTimeout;

            return requestExecutor;
        }

        private class PutRaftCommand : RavenCommand<PutRaftCommandResult>, IRaftCommand
        {
            private readonly BlittableJsonReaderObject _command;
            private bool _reachedLeader;
            public override bool IsReadRequest => false;

            public bool HasReachLeader() => _reachedLeader;

            private readonly string _source;
            private readonly string _commandType;

            public PutRaftCommand(BlittableJsonReaderObject command, string source, string commandType)
            {
                _command = command;
                _source = source;
                _commandType = commandType;
            }

            public override void OnResponseFailure(HttpResponseMessage response)
            {
                if (response.Headers.Contains("Reached-Leader") == false)
                    return;
                _reachedLeader = response.Headers.GetValues("Reached-Leader").Contains("true");
            }

            public override HttpRequestMessage CreateRequest(JsonOperationContext ctx, ServerNode node, out string url)
            {
                url = $"{node.Url}/admin/rachis/send?source={_source}&commandType={_commandType}";
                var request = new HttpRequestMessage
                {
                    Method = HttpMethod.Post,
                    Content = new BlittableJsonContent(stream =>
                    {
                        using (var writer = new BlittableJsonTextWriter(ctx, stream))
                        {
                            writer.WriteObject(_command);
                        }
                    })
                };

                return request;
            }

            public override void SetResponse(JsonOperationContext context, BlittableJsonReaderObject response, bool fromCache)
            {
                Result = JsonDeserializationCluster.PutRaftCommandResult(response);
            }

            public string RaftUniqueRequestId { get; } = RaftIdGenerator.NewId();
        }

        public class PutRaftCommandResult
        {
            public long RaftCommandIndex { get; set; }

            public object Data { get; set; }
        }

        public Task WaitForTopology(Leader.TopologyModification state, CancellationToken token)
        {
            return _engine.WaitForTopology(state, token: token);
        }

        public Task WaitForState(RachisState rachisState, CancellationToken token)
        {
            return _engine.WaitForState(rachisState, token);
        }

        public void ClusterAcceptNewConnection(TcpConnectionOptions tcp, TcpConnectionHeaderMessage header, Action disconnect, EndPoint remoteEndpoint)
        {
            try
            {
                if (_engine == null)
                {
                    // on startup, the tcp listeners are initialized prior to the engine, so there could be a race.
                    disconnect();
                    return;
                }

                _engine.AcceptNewConnection(tcp.Stream, disconnect, remoteEndpoint);
            }
            catch (IOException e)
            {
                // expected exception on network failures.
                if (Logger.IsInfoEnabled)
                {
                    Logger.Info($"Failed to accept new RAFT connection via TCP from node {header.SourceNodeTag} ({remoteEndpoint}).", e);
                }
            }
            catch (RachisException e)
            {
                // rachis exceptions are expected, so we will not raise an alert, but only log them.
                if (Logger.IsInfoEnabled)
                {
                    Logger.Info($"Failed to accept new RAFT connection via TCP from node {header.SourceNodeTag} ({remoteEndpoint}).", e);
                }
            }
            catch (Exception e)
            {
                var msg = $"Failed to accept new RAFT connection via TCP from {header.SourceNodeTag} ({remoteEndpoint}).";
                if (Logger.IsInfoEnabled)
                {
                    Logger.Info(msg, e);
                }

                NotificationCenter.Add(AlertRaised.Create(Notification.ServerWide, "RAFT connection error", msg,
                    AlertType.ClusterTopologyWarning, NotificationSeverity.Error, key: ((IPEndPoint)remoteEndpoint).Address.ToString(), details: new ExceptionDetails(e)));
            }
        }

        public async Task WaitForCommitIndexChange(RachisConsensus.CommitIndexModification modification, long value)
        {
            await _engine.WaitForCommitIndexChange(modification, value);
        }

        public string LastStateChangeReason()
        {
            return $"{_engine.CurrentState}, {_engine.LastStateChangeReason} (at {_engine.LastStateChangeTime})";
        }

        public string GetNodeHttpServerUrl(string clientRequestedNodeUrl = null)
        {
            Debug.Assert(Configuration.Core.PublicServerUrl.HasValue || _server.WebUrl != null || clientRequestedNodeUrl != null);

            return Configuration.Core.GetNodeHttpServerUrl(
                (Configuration.Core.PublicServerUrl?.UriValue ?? clientRequestedNodeUrl) ?? _server.WebUrl
            );
        }

        public string GetNodeTcpServerUrl(string clientRequestedNodeUrl = null)
        {
            var ravenServerWebUrl = clientRequestedNodeUrl ?? _server.WebUrl;
            if (ravenServerWebUrl == null)
                ThrowInvalidTcpUrlOnStartup();
            var status = _server.GetTcpServerStatus();
            return Configuration.Core.GetNodeTcpServerUrl(ravenServerWebUrl, status.Port);
        }

        public string[] GetNodeClusterTcpServerUrls(string clientRequestedNodeUrl = null, bool forExternalUse = false)
        {
            UriSetting[] urls = forExternalUse ? Configuration.Core.ExternalPublicTcpServerUrl : Configuration.Core.ClusterPublicTcpServerUrl;
            if (urls == null)
                return new[] { GetNodeTcpServerUrl(clientRequestedNodeUrl) };
            var length = urls.Length;
            var res = new string[length];
            for (var i = 0; i < length; i++)
            {
                res[i] = urls[i].UriValue;
            }
            return res;
        }

        public async Task<NodeConnectionTestResult> TestConnectionFromRemote(RequestExecutor requestExecutor, JsonOperationContext context, string nodeUrl)
        {
            var myUrl = GetNodeHttpServerUrl();
            NodeConnectionTestResult result;

            var nodeConnectionTest = new TestNodeConnectionCommand(myUrl);
            try
            {
                await requestExecutor.ExecuteAsync(nodeConnectionTest, context);
                result = nodeConnectionTest.Result;

                if (nodeConnectionTest.Result.Success == false)
                {
                    result.Success = false;
                    result.Error = $"{NodeConnectionTestResult.GetError(myUrl, nodeUrl)}{Environment.NewLine}{nodeConnectionTest.Result.Error}";
                }
            }
            catch (Exception e)
            {
                return new NodeConnectionTestResult
                {
                    Success = false,
                    Error = $"{NodeConnectionTestResult.GetError(myUrl, nodeUrl)}{Environment.NewLine}{e}"
                };
            }

            return result;
        }

        public async Task<NodeConnectionTestResult> TestConnectionToRemote(string url, string database)
        {
            Task<TcpConnectionInfo> connectionInfo;
            try
            {
                var timeout = TimeoutManager.WaitFor(Configuration.Cluster.OperationTimeout.AsTimeSpan);

                using (var cts = new CancellationTokenSource(Server.Configuration.Cluster.OperationTimeout.AsTimeSpan))
                {
                    connectionInfo = ReplicationUtils.GetTcpInfoAsync(url, database, "Test-Connection", Server.Certificate.Certificate,
                        cts.Token);
                }
                Task timeoutTask = await Task.WhenAny(timeout, connectionInfo);
                if (timeoutTask == timeout)
                {
                    throw new TimeoutException($"Waited for {Configuration.Cluster.OperationTimeout.AsTimeSpan} to receive TCP information from '{url}' and got no response");
                }
                await connectionInfo;
            }
            catch (Exception e)
            {
                return new NodeConnectionTestResult
                {
                    Success = false,
                    HTTPSuccess = false,
                    Error = $"An exception was thrown while trying to connect to '{url}':{Environment.NewLine}{e}"
                };
            }

            var result = new NodeConnectionTestResult
            {
                HTTPSuccess = true,
                TcpServerUrl = connectionInfo.Result.Url
            };

            try
            {
                await TestConnectionHandler.ConnectToClientNodeAsync(_server, connectionInfo.Result, Engine.TcpConnectionTimeout,
                    LoggingSource.Instance.GetLogger("testing-connection", "testing-connection"), database, result);
            }
            catch (Exception e)
            {
                result.Success = false;
                result.Error = $"Was able to connect to url '{url}', but exception was thrown while trying to connect to TCP port '{connectionInfo.Result.Url}':{Environment.NewLine}{e}";
            }

            return result;
        }

        private static void ThrowInvalidTcpUrlOnStartup()
        {
            throw new InvalidOperationException("The server has yet to complete startup, cannot get NodeTcpServerUtl");
        }

        public DynamicJsonValue GetTcpInfoAndCertificates(string clientRequestedNodeUrl, bool forExternalUse = false)
        {
            var tcpServerUrl = GetNodeTcpServerUrl(clientRequestedNodeUrl);
            if (tcpServerUrl.StartsWith("tcp://localhost.fiddler:", StringComparison.OrdinalIgnoreCase))
                tcpServerUrl = tcpServerUrl.Remove(15, 8);

            var res = new DynamicJsonValue
            {
                [nameof(TcpConnectionInfo.Url)] = tcpServerUrl,
                [nameof(TcpConnectionInfo.Certificate)] = _server.Certificate.CertificateForClients
            };

            var urls = GetNodeClusterTcpServerUrls(clientRequestedNodeUrl, forExternalUse);
            var array = new DynamicJsonArray();
            foreach (var url in urls)
            {
                array.Add(url);
            }

            res[nameof(TcpConnectionInfo.Urls)] = array;

            return res;
        }

        public DynamicJsonValue GetLogDetails(TransactionOperationContext context, int max = 100)
        {
            RachisConsensus.GetLastTruncated(context, out var index, out var term);
            var range = Engine.GetLogEntriesRange(context);
            var entries = new DynamicJsonArray();
            foreach (var entry in Engine.GetLogEntries(range.Min, context, max))
            {
                entries.Add(entry.ToString());
            }

            var json = new DynamicJsonValue
            {
                [nameof(LogSummary.CommitIndex)] = Engine.GetLastCommitIndex(context),
                [nameof(LogSummary.LastTruncatedIndex)] = index,
                [nameof(LogSummary.LastTruncatedTerm)] = term,
                [nameof(LogSummary.FirstEntryIndex)] = range.Min,
                [nameof(LogSummary.LastLogEntryIndex)] = range.Max,
                [nameof(LogSummary.Entries)] = entries
            };
            return json;
        }

        public static IEnumerable<Client.ServerWide.Operations.MountPointUsage> GetMountPointUsageDetailsFor(StorageEnvironmentWithType environment, bool includeTempBuffers)
        {
            var fullPath = environment?.Environment.Options.BasePath.FullPath;
            if (fullPath == null)
                yield break;

            var driveInfo = environment.Environment.Options.DriveInfoByPath?.Value;
            var diskSpaceResult = DiskSpaceChecker.GetDiskSpaceInfo(fullPath, driveInfo?.BasePath);
            if (diskSpaceResult == null)
                yield break;

            var sizeOnDisk = environment.Environment.GenerateSizeReport(includeTempBuffers);
            var usage = new Client.ServerWide.Operations.MountPointUsage
            {
                UsedSpace = sizeOnDisk.DataFileInBytes,
                DiskSpaceResult = new Client.ServerWide.Operations.DiskSpaceResult
                {
                    DriveName = diskSpaceResult.DriveName,
                    VolumeLabel = diskSpaceResult.VolumeLabel,
                    TotalFreeSpaceInBytes = diskSpaceResult.TotalFreeSpace.GetValue(SizeUnit.Bytes),
                    TotalSizeInBytes = diskSpaceResult.TotalSize.GetValue(SizeUnit.Bytes)
                },
                UsedSpaceByTempBuffers = 0
            };

            var journalPathUsage = DiskSpaceChecker.GetDiskSpaceInfo(environment.Environment.Options.JournalPath?.FullPath, driveInfo?.JournalPath);
            if (journalPathUsage != null)
            {
                if (diskSpaceResult.DriveName == journalPathUsage.DriveName)
                {
                    usage.UsedSpace += sizeOnDisk.JournalsInBytes;
                    usage.UsedSpaceByTempBuffers += includeTempBuffers ? sizeOnDisk.TempRecyclableJournalsInBytes : 0;
                }
                else
                {
                    yield return new Client.ServerWide.Operations.MountPointUsage
                    {
                        DiskSpaceResult = new Client.ServerWide.Operations.DiskSpaceResult
                        {
                            DriveName = journalPathUsage.DriveName,
                            VolumeLabel = journalPathUsage.VolumeLabel,
                            TotalFreeSpaceInBytes = journalPathUsage.TotalFreeSpace.GetValue(SizeUnit.Bytes),
                            TotalSizeInBytes = journalPathUsage.TotalSize.GetValue(SizeUnit.Bytes)
                        },
                        UsedSpaceByTempBuffers = includeTempBuffers ? sizeOnDisk.TempRecyclableJournalsInBytes : 0
                    };
                }
            }

            if (includeTempBuffers)
            {
                var tempBuffersDiskSpaceResult = DiskSpaceChecker.GetDiskSpaceInfo(environment.Environment.Options.TempPath.FullPath, driveInfo?.TempPath);
                if (tempBuffersDiskSpaceResult != null)
                {
                    if (diskSpaceResult.DriveName == tempBuffersDiskSpaceResult.DriveName)
                    {
                        usage.UsedSpaceByTempBuffers += sizeOnDisk.TempBuffersInBytes;
                    }
                    else
                    {
                        yield return new Client.ServerWide.Operations.MountPointUsage
                        {
                            UsedSpaceByTempBuffers = sizeOnDisk.TempBuffersInBytes,
                            DiskSpaceResult = new Client.ServerWide.Operations.DiskSpaceResult
                            {
                                DriveName = tempBuffersDiskSpaceResult.DriveName,
                                VolumeLabel = tempBuffersDiskSpaceResult.VolumeLabel,
                                TotalFreeSpaceInBytes = tempBuffersDiskSpaceResult.TotalFreeSpace.GetValue(SizeUnit.Bytes),
                                TotalSizeInBytes = tempBuffersDiskSpaceResult.TotalSize.GetValue(SizeUnit.Bytes)
                            }
                        };
                    }
                }
            }

            yield return usage;
        }
    }
}<|MERGE_RESOLUTION|>--- conflicted
+++ resolved
@@ -711,7 +711,7 @@
             {
                 NotificationCenter.Add(alertRaised);
             }
-            
+
             CheckSwapOrPageFileAndRaiseNotification();
 
             _engine = new RachisConsensus<ClusterStateMachine>(this);
@@ -731,9 +731,6 @@
             InitializationCompleted.Set();
         }
 
-<<<<<<< HEAD
-        private void BeforeAppendToRaftLog(ClusterOperationContext ctx, CommandBase cmd)
-=======
         private void CheckSwapOrPageFileAndRaiseNotification()
         {
             if (PlatformDetails.RunningOnLinux)
@@ -763,8 +760,7 @@
             }
         }
 
-        private void BeforeAppendToRaftLog(TransactionOperationContext ctx, CommandBase cmd)
->>>>>>> ef7fe721
+        private void BeforeAppendToRaftLog(ClusterOperationContext ctx, CommandBase cmd)
         {
             switch (cmd)
             {
