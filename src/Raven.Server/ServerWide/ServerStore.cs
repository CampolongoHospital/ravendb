--- conflicted
+++ resolved
@@ -2273,7 +2273,6 @@
             }
         }
 
-<<<<<<< HEAD
         public bool CanUnloadDatabase(StringSegment databaseName, DateTime lastRecentlyUsed, TimeSpan maxTimeDatabaseCanBeIdle, DatabasesDebugHandler.IdleDatabaseStatistics statistics, out DocumentDatabase database)
         {
             database = null;
@@ -2389,9 +2388,7 @@
 
             return true;
         }
-        
-=======
->>>>>>> efa4ff7e
+
         private static bool DatabaseNeedsToRunIdleOperations(DocumentDatabase database, out DatabaseCleanupMode mode)
         {
             var now = DateTime.UtcNow;
@@ -2538,26 +2535,14 @@
                         using (var localCertificate = Cluster.GetLocalStateByThumbprint(ctx, localCertKey))
                         {
                             var certificateDefinition = JsonDeserializationServer.CertificateDefinition(localCertificate);
-<<<<<<< HEAD
                             var (newIndex, _) = await PutValueInClusterAsync(new PutCertificateCommand(localCertKey, certificateDefinition, RaftIdGenerator.NewId()));
-=======
-
-                            var task = PutValueInClusterAsync(new PutCertificateCommand(localCertKey, certificateDefinition, RaftIdGenerator.NewId()));
-                            task.Wait(ServerShutdown);
-
-                            var (newIndex, _) = task.Result;
->>>>>>> efa4ff7e
                             index = newIndex;
                         }
                     }
                 }
 
                 if (index.HasValue)
-<<<<<<< HEAD
                     await Cluster.WaitForIndexNotification(index.Value);
-=======
-                    Cluster.WaitForIndexNotification(index.Value).Wait(ServerShutdown);
->>>>>>> efa4ff7e
             }
 
             Debug.Assert(_engine.CurrentState != RachisState.Passive, "_engine.CurrentState != RachisState.Passive");
