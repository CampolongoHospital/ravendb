﻿using System;
using System.Collections.Concurrent;
using System.Collections.Generic;
using System.Linq;
using System.Text;
using System.Threading;
using System.Threading.Tasks;
using Raven.Client;
using Raven.Client.Documents.Indexes;
using Raven.Client.Documents.Operations.Backups;
using Raven.Client.Exceptions;
using Raven.Client.Http;
using Raven.Client.ServerWide;
using Raven.Client.Util;
using Raven.Server.Config;
using Raven.Server.Config.Settings;
using Raven.Server.Json;
using Raven.Server.NotificationCenter.Notifications;
using Raven.Server.Rachis;
using Raven.Server.ServerWide.Commands;
using Raven.Server.ServerWide.Commands.Indexes;
using Raven.Server.ServerWide.Context;
using Raven.Server.Utils;
using Sparrow.Json;
using Sparrow.Logging;
using static Raven.Server.ServerWide.Maintenance.DatabaseStatus;
using Index = Raven.Server.Documents.Indexes.Index;

namespace Raven.Server.ServerWide.Maintenance
{
    class ClusterObserver : IDisposable
    {
        private readonly PoolOfThreads.LongRunningWork _observe;
        private readonly CancellationTokenSource _cts;
        private readonly ClusterMaintenanceSupervisor _maintenance;
        private readonly string _nodeTag;
        private readonly RachisConsensus<ClusterStateMachine> _engine;
        private readonly TransactionContextPool _contextPool;
        private readonly Logger _logger;

        private readonly TimeSpan _supervisorSamplePeriod;
        private readonly ServerStore _server;
        private readonly TimeSpan _stabilizationTime;
        private readonly long _stabilizationTimeMs;
        private readonly TimeSpan _breakdownTimeout;
        private readonly bool _hardDeleteOnReplacement;

        private readonly DateTime StartTime = DateTime.UtcNow;
        public SystemTime Time = new SystemTime();

        private NotificationCenter.NotificationCenter NotificationCenter => _server.NotificationCenter;

        public ClusterObserver(
            ServerStore server,
            ClusterMaintenanceSupervisor maintenance,
            RachisConsensus<ClusterStateMachine> engine,
            long term,
            TransactionContextPool contextPool,
            CancellationToken token)
        {
            _maintenance = maintenance;
            _nodeTag = server.NodeTag;
            _server = server;
            _engine = engine;
            _term = term;
            _contextPool = contextPool;
            _logger = LoggingSource.Instance.GetLogger<ClusterObserver>(_nodeTag);
            _cts = CancellationTokenSource.CreateLinkedTokenSource(token);

            var config = server.Configuration.Cluster;
            _supervisorSamplePeriod = config.SupervisorSamplePeriod.AsTimeSpan;
            _stabilizationTime = config.StabilizationTime.AsTimeSpan;
            _stabilizationTimeMs = (long)config.StabilizationTime.AsTimeSpan.TotalMilliseconds;
            _moveToRehabTime = (long)config.MoveToRehabGraceTime.AsTimeSpan.TotalMilliseconds;
            _rotateGraceTime = (long)config.RotatePreferredNodeGraceTime.AsTimeSpan.TotalMilliseconds;
            _breakdownTimeout = config.AddReplicaTimeout.AsTimeSpan;
            _hardDeleteOnReplacement = config.HardDeleteOnReplacement;

            _observe = PoolOfThreads.GlobalRavenThreadPool.LongRunning(_ =>
            {
                try
                {
                    Run(_cts.Token);
                }
                catch
                {
                    // nothing we can do here
                }
            }, null, $"Cluster observer for term {_term}");
        }

        public bool Suspended = false; // don't really care about concurrency here
        private readonly BlockingCollection<ClusterObserverLogEntry> _decisionsLog = new BlockingCollection<ClusterObserverLogEntry>();
        private long _iteration;
        private readonly long _term;
        private readonly long _moveToRehabTime;
        private readonly long _rotateGraceTime;
        private long _lastIndexCleanupTimeInTicks;
<<<<<<< HEAD
        private long _lastTombstonesCleanupTimeInTicks;
        internal long _lastExpiredCompareExchangeCleanupTimeInTicks;
=======
        internal long _lastTombstonesCleanupTimeInTicks;
>>>>>>> 7101660f
        private bool _hasMoreTombstones = false;

        public (ClusterObserverLogEntry[] List, long Iteration) ReadDecisionsForDatabase()
        {
            return (_decisionsLog.ToArray(), _iteration);
        }


        public void Run(CancellationToken token)
        {
            // we give some time to populate the stats.
            if (token.WaitHandle.WaitOne(_stabilizationTime))
                return;

            var prevStats = _maintenance.GetStats();

            // wait before collecting the stats again.
            if (token.WaitHandle.WaitOne(_supervisorSamplePeriod))
                return;

            while (_term == _engine.CurrentTerm && token.IsCancellationRequested == false)
            {
                try
                {
                    if (Suspended == false)
                    {
                        _iteration++;
                        var newStats = _maintenance.GetStats();
                        AnalyzeLatestStats(newStats, prevStats).Wait(token);
                        prevStats = newStats;
                    }
                }
                catch (OperationCanceledException)
                {
                }
                catch (Exception e)
                {
                    LogMessage($"An error occurred while analyzing maintenance stats on node {_nodeTag}.", e);
                }
                finally
                {
                    token.WaitHandle.WaitOne(_supervisorSamplePeriod);
                }
            }
        }

        private readonly Dictionary<string, long> _lastLogs = new Dictionary<string, long>();

        private void LogMessage(string message, Exception e = null, string database = null)
        {
            if (_iteration % 10_000 == 0)
                _lastLogs.Clear();

            if (_lastLogs.TryGetValue(message, out var last))
            {
                if (last + 60 > _iteration)
                    // each iteration occur every 500 ms, so we update the log with the _same_ message every 30 sec (60 * 0.5s)
                    return;
            }
            _lastLogs[message] = _iteration;
            AddToDecisionLog(database, message, e);

            if (_logger.IsInfoEnabled)
            {
                _logger.Info(message, e);
            }
        }

        private async Task AnalyzeLatestStats(
            Dictionary<string, ClusterNodeStatusReport> newStats,
            Dictionary<string, ClusterNodeStatusReport> prevStats
            )
        {
            var currentLeader = _engine.CurrentLeader;
            if (currentLeader == null)
                return;

            using (_contextPool.AllocateOperationContext(out TransactionOperationContext context))
            {
                var updateCommands = new List<(UpdateTopologyCommand Update, string Reason)>();
                Dictionary<string, long> cleanUpState = null;
                List<DeleteDatabaseCommand> deletions = null;
                using (context.OpenReadTransaction())
                {
                    var now = Time.GetUtcNow();
                    var cleanupIndexes = now.Ticks - _lastIndexCleanupTimeInTicks >= _server.Configuration.Indexing.CleanupInterval.AsTimeSpan.Ticks;
                    var cleanupTombstones = now.Ticks - _lastTombstonesCleanupTimeInTicks >= _server.Configuration.Cluster.CompareExchangeTombstonesCleanupInterval.AsTimeSpan.Ticks;
                    var cleanupExpiredCompareExchange = now.Ticks - _lastExpiredCompareExchangeCleanupTimeInTicks >= _server.Configuration.Cluster.CompareExchangeExpiredCleanupInterval.AsTimeSpan.Ticks;

                    var clusterTopology = _server.GetClusterTopology(context);
                    foreach (var database in _engine.StateMachine.GetDatabaseNames(context))
                    {
                        using (var rawRecord = _engine.StateMachine.ReadRawDatabaseRecord(context, database, out long etag))
                        {
                            if (rawRecord == null)
                            {
                                LogMessage($"Can't analyze the stats of database the {database}, because the database record is null.", database: database);
                                continue;
                            }

                            var databaseTopology = rawRecord.Topology;
                            var topologyStamp = databaseTopology?.Stamp ?? new LeaderStamp
                            {
                                Index = -1,
                                LeadersTicks = -1,
                                Term = -1
                            };
                            var graceIfLeaderChanged = _term > topologyStamp.Term && currentLeader.LeaderShipDuration < _stabilizationTimeMs;
                            var letStatsBecomeStable = _term == topologyStamp.Term &&
                                (currentLeader.LeaderShipDuration - topologyStamp.LeadersTicks < _stabilizationTimeMs);
                            if (graceIfLeaderChanged || letStatsBecomeStable)
                            {
                                LogMessage($"We give more time for the '{database}' stats to become stable, so we skip analyzing it for now.", database: database);
                                continue;
                            }

                            var state = new DatabaseObservationState
                            {
                                Name = database,
                                DatabaseTopology = databaseTopology,
                                ClusterTopology = clusterTopology,
                                Current = newStats,
                                Previous = prevStats,

                                RawDatabase = rawRecord,
                            };

                            if (state.ReadDatabaseDisabled() == true)
                                continue;

                            var updateReason = UpdateDatabaseTopology(state, ref deletions);
                            if (updateReason != null)
                            {
                                AddToDecisionLog(database, updateReason);

                                var cmd = new UpdateTopologyCommand(database, RaftIdGenerator.NewId())
                                {
                                    Topology = databaseTopology,
                                    RaftCommandIndex = etag
                                };

                                updateCommands.Add((cmd, updateReason));
                            }

                            var cleanUp = CleanUpDatabaseValues(state);
                            if (cleanUp != null)
                            {
                                if (cleanUpState == null)
                                    cleanUpState = new Dictionary<string, long>();

                                AddToDecisionLog(database, $"Should clean up values up to raft index {cleanUp}.");
                                cleanUpState.Add(database, cleanUp.Value);
                            }

                            if (cleanupIndexes)
                                await CleanUpUnusedAutoIndexes(state);

                            if (cleanupTombstones)
                            {
                                var cleanupState = await CleanUpCompareExchangeTombstones(database, state, context);
                                switch (cleanupState)
                                {
                                    case CompareExchangeTombstonesCleanupState.HasMoreTombstones:
                                    case CompareExchangeTombstonesCleanupState.InvalidDatabaseObservationState:
                                        _hasMoreTombstones = true;
                                        break;
                                    case CompareExchangeTombstonesCleanupState.InvalidPeriodicBackupStatus:
                                    case CompareExchangeTombstonesCleanupState.NoMoreTombstones:
                                        _hasMoreTombstones |= false;
                                        break;
                                    default:
                                        throw new NotSupportedException($"Not supported state: '{cleanupState}'.");
                                }
                            }
                        }
                    }

                    if (cleanupIndexes)
                        _lastIndexCleanupTimeInTicks = now.Ticks;

                    if (cleanupTombstones && _hasMoreTombstones == false)
                        _lastTombstonesCleanupTimeInTicks = now.Ticks;

                    if (cleanupExpiredCompareExchange)
                    {
                        if (await RemoveExpiredCompareExchange(context, now.Ticks) == false)
                            _lastExpiredCompareExchangeCleanupTimeInTicks = now.Ticks;
                    }
                }

                foreach (var command in updateCommands)
                {
                    try
                    {
                        await UpdateTopology(command.Update);
                        var alert = AlertRaised.Create(
                            command.Update.DatabaseName,
                            $"Topology of database '{command.Update.DatabaseName}' was changed",
                            command.Reason,
                            AlertType.DatabaseTopologyWarning,
                            NotificationSeverity.Warning
                        );
                        NotificationCenter.Add(alert);
                    }
                    catch (ConcurrencyException)
                    {
                        // this is sort of expected, if the database was
                        // modified by someone else, we'll avoid changing
                        // it and run the logic again on the next round
                        AddToDecisionLog(command.Update.DatabaseName, $"Topology of database '{command.Update.DatabaseName}' was not changed, reason: {nameof(ConcurrencyException)}");
                    }
                }
                if (deletions != null)
                {
                    foreach (var command in deletions)
                    {
                        AddToDecisionLog(command.DatabaseName,
                             $"We reached the replication factor on '{command.DatabaseName}', so we try to remove promotables/rehabs from: {string.Join(", ", command.FromNodes)}");

                        await Delete(command);
                    }
                }

                if (cleanUpState != null)
                {
                    var cmd = new CleanUpClusterStateCommand(RaftIdGenerator.NewId())
                    {
                        ClusterTransactionsCleanup = cleanUpState
                    };

                    if (_engine.LeaderTag != _server.NodeTag)
                    {
                        throw new NotLeadingException("This node is no longer the leader, so abort the cleaning.");
                    }

                    await _engine.PutAsync(cmd);
                }
            }
        }

        internal async Task CleanUpUnusedAutoIndexes(DatabaseObservationState databaseState)
        {
            if (AllDatabaseNodesHasReport(databaseState) == false) 
                return;

            var indexes = new Dictionary<string, TimeSpan>();

            var lowestDatabaseUptime = TimeSpan.MaxValue;
            var newestIndexQueryTime = TimeSpan.MaxValue;

            foreach (var node in databaseState.DatabaseTopology.AllNodes)
            {
                if (databaseState.Current.TryGetValue(node, out var nodeReport) == false)
                    return;

                if (nodeReport.Report.TryGetValue(databaseState.Name, out var report) == false)
                    return;

                if (report.UpTime.HasValue && lowestDatabaseUptime > report.UpTime)
                    lowestDatabaseUptime = report.UpTime.Value;

                foreach (var kvp in report.LastIndexStats)
                {
                    var lastQueried = kvp.Value.LastQueried;
                    if (lastQueried.HasValue == false)
                        continue;

                    if (newestIndexQueryTime > lastQueried.Value)
                        newestIndexQueryTime = lastQueried.Value;

                    var indexName = kvp.Key;
                    if (indexName.StartsWith("Auto/", StringComparison.OrdinalIgnoreCase) == false)
                        continue;

                    if (indexes.TryGetValue(indexName, out var lq) == false || lq > lastQueried)
                    {
                        indexes[indexName] = lastQueried.Value;
                    }
                }
            }

            if (indexes.Count == 0)
                return;

            var settings = databaseState.ReadSettings();
            var timeToWaitBeforeMarkingAutoIndexAsIdle = (TimeSetting)RavenConfiguration.GetValue(x => x.Indexing.TimeToWaitBeforeMarkingAutoIndexAsIdle, _server.Configuration, settings);
            var timeToWaitBeforeDeletingAutoIndexMarkedAsIdle = (TimeSetting)RavenConfiguration.GetValue(x => x.Indexing.TimeToWaitBeforeDeletingAutoIndexMarkedAsIdle, _server.Configuration, settings);

            foreach (var kvp in indexes)
            {
                TimeSpan difference;
                if (lowestDatabaseUptime > kvp.Value)
                    difference = kvp.Value;
                else
                {
                    difference = kvp.Value - newestIndexQueryTime;
                    if (difference == TimeSpan.Zero && lowestDatabaseUptime > kvp.Value)
                        difference = kvp.Value;
                }

                var state = IndexState.Normal;
                if (databaseState.TryGetAutoIndex(kvp.Key, out var definition) && definition.State.HasValue)
                    state = definition.State.Value;

                if (state == IndexState.Idle && difference >= timeToWaitBeforeDeletingAutoIndexMarkedAsIdle.AsTimeSpan)
                {
                    await _engine.PutAsync(new DeleteIndexCommand(kvp.Key, databaseState.Name, RaftIdGenerator.NewId()));

                    AddToDecisionLog(databaseState.Name, $"Deleting idle auto-index '{kvp.Key}' because last query time value is '{difference}' and threshold is set to '{timeToWaitBeforeDeletingAutoIndexMarkedAsIdle.AsTimeSpan}'.");

                    continue;
                }

                if (state == IndexState.Normal && difference >= timeToWaitBeforeMarkingAutoIndexAsIdle.AsTimeSpan)
                {
                    await _engine.PutAsync(new SetIndexStateCommand(kvp.Key, IndexState.Idle, databaseState.Name, RaftIdGenerator.NewId()));

                    AddToDecisionLog(databaseState.Name, $"Marking auto-index '{kvp.Key}' as idle because last query time value is '{difference}' and threshold is set to '{timeToWaitBeforeMarkingAutoIndexAsIdle.AsTimeSpan}'.");

                    continue;
                }

                if (state == IndexState.Idle && difference < timeToWaitBeforeMarkingAutoIndexAsIdle.AsTimeSpan)
                {
                    await _engine.PutAsync(new SetIndexStateCommand(kvp.Key, IndexState.Normal, databaseState.Name, Guid.NewGuid().ToString()));

                    AddToDecisionLog(databaseState.Name, $"Marking idle auto-index '{kvp.Key}' as normal because last query time value is '{difference}' and threshold is set to '{timeToWaitBeforeMarkingAutoIndexAsIdle.AsTimeSpan}'.");
                }
            }
        }

        internal async Task<CompareExchangeTombstonesCleanupState> CleanUpCompareExchangeTombstones(string databaseName, DatabaseObservationState state, TransactionOperationContext context)
        {
            const int amountToDelete = 8192;
            var hasMore = false;

            if (_server.Cluster.HasCompareExchangeTombstones(context, databaseName))
            {
                var cleanupState = GetMaxCompareExchangeTombstonesEtagToDelete(context, databaseName, state, out var maxEtag);
                switch (cleanupState)
                {
                    case CompareExchangeTombstonesCleanupState.HasMoreTombstones:
                        break;
                    case CompareExchangeTombstonesCleanupState.InvalidDatabaseObservationState:
                    case CompareExchangeTombstonesCleanupState.InvalidPeriodicBackupStatus:
                    case CompareExchangeTombstonesCleanupState.NoMoreTombstones:
                        return cleanupState;
                    default:
                        throw new NotSupportedException($"Not supported state: '{cleanupState}'.");
                }

                if (maxEtag <= 0)
                    return CompareExchangeTombstonesCleanupState.NoMoreTombstones;

                var result = await _server.SendToLeaderAsync(new CleanCompareExchangeTombstonesCommand(databaseName, maxEtag, amountToDelete, RaftIdGenerator.NewId()));
                await _server.Cluster.WaitForIndexNotification(result.Index);
                hasMore = (bool)result.Result;
            }

            if (hasMore)
                return CompareExchangeTombstonesCleanupState.HasMoreTombstones;

            return CompareExchangeTombstonesCleanupState.NoMoreTombstones;
        }

        public enum CompareExchangeTombstonesCleanupState
        {
            HasMoreTombstones,
            InvalidDatabaseObservationState,
            InvalidPeriodicBackupStatus,
            NoMoreTombstones
        }

        private CompareExchangeTombstonesCleanupState GetMaxCompareExchangeTombstonesEtagToDelete(TransactionOperationContext context, string databaseName, DatabaseObservationState state, out long maxEtag)
        {
            List<long> periodicBackupTaskIds;
            maxEtag = long.MaxValue;

            using (var rawRecord = _server.Cluster.ReadRawDatabaseRecord(context, databaseName))
                periodicBackupTaskIds = rawRecord.PeriodicBackupsTaskIds;

            if (periodicBackupTaskIds != null && periodicBackupTaskIds.Count > 0)
            {
                foreach (var taskId in periodicBackupTaskIds)
                {
                    var singleBackupStatus = _server.Cluster.Read(context, PeriodicBackupStatus.GenerateItemName(databaseName, taskId));
                    if (singleBackupStatus == null)
                        return CompareExchangeTombstonesCleanupState.InvalidPeriodicBackupStatus;

                    if (singleBackupStatus.TryGet(nameof(PeriodicBackupStatus.LocalBackup), out BlittableJsonReaderObject localBackup) == false
                        || singleBackupStatus.TryGet(nameof(PeriodicBackupStatus.LastRaftIndex), out BlittableJsonReaderObject lastRaftIndex) == false)
                        return CompareExchangeTombstonesCleanupState.InvalidPeriodicBackupStatus;

                    if (lastRaftIndex.TryGet(nameof(LastRaftIndex.LastEtag), out long? lastEtag) == false)
                        return CompareExchangeTombstonesCleanupState.InvalidPeriodicBackupStatus;

                    if (lastEtag == null)
                        return CompareExchangeTombstonesCleanupState.InvalidPeriodicBackupStatus;

                    if (lastEtag < maxEtag)
                        maxEtag = lastEtag.Value;

                    if (maxEtag == 0)
                        return CompareExchangeTombstonesCleanupState.NoMoreTombstones;
                }
            }

            if (state != null)
            {
<<<<<<< HEAD
                if (state.DatabaseTopology.Count != state.Current.Count) // we have a state change, do not remove anything
                    return CompareExchangeTombstonesCleanupState.InvalidDatabaseObservationState;

                foreach (var node in state.DatabaseTopology.AllNodes)
                {
                    if (state.Current.TryGetValue(node, out var nodeReport) == false)
                        continue;

                    if (nodeReport.Report.TryGetValue(state.Name, out var report) == false)
                        continue;

                    foreach (var kvp in report.LastIndexStats)
                    {
                        var lastIndexedCompareExchangeReferenceTombstoneEtag = kvp.Value.LastIndexedCompareExchangeReferenceTombstoneEtag;
                        if (lastIndexedCompareExchangeReferenceTombstoneEtag == null)
                            continue;

                        if (lastIndexedCompareExchangeReferenceTombstoneEtag < maxEtag)
                            maxEtag = lastIndexedCompareExchangeReferenceTombstoneEtag.Value;
=======
                var singleBackupStatus = _server.Cluster.Read(context, PeriodicBackupStatus.GenerateItemName(dbName, taskId));
                if (singleBackupStatus == null)
                {
                    // no backup status for this task
                    continue;
                }

                if (singleBackupStatus.TryGet(nameof(PeriodicBackupStatus.LastFullBackupInternal), out DateTime? lastFullBackupInternal) == false || lastFullBackupInternal == null)
                {
                    // never backed up yet
                    if (singleBackupStatus.TryGet(nameof(PeriodicBackupStatus.LastIncrementalBackupInternal), out DateTime? lastIncrementalBackupInternal) == false || lastIncrementalBackupInternal == null)
                        continue;
                }

                if (singleBackupStatus.TryGet(nameof(PeriodicBackupStatus.LastRaftIndex), out BlittableJsonReaderObject lastRaftIndexBlittable) == false ||
                    lastRaftIndexBlittable == null)
                {
                    if (singleBackupStatus.TryGet(nameof(PeriodicBackupStatus.Error), out BlittableJsonReaderObject error) == false || error != null)
                    {
                        // backup errored on first run (lastRaftIndex == null) => cannot remove ANY tombstones
                        return -1;
                    }

                    continue;
                }

                if (lastRaftIndexBlittable.TryGet(nameof(PeriodicBackupStatus.LastEtag), out long? lastRaftIndex) == false || lastRaftIndex == null)
                {
                    continue;
                }
>>>>>>> 7101660f

                        if (maxEtag == 0)
                            return CompareExchangeTombstonesCleanupState.NoMoreTombstones;
                    }
                }
            }

            if (maxEtag == 0)
                return CompareExchangeTombstonesCleanupState.NoMoreTombstones;

            return CompareExchangeTombstonesCleanupState.HasMoreTombstones;
        }

        private async Task<bool> RemoveExpiredCompareExchange(TransactionOperationContext context, long nowTicks)
        {
            const int batchSize = 1024;
            if (CompareExchangeExpirationStorage.HasExpired(context, nowTicks) == false)
                return false;

            var result = await _server.SendToLeaderAsync(new DeleteExpiredCompareExchangeCommand(nowTicks, batchSize, RaftIdGenerator.NewId()));
            await _server.Cluster.WaitForIndexNotification(result.Index);
            return (bool)result.Result;
        }

        private long? CleanUpDatabaseValues(DatabaseObservationState state)
        {
            if (ClusterCommandsVersionManager.CurrentClusterMinimalVersion <
                ClusterCommandsVersionManager.ClusterCommandsVersions[nameof(CleanUpClusterStateCommand)])
            {
                return null;
            }

            if (AllDatabaseNodesHasReport(state) == false) 
                return null;

            long commandCount = long.MaxValue;
            foreach (var node in state.DatabaseTopology.AllNodes)
            {
                if (state.Current.TryGetValue(node, out var nodeReport) == false)
                    return null;

                if (nodeReport.Report.TryGetValue(state.Name, out var report) == false)
                    return null;

                commandCount = Math.Min(commandCount, report.LastCompletedClusterTransaction);
            }

            if (commandCount <= state.ReadTruncatedClusterTransactionCommandsCount())
                return null;

            return commandCount;
        }

        private static bool AllDatabaseNodesHasReport(DatabaseObservationState state)
        {
            foreach (var node in state.DatabaseTopology.AllNodes)
            {
                if (state.Current.ContainsKey(node) == false)
                    return false;
            }

            return true;
        }

        private void AddToDecisionLog(string database, string updateReason, Exception e)
        {
            if (e != null)
                updateReason += $"{Environment.NewLine}Error: {e}";

            AddToDecisionLog(database, updateReason);
        }

        private void AddToDecisionLog(string database, string updateReason)
        {
            if (_decisionsLog.Count > 99)
                _decisionsLog.Take();

            _decisionsLog.Add(new ClusterObserverLogEntry
            {
                Database = database,
                Iteration = _iteration,
                Message = updateReason,
                Date = DateTime.UtcNow
            });
        }

        private const string ThingsToCheck = "Things you may check: verify node is working, check for ports being blocked by firewall or similar software.";

        private void RaiseNoLivingNodesAlert(string alertMsg, string dbName)
        {
            var alert = AlertRaised.Create(
                dbName,
                $"Could not reach any node of '{dbName}' database",
                $"{alertMsg}. {ThingsToCheck}",
                AlertType.DatabaseTopologyWarning,
                NotificationSeverity.Warning
            );

            NotificationCenter.Add(alert, updateExisting: false);
            LogMessage(alertMsg, database: dbName);
        }

        private void RaiseNodeNotFoundAlert(string alertMsg, string node)
        {
            var alert = AlertRaised.Create(
                null,
                $"Node {node} not found.",
                $"{alertMsg}",
                AlertType.DatabaseTopologyWarning,
                NotificationSeverity.Warning
            );

            NotificationCenter.Add(alert, updateExisting: false);
            LogMessage(alertMsg);
        }

        private string UpdateDatabaseTopology(DatabaseObservationState state, ref List<DeleteDatabaseCommand> deletions)
        {
            var hasLivingNodes = false;

            var databaseTopology = state.DatabaseTopology;
            var current = state.Current;
            var previous = state.Previous;
            var dbName = state.Name;
            var clusterTopology = state.ClusterTopology;
            var deletionInProgress = state.ReadDeletionInProgress();

            var someNodesRequireMoreTime = false;
            var rotatePreferredNode = false;

            foreach (var member in databaseTopology.Members)
            {
                var status = None;
                if (current.TryGetValue(member, out var nodeStats) == false)
                {
                    // there isn't much we can do here, except for log it.
                    if (previous.TryGetValue(member, out _))
                    {
                        // if we found this node in the previous report, we will ignore it this time and wait for the next report.
                        continue;
                    }

                    var msg =
                        $"The member node {member} was not found in both current and previous reports of the cluster observer. " +
                        $"If this error continue to raise, check the latency between the cluster nodes.";
                    LogMessage(msg, database: dbName);
                    RaiseNodeNotFoundAlert(msg, member);
                    continue;
                }

                DatabaseStatusReport dbStats = null;
                if (nodeStats.Status == ClusterNodeStatusReport.ReportStatus.Ok &&
                    nodeStats.Report.TryGetValue(dbName, out dbStats))
                {
                    status = dbStats.Status;
                    if (status == Loaded ||
                        status == Unloaded ||
                        status == NoChange)
                    {
                        hasLivingNodes = true;

                        if (databaseTopology.PromotablesStatus.TryGetValue(member, out var _))
                        {
                            databaseTopology.DemotionReasons.Remove(member);
                            databaseTopology.PromotablesStatus.Remove(member);
                            return $"Node {member} is online";
                        }
                        continue;
                    }
                }

                if (ShouldGiveMoreTimeBeforeMovingToRehab(nodeStats.LastSuccessfulUpdateDateTime, dbStats?.UpTime))
                {
                    if (ShouldGiveMoreTimeBeforeRotating(nodeStats.LastSuccessfulUpdateDateTime, dbStats?.UpTime) == false)
                    {
                        // It seems that the node has some trouble.
                        // We will give him more time before moving to rehab, but we need to make sure he isn't the preferred node.
                        if (databaseTopology.Members.Count > 1 &&
                            databaseTopology.Members[0] == member)
                        {
                            rotatePreferredNode = true;
                        }
                    }

                    someNodesRequireMoreTime = true;
                    continue;
                }

                if (TryMoveToRehab(dbName, databaseTopology, current, member))
                    return $"Node {member} is currently not responding (with status: {status}) and moved to rehab";

                // database distribution is off and the node is down
                if (databaseTopology.DynamicNodesDistribution == false && (
                    databaseTopology.PromotablesStatus.TryGetValue(member, out var currentStatus) == false
                    || currentStatus != DatabasePromotionStatus.NotResponding))
                {
                    databaseTopology.DemotionReasons[member] = "Not responding";
                    databaseTopology.PromotablesStatus[member] = DatabasePromotionStatus.NotResponding;
                    return $"Node {member} is currently not responding with the status '{status}'";
                }
            }

            if (hasLivingNodes && rotatePreferredNode)
            {
                var member = databaseTopology.Members[0];
                databaseTopology.Members.Remove(member);
                databaseTopology.Members.Add(member);
                return $"The preferred Node {member} is currently not responding and moved to the end of the list";
            }

            if (hasLivingNodes == false)
            {
                var recoverable = new List<string>();

                foreach (var rehab in databaseTopology.Rehabs)
                {
                    if (FailedDatabaseInstanceOrNode(rehab, state) == DatabaseHealth.Good)
                        recoverable.Add(rehab);
                }

                if (databaseTopology.Members.Count == 0)
                {
                    // as last resort we will promote a promotable
                    foreach (var promotable in databaseTopology.Promotables)
                    {
                        if (FailedDatabaseInstanceOrNode(promotable, state) == DatabaseHealth.Good)
                            recoverable.Add(promotable);
                    }
                }

                if (recoverable.Count > 0)
                {
                    var node = FindMostUpToDateNode(recoverable, dbName, current);
                    databaseTopology.Rehabs.Remove(node);
                    databaseTopology.Promotables.Remove(node);
                    databaseTopology.Members.Add(node);

                    RaiseNoLivingNodesAlert($"None of '{dbName}' database nodes are responding to the supervisor, promoting {node} to avoid making the database completely unreachable.", dbName);
                    return $"None of '{dbName}' nodes are responding, promoting {node}";
                }

                if (databaseTopology.EntireDatabasePendingDeletion(deletionInProgress))
                {
                    return null; // We delete the whole database.
                }

                RaiseNoLivingNodesAlert($"None of '{dbName}' database nodes are responding to the supervisor, the database is unreachable.", dbName);
            }

            if (someNodesRequireMoreTime == false &&
                databaseTopology.TryUpdateByPriorityOrder())
                return "Reordering the member nodes to ensure the priority order.";

            var shouldUpdateTopologyStatus = false;
            var updateTopologyStatusReason = new StringBuilder();

            foreach (var promotable in databaseTopology.Promotables)
            {
                if (FailedDatabaseInstanceOrNode(promotable, state) == DatabaseHealth.Bad)
                {
                    // database distribution is off and the node is down
                    if (databaseTopology.DynamicNodesDistribution == false)
                    {
                        if (databaseTopology.PromotablesStatus.TryGetValue(promotable, out var currentStatus) == false
                            || currentStatus != DatabasePromotionStatus.NotResponding)
                        {
                            databaseTopology.DemotionReasons[promotable] = "Not responding";
                            databaseTopology.PromotablesStatus[promotable] = DatabasePromotionStatus.NotResponding;
                            return $"Node {promotable} is currently not responding";
                        }
                        continue;
                    }

                    if (TryFindFitNode(promotable, state, out var node) == false)
                    {
                        if (databaseTopology.PromotablesStatus.TryGetValue(promotable, out var currentStatus) == false
                            || currentStatus != DatabasePromotionStatus.NotResponding)
                        {
                            databaseTopology.DemotionReasons[promotable] = "Not responding";
                            databaseTopology.PromotablesStatus[promotable] = DatabasePromotionStatus.NotResponding;
                            return $"Node {promotable} is currently not responding";
                        }
                        continue;
                    }

                    if (_server.LicenseManager.CanDynamicallyDistributeNodes(withNotification: false, out _) == false)
                        continue;

                    // replace the bad promotable otherwise we will continue to add more and more nodes.
                    databaseTopology.Promotables.Add(node);
                    databaseTopology.DemotionReasons[node] = $"Just replaced the promotable node {promotable}";
                    databaseTopology.PromotablesStatus[node] = DatabasePromotionStatus.WaitingForFirstPromotion;
                    var deletionCmd = new DeleteDatabaseCommand(dbName, RaftIdGenerator.NewId())
                    {
                        ErrorOnDatabaseDoesNotExists = false,
                        FromNodes = new[] { promotable },
                        HardDelete = _hardDeleteOnReplacement,
                        UpdateReplicationFactor = false
                    };

                    if (deletions == null)
                        deletions = new List<DeleteDatabaseCommand>();
                    deletions.Add(deletionCmd);
                    return $"The promotable {promotable} is not responsive, replace it with a node {node}";
                }

                if (TryGetMentorNode(dbName, databaseTopology, clusterTopology, promotable, out var mentorNode) == false)
                    continue;

                var tryPromote = TryPromote(dbName, databaseTopology, current, previous, mentorNode, promotable);
                if (tryPromote.Promote)
                {
                    databaseTopology.Promotables.Remove(promotable);
                    databaseTopology.Members.Add(promotable);
                    databaseTopology.PredefinedMentors.Remove(promotable);
                    RemoveOtherNodesIfNeeded(state, ref deletions);
                    databaseTopology.ReorderMembers();

                    return $"Promoting node {promotable} to member";
                }
                if (tryPromote.UpdateTopologyReason != null)
                {
                    shouldUpdateTopologyStatus = true;
                    updateTopologyStatusReason.AppendLine(tryPromote.UpdateTopologyReason);
                }
            }

            var goodMembers = GetNumberOfRespondingNodes(state);
            var pendingDelete = GetPendingDeleteNodes(deletionInProgress);
            foreach (var rehab in databaseTopology.Rehabs)
            {
                var health = FailedDatabaseInstanceOrNode(rehab, state);
                switch (health)
                {
                    case DatabaseHealth.Bad:
                        if (databaseTopology.DynamicNodesDistribution == false)
                            continue;

                        if (goodMembers < databaseTopology.ReplicationFactor &&
                            TryFindFitNode(rehab, state, out var node))
                        {
                            if (_server.LicenseManager.CanDynamicallyDistributeNodes(withNotification: false, out _) == false)
                                continue;

                            databaseTopology.Promotables.Add(node);
                            databaseTopology.DemotionReasons[node] = $"Maintain the replication factor and create new replica instead of node {rehab}";
                            databaseTopology.PromotablesStatus[node] = DatabasePromotionStatus.WaitingForFirstPromotion;
                            return $"The rehab node {rehab} was too long in rehabilitation, create node {node} to replace it";
                        }

                        if (databaseTopology.PromotablesStatus.TryGetValue(rehab, out var status) == false || status != DatabasePromotionStatus.NotResponding)
                        {
                            // was already online, but now we lost the connection again
                            if (TryMoveToRehab(dbName, databaseTopology, current, rehab))
                            {
                                return $"Node {rehab} is currently not responding";
                            }
                        }

                        break;
                    case DatabaseHealth.Good:

                        if (pendingDelete.Contains(rehab) && databaseTopology.PromotablesStatus.ContainsKey(rehab) == false)
                        {
                            // already tried to promote, so we just ignore and continue
                            continue;
                        }

                        if (TryGetMentorNode(dbName, databaseTopology, clusterTopology, rehab, out var mentorNode) == false)
                            continue;

                        var tryPromote = TryPromote(dbName, databaseTopology, current, previous, mentorNode, rehab);
                        if (tryPromote.Promote)
                        {
                            LogMessage($"The database {dbName} on {rehab} is reachable and up to date, so we promote it back to member.", database: dbName);

                            databaseTopology.Members.Add(rehab);
                            databaseTopology.Rehabs.Remove(rehab);
                            RemoveOtherNodesIfNeeded(state, ref deletions);
                            databaseTopology.ReorderMembers();

                            return $"Node {rehab} was recovered from rehabilitation and promoted back to member";
                        }
                        if (tryPromote.UpdateTopologyReason != null)
                        {
                            shouldUpdateTopologyStatus = true;
                            updateTopologyStatusReason.AppendLine(tryPromote.UpdateTopologyReason);
                        }
                        break;
                }
            }
            RemoveOtherNodesIfNeeded(state, ref deletions);

            if (shouldUpdateTopologyStatus)
            {
                return updateTopologyStatusReason.ToString();
            }

            return null;
        }

        private bool ShouldGiveMoreTimeBeforeMovingToRehab(DateTime lastSuccessfulUpdate, TimeSpan? databaseUpTime)
        {
            var grace = DateTime.UtcNow.AddMilliseconds(-_moveToRehabTime);

            return ShouldGiveMoreGrace(lastSuccessfulUpdate, databaseUpTime, grace);
        }

        private bool ShouldGiveMoreTimeBeforeRotating(DateTime lastSuccessfulUpdate, TimeSpan? databaseUpTime)
        {
            var grace = DateTime.UtcNow.AddMilliseconds(-_rotateGraceTime);

            return ShouldGiveMoreGrace(lastSuccessfulUpdate, databaseUpTime, grace);
        }

        private bool ShouldGiveMoreGrace(DateTime lastSuccessfulUpdate, TimeSpan? databaseUpTime, DateTime grace)
        {
            if (lastSuccessfulUpdate == default) // the node hasn't send a single (good) report
            {
                if (grace < StartTime)
                    return true;
            }

            if (databaseUpTime == null) // database isn't loaded
            {
                return grace < StartTime;
            }

            return grace < lastSuccessfulUpdate;
        }

        private int GetNumberOfRespondingNodes(DatabaseObservationState state)
        {
            var topology = state.DatabaseTopology;
            var dbName = state.Name;

            var goodMembers = topology.Members.Count;
            foreach (var promotable in topology.Promotables)
            {
                if (FailedDatabaseInstanceOrNode(promotable, state) != DatabaseHealth.Bad)
                    goodMembers++;
            }
            foreach (var rehab in topology.Rehabs)
            {
                if (FailedDatabaseInstanceOrNode(rehab, state) != DatabaseHealth.Bad)
                    goodMembers++;
            }
            return goodMembers;
        }

        private bool TryMoveToRehab(string dbName, DatabaseTopology topology, Dictionary<string, ClusterNodeStatusReport> current, string member)
        {
            DatabaseStatusReport dbStats = null;
            if (current.TryGetValue(member, out var nodeStats) &&
                nodeStats.Status == ClusterNodeStatusReport.ReportStatus.Ok &&
                nodeStats.Report.TryGetValue(dbName, out dbStats))
            {
                switch (dbStats.Status)
                {
                    case Loaded:
                    case Unloaded:
                    case Shutdown:
                    case NoChange:
                        return false;

                    case None:
                    case Loading:
                    case Faulted:
                        // continue the function
                        break;
                }
            }

            string reason;
            if (nodeStats == null)
            {
                reason = "Node in rehabilitation due to no status report in the latest cluster stats";
            }
            else if (nodeStats.Status != ClusterNodeStatusReport.ReportStatus.Ok)
            {
                switch (nodeStats.Status)
                {
                    case ClusterNodeStatusReport.ReportStatus.Timeout:
                        reason = $"Node in rehabilitation due to timeout reached trying to get stats from node.{Environment.NewLine}";
                        break;
                    case ClusterNodeStatusReport.ReportStatus.OutOfCredits:
                        reason = $"Node in rehabilitation because it run out of CPU credits.{Environment.NewLine}";
                        break;
                    case ClusterNodeStatusReport.ReportStatus.EarlyOutOfMemory:
                        reason = $"Node in rehabilitation because of early out of memory.{Environment.NewLine}";
                        break;
                    case ClusterNodeStatusReport.ReportStatus.HighDirtyMemory:
                        reason = $"Node in rehabilitation because of high dirty memory.{Environment.NewLine}";
                        break;
                    default:
                        reason = $"Node in rehabilitation due to last report status being '{nodeStats.Status}'.{Environment.NewLine}";
                        break;
                }
            }
            else if (nodeStats.Report.TryGetValue(dbName, out var stats) && stats.Status == Faulted)
            {
                reason = $"In rehabilitation because the DatabaseStatus for this node is {nameof(Faulted)}.{Environment.NewLine}";
            }
            else
            {
                reason = $"In rehabilitation because the node is reachable but had no report about the database (Status: {dbStats?.Status}).{Environment.NewLine}";
            }

            if (nodeStats?.Error != null)
            {
                reason += $". {nodeStats.Error}";
            }
            if (dbStats?.Error != null)
            {
                reason += $". {dbStats.Error}";
            }

            if (topology.Rehabs.Contains(member) == false)
            {
                topology.Members.Remove(member);
                topology.Rehabs.Add(member);
            }

            topology.DemotionReasons[member] = reason;
            topology.PromotablesStatus[member] = GetStatus();

            LogMessage($"Node {member} of database '{dbName}': {reason}", database: dbName);

            DatabasePromotionStatus GetStatus()
            {
                if (nodeStats != null)
                {
                    if (nodeStats.ServerReport.OutOfCpuCredits == true)
                        return DatabasePromotionStatus.OutOfCpuCredits;

                    if (nodeStats.ServerReport.EarlyOutOfMemory == true)
                        return DatabasePromotionStatus.EarlyOutOfMemory;

                    if (nodeStats.ServerReport.HighDirtyMemory == true)
                        return DatabasePromotionStatus.HighDirtyMemory;
                }

                return DatabasePromotionStatus.NotResponding;
            }

            return true;
        }

        private bool TryGetMentorNode(string dbName, DatabaseTopology topology, ClusterTopology clusterTopology, string promotable, out string mentorNode)
        {
            var url = clusterTopology.GetUrlFromTag(promotable);
            topology.PredefinedMentors.TryGetValue(promotable, out var mentor);
            var task = new PromotableTask(promotable, url, dbName, mentor);
            mentorNode = topology.WhoseTaskIsIt(_server.Engine.CurrentState, task, null);

            if (mentorNode == null)
            {
                // We are in passive mode and were kicked out of the cluster.
                return false;
            }

            return true;
        }

        private (bool Promote, string UpdateTopologyReason) TryPromote(string dbName, DatabaseTopology topology, Dictionary<string, ClusterNodeStatusReport> current, Dictionary<string, ClusterNodeStatusReport> previous, string mentorNode, string promotable)
        {
            if (previous.TryGetValue(mentorNode, out var mentorPrevClusterStats) == false ||
                mentorPrevClusterStats.Report.TryGetValue(dbName, out var mentorPrevDbStats) == false)
            {
                LogMessage($"Can't find previous mentor {mentorNode} stats for node {promotable}", database: dbName);
                return (false, null);
            }

            if (previous.TryGetValue(promotable, out var promotablePrevClusterStats) == false ||
                promotablePrevClusterStats.Report.TryGetValue(dbName, out var promotablePrevDbStats) == false)
            {
                LogMessage($"Can't previous stats for node {promotable}", database: dbName);
                return (false, null);
            }

            if (current.TryGetValue(mentorNode, out var mentorCurrClusterStats) == false ||
                mentorCurrClusterStats.Report.TryGetValue(dbName, out var mentorCurrDbStats) == false)
            {
                LogMessage($"Can't find current mentor {mentorNode} stats for node {promotable}", database: dbName);
                return (false, null);
            }

            if (current.TryGetValue(promotable, out var promotableClusterStats) == false ||
                promotableClusterStats.Report.TryGetValue(dbName, out var promotableDbStats) == false)
            {
                LogMessage($"Can't find current stats for node {promotable}", database: dbName);
                return (false, null);
            }

            if (promotableClusterStats.ServerReport.OutOfCpuCredits == true)
            {
                LogMessage($"Can't promote node {promotable}, it doesn't have enough CPU credits", database: dbName);
                return (false, null);
            }

            if (promotableClusterStats.ServerReport.EarlyOutOfMemory == true)
            {
                LogMessage($"Can't promote node {promotable}, it's in an early out of memory state", database: dbName);
                return (false, null);
            }

            if (promotableClusterStats.ServerReport.HighDirtyMemory == true)
            {
                LogMessage($"Can't promote node {promotable}, it's in high dirty memory state", database: dbName);
                return (false, null);
            }

            if (topology.Members.Count == topology.ReplicationFactor)
            {
                LogMessage($"Replication factor is reached", database: dbName);
                return (false, null);
            }

            var mentorsEtag = mentorPrevDbStats.LastEtag;
            if (mentorCurrDbStats.LastSentEtag.TryGetValue(promotable, out var lastSentEtag) == false)
            {
                LogMessage($"Can't find last sent etag of mentor {mentorNode} for {promotable}", database: dbName);
                return (false, null);
            }

            var timeDiff = mentorCurrClusterStats.LastSuccessfulUpdateDateTime - mentorPrevClusterStats.LastSuccessfulUpdateDateTime > 3 * _supervisorSamplePeriod;

            if (lastSentEtag < mentorsEtag || timeDiff)
            {
                var msg = $"The database '{dbName}' on {promotable} not ready to be promoted, because the mentor hasn't sent all of the documents yet." + Environment.NewLine +
                          $"Last sent Etag: {lastSentEtag:#,#;;0}" + Environment.NewLine +
                          $"Mentor's Etag: {mentorsEtag:#,#;;0}";

                LogMessage($"Mentor {mentorNode} hasn't sent all of the documents yet to {promotable} (time diff: {timeDiff}, sent etag: {lastSentEtag}/{mentorsEtag})", database: dbName);

                if (msg.Equals(topology.DemotionReasons[promotable]) == false)
                {
                    topology.DemotionReasons[promotable] = msg;
                    topology.PromotablesStatus[promotable] = DatabasePromotionStatus.ChangeVectorNotMerged;
                    return (false, msg);
                }
                return (false, null);
            }

            var indexesCatchedUp = CheckIndexProgress(
                promotablePrevDbStats.LastEtag,
                promotablePrevDbStats.LastIndexStats,
                promotableDbStats.LastIndexStats,
                mentorCurrDbStats.LastIndexStats,
                out var reason);

            if (indexesCatchedUp)
            {
                LogMessage($"We try to promote the database '{dbName}' on {promotable} to be a full member", database: dbName);

                topology.PromotablesStatus.Remove(promotable);
                topology.DemotionReasons.Remove(promotable);

                return (true, $"Node {promotable} is up-to-date so promoting it to be member");
            }

            LogMessage($"The database '{dbName}' on {promotable} is not ready to be promoted, because {reason}{Environment.NewLine}", database: dbName);

            if (topology.PromotablesStatus.TryGetValue(promotable, out var currentStatus) == false
                || currentStatus != DatabasePromotionStatus.IndexNotUpToDate)
            {
                var msg = $"Node {promotable} not ready to be a member, because the indexes are not up-to-date";
                topology.PromotablesStatus[promotable] = DatabasePromotionStatus.IndexNotUpToDate;
                topology.DemotionReasons[promotable] = msg;
                return (false, msg);
            }
            return (false, null);
        }

        private void RemoveOtherNodesIfNeeded(DatabaseObservationState state, ref List<DeleteDatabaseCommand> deletions)
        {
            var topology = state.DatabaseTopology;
            var dbName = state.Name;
            var clusterTopology = state.ClusterTopology;

            if (topology.Members.Count < topology.ReplicationFactor)
                return;

            if (topology.Promotables.Count == 0 &&
                topology.Rehabs.Count == 0)
                return;

            var nodesToDelete = new List<string>();
            var mentorChangeVector = new Dictionary<string, string>();

            foreach (var node in topology.Promotables.Concat(topology.Rehabs))
            {
                if (TryGetMentorNode(dbName, topology, clusterTopology, node, out var mentorNode) == false ||
                    state.Current.TryGetValue(mentorNode, out var mentorStats) == false ||
                    mentorStats.Report.TryGetValue(dbName, out var dbReport) == false)
                {
                    continue;
                }
                if (state.ReadDeletionInProgress()?.ContainsKey(node) == true)
                {
                    continue;
                }
                nodesToDelete.Add(node);
                mentorChangeVector.Add(node, dbReport.DatabaseChangeVector);
            }

            if (nodesToDelete.Count == 0)
                return;

            LogMessage($"We reached the replication factor on database '{dbName}', so we try to remove redundant nodes from {string.Join(", ", nodesToDelete)}.", database: dbName);

            var deletionCmd = new DeleteDatabaseCommand(dbName, RaftIdGenerator.NewId())
            {
                ErrorOnDatabaseDoesNotExists = false,
                FromNodes = nodesToDelete.ToArray(),
                HardDelete = _hardDeleteOnReplacement,
                UpdateReplicationFactor = false,
            };

            if (deletions == null)
                deletions = new List<DeleteDatabaseCommand>();
            deletions.Add(deletionCmd);
        }

        private static List<string> GetPendingDeleteNodes(Dictionary<string, DeletionInProgressStatus> deletionInProgress)
        {
            var alreadyInDeletionProgress = new List<string>();
            alreadyInDeletionProgress.AddRange(deletionInProgress?.Keys);
            return alreadyInDeletionProgress;
        }

        private enum DatabaseHealth
        {
            NotEnoughInfo,
            Bad,
            Good
        }

        private DatabaseHealth FailedDatabaseInstanceOrNode(
            string node,
            DatabaseObservationState state)
        {
            var clusterTopology = state.ClusterTopology;
            var current = state.Current;
            var db = state.Name;

            if (clusterTopology.Contains(node) == false) // this node is no longer part of the *Cluster* databaseTopology and need to be replaced.
                return DatabaseHealth.Bad;

            var hasCurrent = current.TryGetValue(node, out var currentNodeStats);

            // Wait until we have more info
            if (hasCurrent == false)
                return DatabaseHealth.NotEnoughInfo;

            // if server is down we should reassign
            if (DateTime.UtcNow - currentNodeStats.LastSuccessfulUpdateDateTime > _breakdownTimeout)
            {
                if (DateTime.UtcNow - StartTime < _breakdownTimeout)
                    return DatabaseHealth.NotEnoughInfo;

                return DatabaseHealth.Bad;
            }

            if (currentNodeStats.LastGoodDatabaseStatus.TryGetValue(db, out var lastGoodTime) == false)
            {
                // here we have a problem, the databaseTopology says that the db needs to be in the node, but the node
                // doesn't know that the db is on it, that probably indicate some problem and we'll move it
                // to another node to resolve it.
                return DatabaseHealth.NotEnoughInfo;
            }
            if (lastGoodTime == default(DateTime) || lastGoodTime == DateTime.MinValue)
                return DatabaseHealth.NotEnoughInfo;

            return DateTime.UtcNow - lastGoodTime > _breakdownTimeout ? DatabaseHealth.Bad : DatabaseHealth.Good;
        }

        private bool TryFindFitNode(string badNode, DatabaseObservationState state, out string bestNode)
        {
            bestNode = null;
            var dbCount = int.MaxValue;

            var topology = state.DatabaseTopology;
            var clusterTopology = state.ClusterTopology;
            var current = state.Current;
            var db = state.Name;

            var databaseNodes = topology.AllNodes.ToList();

            if (topology.Members.Count == 0) // no one can be used as mentor
                return false;

            foreach (var node in clusterTopology.AllNodes.Keys)
            {

                if (databaseNodes.Contains(node))
                    continue;

                if (FailedDatabaseInstanceOrNode(node, state) == DatabaseHealth.Bad)
                    continue;

                if (current.TryGetValue(node, out var nodeReport) == false)
                {
                    if (bestNode == null)
                        bestNode = node;
                    continue;
                }

                if (dbCount > nodeReport.Report.Count)
                {
                    dbCount = nodeReport.Report.Count;
                    bestNode = node;
                }
            }

            if (bestNode == null)
            {
                LogMessage($"The database '{db}' on {badNode} has not responded for a long time, but there is no free node to reassign it.", database: db);
                return false;
            }
            LogMessage($"The database '{db}' on {badNode} has not responded for a long time, so we reassign it to {bestNode}.", database: db);

            return true;
        }

        private string FindMostUpToDateNode(List<string> nodes, string database, Dictionary<string, ClusterNodeStatusReport> current)
        {
            var updated = nodes[0];
            var highestChangeVectors = current[updated].Report[database].DatabaseChangeVector;
            var maxDocsCount = current[updated].Report[database].NumberOfDocuments;
            for (var index = 1; index < nodes.Count; index++)
            {
                var node = nodes[index];
                var report = current[node].Report[database];
                var cv = report.DatabaseChangeVector;
                var status = ChangeVectorUtils.GetConflictStatus(cv, highestChangeVectors);
                if (status == ConflictStatus.Update)
                {
                    highestChangeVectors = cv;
                }
                // In conflict we need to choose between 2 nodes that are not synced. 
                // So we take the one with the most documents.  
                if (status == ConflictStatus.Conflict)
                {
                    if (report.NumberOfDocuments > maxDocsCount)
                    {
                        highestChangeVectors = cv;
                        maxDocsCount = report.NumberOfDocuments;
                        updated = node;
                    }
                }
            }
            return updated;
        }

        private static bool CheckIndexProgress(
            long lastPrevEtag,
            Dictionary<string, DatabaseStatusReport.ObservedIndexStatus> previous,
            Dictionary<string, DatabaseStatusReport.ObservedIndexStatus> current,
            Dictionary<string, DatabaseStatusReport.ObservedIndexStatus> mentor,
            out string reason)
        {
            /*
            Here we are being a bit tricky. A database node is consider ready for promotion when
            it's replication is one cycle behind its mentor, but there are still indexes to consider.

            If we just replicate a whole bunch of stuff and indexes are catching up, we want to only
            promote when the indexes actually caught up. We do that by also requiring that all indexes
            will be either fully caught up (non stale) or that they are at most a single cycle behind.

            This is check by looking at the global etag from the previous round, and comparing it to the 
            last etag that each index indexed in the current round. Note that technically, we need to compare
            on a per collection basis, but we can avoid it by noting that if the collection's last etag is
            not beyond the previous max etag, then the index will therefor not be non stale.


             */


            foreach (var mentorIndex in mentor)
            {
                // we go over all of the mentor indexes to validated that the promotable has them.
                // Since we don't save in the state machine the definition of side-by-side indexes, we will skip them, because
                // the promotable don't have them. 

                if (mentorIndex.Value.IsSideBySide)
                    continue;

                if (mentor.TryGetValue(Constants.Documents.Indexing.SideBySideIndexNamePrefix + mentorIndex.Key, out var mentorIndexStats) == false)
                {
                    mentorIndexStats = mentorIndex.Value;
                }

                if (previous.TryGetValue(mentorIndex.Key, out _) == false)
                {
                    reason = $"Index '{mentorIndex.Key}' is missing";
                    return false;
                }

                if (current.TryGetValue(mentorIndex.Key, out var currentIndexStats) == false)
                {
                    reason = $"Index '{mentorIndex.Key}' is missing";
                    return false;
                }

                if (currentIndexStats.IsStale == false)
                    continue;

                if (mentorIndexStats.LastIndexedEtag == (long)Index.IndexProgressStatus.Faulty)
                {
                    continue; // skip the check for faulty indexes
                }

                if (mentorIndexStats.State == IndexState.Error && currentIndexStats.State == IndexState.Error)
                    continue;

                var lastIndexEtag = currentIndexStats.LastIndexedEtag;
                if (lastPrevEtag > lastIndexEtag)
                {
                    reason = $"Index '{mentorIndex.Key}' is in state '{currentIndexStats.State}' and not up-to-date (prev: {lastPrevEtag}, current: {lastIndexEtag}).";
                    return false;
                }

            }

            reason = null;
            return true;
        }

        private Task<(long Index, object Result)> UpdateTopology(UpdateTopologyCommand cmd)
        {
            if (_engine.LeaderTag != _server.NodeTag)
            {
                throw new NotLeadingException("This node is no longer the leader, so we abort updating the database databaseTopology");
            }

            return _engine.PutAsync(cmd);
        }

        private Task<(long Index, object Result)> Delete(DeleteDatabaseCommand cmd)
        {
            if (_engine.LeaderTag != _server.NodeTag)
            {
                throw new NotLeadingException("This node is no longer the leader, so we abort the deletion command");
            }
            return _engine.PutAsync(cmd);
        }

        public void Dispose()
        {
            _cts.Cancel();
            try
            {
                if (_observe.Join((int)TimeSpan.FromSeconds(30).TotalMilliseconds) == false)
                {
                    throw new ObjectDisposedException($"Cluster observer on node {_nodeTag} still running and can't be closed");
                }
            }
            finally
            {
                _cts.Dispose();
            }
        }

        internal class DatabaseObservationState
        {
            public string Name;
            public DatabaseTopology DatabaseTopology;
            public Dictionary<string, ClusterNodeStatusReport> Current;
            public Dictionary<string, ClusterNodeStatusReport> Previous;
            public ClusterTopology ClusterTopology;

            public RawDatabaseRecord RawDatabase;

            public long ReadTruncatedClusterTransactionCommandsCount()
            {
                RawDatabase.Raw.TryGet(nameof(DatabaseRecord.TruncatedClusterTransactionCommandsCount), out long count);
                return count;
            }

            public bool TryGetAutoIndex(string name, out AutoIndexDefinition definition)
            {
                BlittableJsonReaderObject autoDefinition = null;
                definition = null;
                RawDatabase.Raw.TryGet(nameof(DatabaseRecord.AutoIndexes), out BlittableJsonReaderObject autoIndexes);
                if (autoIndexes?.TryGet(name, out autoDefinition) == false)
                    return false;

                definition = JsonDeserializationServer.AutoIndexDefinition(autoDefinition);
                return true;
            }

            public Dictionary<string, DeletionInProgressStatus> ReadDeletionInProgress()
            {
                return RawDatabase.DeletionInProgress;
            }

            public bool ReadDatabaseDisabled()
            {
                return RawDatabase.IsDisabled;
            }

            public bool ReadRestoringInProgress()
            {
                return RawDatabase.DatabaseState == DatabaseStateStatus.RestoreInProgress;
            }

            public Dictionary<string, string> ReadSettings()
            {
                return RawDatabase.Settings;
            }
        }
    }
}<|MERGE_RESOLUTION|>--- conflicted
+++ resolved
@@ -28,7 +28,7 @@
 
 namespace Raven.Server.ServerWide.Maintenance
 {
-    class ClusterObserver : IDisposable
+    internal class ClusterObserver : IDisposable
     {
         private readonly PoolOfThreads.LongRunningWork _observe;
         private readonly CancellationTokenSource _cts;
@@ -96,19 +96,14 @@
         private readonly long _moveToRehabTime;
         private readonly long _rotateGraceTime;
         private long _lastIndexCleanupTimeInTicks;
-<<<<<<< HEAD
-        private long _lastTombstonesCleanupTimeInTicks;
+        internal long _lastTombstonesCleanupTimeInTicks;
         internal long _lastExpiredCompareExchangeCleanupTimeInTicks;
-=======
-        internal long _lastTombstonesCleanupTimeInTicks;
->>>>>>> 7101660f
         private bool _hasMoreTombstones = false;
 
         public (ClusterObserverLogEntry[] List, long Iteration) ReadDecisionsForDatabase()
         {
             return (_decisionsLog.ToArray(), _iteration);
         }
-
 
         public void Run(CancellationToken token)
         {
@@ -344,7 +339,7 @@
 
         internal async Task CleanUpUnusedAutoIndexes(DatabaseObservationState databaseState)
         {
-            if (AllDatabaseNodesHasReport(databaseState) == false) 
+            if (AllDatabaseNodesHasReport(databaseState) == false)
                 return;
 
             var indexes = new Dictionary<string, TimeSpan>();
@@ -511,7 +506,6 @@
 
             if (state != null)
             {
-<<<<<<< HEAD
                 if (state.DatabaseTopology.Count != state.Current.Count) // we have a state change, do not remove anything
                     return CompareExchangeTombstonesCleanupState.InvalidDatabaseObservationState;
 
@@ -531,38 +525,6 @@
 
                         if (lastIndexedCompareExchangeReferenceTombstoneEtag < maxEtag)
                             maxEtag = lastIndexedCompareExchangeReferenceTombstoneEtag.Value;
-=======
-                var singleBackupStatus = _server.Cluster.Read(context, PeriodicBackupStatus.GenerateItemName(dbName, taskId));
-                if (singleBackupStatus == null)
-                {
-                    // no backup status for this task
-                    continue;
-                }
-
-                if (singleBackupStatus.TryGet(nameof(PeriodicBackupStatus.LastFullBackupInternal), out DateTime? lastFullBackupInternal) == false || lastFullBackupInternal == null)
-                {
-                    // never backed up yet
-                    if (singleBackupStatus.TryGet(nameof(PeriodicBackupStatus.LastIncrementalBackupInternal), out DateTime? lastIncrementalBackupInternal) == false || lastIncrementalBackupInternal == null)
-                        continue;
-                }
-
-                if (singleBackupStatus.TryGet(nameof(PeriodicBackupStatus.LastRaftIndex), out BlittableJsonReaderObject lastRaftIndexBlittable) == false ||
-                    lastRaftIndexBlittable == null)
-                {
-                    if (singleBackupStatus.TryGet(nameof(PeriodicBackupStatus.Error), out BlittableJsonReaderObject error) == false || error != null)
-                    {
-                        // backup errored on first run (lastRaftIndex == null) => cannot remove ANY tombstones
-                        return -1;
-                    }
-
-                    continue;
-                }
-
-                if (lastRaftIndexBlittable.TryGet(nameof(PeriodicBackupStatus.LastEtag), out long? lastRaftIndex) == false || lastRaftIndex == null)
-                {
-                    continue;
-                }
->>>>>>> 7101660f
 
                         if (maxEtag == 0)
                             return CompareExchangeTombstonesCleanupState.NoMoreTombstones;
@@ -595,7 +557,7 @@
                 return null;
             }
 
-            if (AllDatabaseNodesHasReport(state) == false) 
+            if (AllDatabaseNodesHasReport(state) == false)
                 return null;
 
             long commandCount = long.MaxValue;
@@ -1357,7 +1319,6 @@
 
             foreach (var node in clusterTopology.AllNodes.Keys)
             {
-
                 if (databaseNodes.Contains(node))
                     continue;
 
@@ -1403,8 +1364,8 @@
                 {
                     highestChangeVectors = cv;
                 }
-                // In conflict we need to choose between 2 nodes that are not synced. 
-                // So we take the one with the most documents.  
+                // In conflict we need to choose between 2 nodes that are not synced.
+                // So we take the one with the most documents.
                 if (status == ConflictStatus.Conflict)
                 {
                     if (report.NumberOfDocuments > maxDocsCount)
@@ -1433,20 +1394,18 @@
             promote when the indexes actually caught up. We do that by also requiring that all indexes
             will be either fully caught up (non stale) or that they are at most a single cycle behind.
 
-            This is check by looking at the global etag from the previous round, and comparing it to the 
+            This is check by looking at the global etag from the previous round, and comparing it to the
             last etag that each index indexed in the current round. Note that technically, we need to compare
             on a per collection basis, but we can avoid it by noting that if the collection's last etag is
             not beyond the previous max etag, then the index will therefor not be non stale.
 
-
              */
-
 
             foreach (var mentorIndex in mentor)
             {
                 // we go over all of the mentor indexes to validated that the promotable has them.
                 // Since we don't save in the state machine the definition of side-by-side indexes, we will skip them, because
-                // the promotable don't have them. 
+                // the promotable don't have them.
 
                 if (mentorIndex.Value.IsSideBySide)
                     continue;
@@ -1485,7 +1444,6 @@
                     reason = $"Index '{mentorIndex.Key}' is in state '{currentIndexStats.State}' and not up-to-date (prev: {lastPrevEtag}, current: {lastIndexEtag}).";
                     return false;
                 }
-
             }
 
             reason = null;
