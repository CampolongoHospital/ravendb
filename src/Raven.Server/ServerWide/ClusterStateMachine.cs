﻿using System;
using System.Collections.Concurrent;
using System.Collections.Generic;
using System.Diagnostics;
using System.IO;
using System.Linq;
using System.Net.Sockets;
using System.Runtime.CompilerServices;
using System.Runtime.ExceptionServices;
using System.Security.Cryptography.X509Certificates;
using System.Text;
using System.Threading;
using System.Threading.Tasks;
using Microsoft.Extensions.Primitives;
using Raven.Client.Documents.Operations.Backups;
using Raven.Client.Documents.Operations.Configuration;
using Raven.Client.Documents.Operations.Replication;
using Raven.Client.Documents.Session;
using Raven.Client.Exceptions.Database;
using Raven.Client.Exceptions.Documents.Subscriptions;
using Raven.Client.Exceptions.Security;
using Raven.Client.ServerWide;
using Raven.Client.ServerWide.Commands;
using Raven.Client.ServerWide.Operations.Certificates;
using Raven.Client.ServerWide.Operations.Configuration;
using Raven.Client.ServerWide.Tcp;
using Raven.Client.Util;
using Raven.Server.Commercial;
using Raven.Server.Documents;
using Raven.Server.Json;
using Raven.Server.NotificationCenter.Notifications;
using Raven.Server.NotificationCenter.Notifications.Details;
using Raven.Server.Rachis;
using Raven.Server.ServerWide.Commands;
using Raven.Server.ServerWide.Commands.ConnectionStrings;
using Raven.Server.ServerWide.Commands.ETL;
using Raven.Server.ServerWide.Commands.Indexes;
using Raven.Server.ServerWide.Commands.Monitoring.Snmp;
using Raven.Server.ServerWide.Commands.PeriodicBackup;
using Raven.Server.ServerWide.Commands.Sorters;
using Raven.Server.ServerWide.Commands.Subscriptions;
using Raven.Server.ServerWide.Context;
using Raven.Server.Utils;
using Sparrow;
using Sparrow.Binary;
using Sparrow.Json;
using Sparrow.Json.Parsing;
using Sparrow.Logging;
using Sparrow.Server;
using Sparrow.Server.Utils;
using Sparrow.Utils;
using Voron;
using Voron.Data;
using Voron.Data.BTrees;
using Voron.Data.Tables;
using Voron.Impl;
using Constants = Raven.Client.Constants;

namespace Raven.Server.ServerWide
{
    public class ClusterStateMachine : RachisStateMachine
    {
        private readonly Logger _clusterAuditLog = LoggingSource.AuditLog.GetLogger("ClusterStateMachine", "Audit");

        private const string LocalNodeStateTreeName = "LocalNodeState";
        private static readonly StringSegment DatabaseName = new StringSegment("DatabaseName");

        public static readonly TableSchema ItemsSchema;
        public static readonly TableSchema CompareExchangeSchema;
        public static readonly TableSchema CompareExchangeTombstoneSchema;
        public static readonly TableSchema TransactionCommandsSchema;
        public static readonly TableSchema IdentitiesSchema;
        public static readonly TableSchema CertificatesSchema;

        public enum CompareExchangeTable
        {
            Key,
            Index,
            Value,
            PrefixIndex
        }

        public enum CompareExchangeTombstoneTable
        {
            Key,
            Index,
            PrefixIndex
        }

        public enum IdentitiesTable
        {
            Key,
            Value,
            Index,
            KeyIndex
        }

        public static readonly Slice Items;
        public static readonly Slice CompareExchange;
        public static readonly Slice CompareExchangeTombstones;
        public static readonly Slice Identities;
        public static readonly Slice IdentitiesIndex;
        public static readonly Slice TransactionCommands;
        public static readonly Slice TransactionCommandsCountPerDatabase;
        public static readonly Slice CompareExchangeIndex;
        public static readonly Slice CompareExchangeTombstoneIndex;
        public static readonly Slice CertificatesSlice;
        public static readonly Slice CertificatesHashSlice;

        public enum CertificatesTable
        {
            Thumbprint = 0,
            PublicKeyHash = 1,
            Data = 2
        }

        static ClusterStateMachine()
        {
            using (StorageEnvironment.GetStaticContext(out var ctx))
            {
                Slice.From(ctx, "Items", out Items);
                Slice.From(ctx, "CmpXchg", out CompareExchange);
                Slice.From(ctx, "CmpXchgTombstones", out CompareExchangeTombstones);
                Slice.From(ctx, "Identities", out Identities);
                Slice.From(ctx, "IdentitiesIndex", out IdentitiesIndex);
                Slice.From(ctx, "TransactionCommands", out TransactionCommands);
                Slice.From(ctx, "TransactionCommandsIndex", out TransactionCommandsCountPerDatabase);
                Slice.From(ctx, "CompareExchangeIndex", out CompareExchangeIndex);
                Slice.From(ctx, "CompareExchangeTombstoneIndex", out CompareExchangeTombstoneIndex);
                Slice.From(ctx, "CertificatesSlice", out CertificatesSlice);
                Slice.From(ctx, "CertificatesHashSlice", out CertificatesHashSlice);
            }
            ItemsSchema = new TableSchema();

            // We use the follow format for the items data
            // { lowered key, key, data, etag }
            ItemsSchema.DefineKey(new TableSchema.SchemaIndexDef
            {
                StartIndex = 0,
                Count = 1
            });

            IdentitiesSchema = new TableSchema();
            IdentitiesSchema.DefineKey(new TableSchema.SchemaIndexDef
            {
                StartIndex = (int)IdentitiesTable.Key,
                Count = 1
            });
            IdentitiesSchema.DefineIndex(new TableSchema.SchemaIndexDef
            {
                StartIndex = (int)IdentitiesTable.KeyIndex,
                Count = 1,
                IsGlobal = true,
                Name = IdentitiesIndex
            });

            CompareExchangeSchema = new TableSchema();
            CompareExchangeSchema.DefineKey(new TableSchema.SchemaIndexDef
            {
                StartIndex = (int)CompareExchangeTable.Key,
                Count = 1
            });
            CompareExchangeSchema.DefineIndex(new TableSchema.SchemaIndexDef
            {
                StartIndex = (int)CompareExchangeTable.PrefixIndex,
                Count = 1,
                IsGlobal = true,
                Name = CompareExchangeIndex
            });

            CompareExchangeTombstoneSchema = new TableSchema();
            CompareExchangeTombstoneSchema.DefineKey(new TableSchema.SchemaIndexDef
            {
                StartIndex = (int)CompareExchangeTombstoneTable.Key,
                Count = 1
            });
            CompareExchangeTombstoneSchema.DefineIndex(new TableSchema.SchemaIndexDef
            {
                StartIndex = (int)CompareExchangeTombstoneTable.PrefixIndex,
                Count = 1,
                IsGlobal = true,
                Name = CompareExchangeTombstoneIndex
            });

            TransactionCommandsSchema = new TableSchema();
            TransactionCommandsSchema.DefineKey(new TableSchema.SchemaIndexDef()
            {
                StartIndex = 0,
                Count = 1, // Database, Separator, Commands count
            });

            // We use the follow format for the certificates data
            // { thumbprint, public key hash, data }
            CertificatesSchema = new TableSchema();
            CertificatesSchema.DefineKey(new TableSchema.SchemaIndexDef()
            {
                StartIndex = (int)CertificatesTable.Thumbprint,
                Count = 1,
                IsGlobal = false,
                Name = CertificatesSlice
            });
            CertificatesSchema.DefineIndex(new TableSchema.SchemaIndexDef
            {
                StartIndex = (int)CertificatesTable.PublicKeyHash,
                Count = 1,
                IsGlobal = false,
                Name = CertificatesHashSlice
            });
        }

        public event EventHandler<(string DatabaseName, long Index, string Type, DatabasesLandlord.ClusterDatabaseChangeType ChangeType)> DatabaseChanged;

        public event EventHandler<(long Index, string Type)> ValueChanged;

        private readonly RachisLogIndexNotifications _rachisLogIndexNotifications = new RachisLogIndexNotifications(CancellationToken.None);

        protected override void Apply(TransactionOperationContext context, BlittableJsonReaderObject cmd, long index, Leader leader, ServerStore serverStore)
        {
            if (cmd.TryGet("Type", out string type) == false)
            {
                NotifyLeaderAboutError(index, leader, new RachisApplyException("Cannot execute command, wrong format"));
                return;
            }

            var sw = Stopwatch.StartNew();
            try
            {
                string errorMessage;
                switch (type)
                {
                    case nameof(ClusterTransactionCommand):
                        var errors = ExecuteClusterTransaction(context, cmd, index);
                        if (errors != null)
                        {
                            leader?.SetStateOf(index, errors);
                        }
                        break;
                    case nameof(CleanUpClusterStateCommand):
                        ClusterStateCleanUp(context, cmd, index);
                        break;
<<<<<<< HEAD
                    case nameof(PutSubscriptionBatchCommand):
                        if (cmd.TryGet(nameof(PutSubscriptionBatchCommand.Commands), out BlittableJsonReaderArray subscriptionCommands) == false)
                        {
                            throw new RachisApplyException($"'{nameof(PutSubscriptionBatchCommand.Commands)}' is missing in '{nameof(PutSubscriptionBatchCommand)}'.");
                        }
                        foreach (BlittableJsonReaderObject command in subscriptionCommands)
                        {
                            Apply(context, command, index, leader, serverStore);
                        }
=======
                    case nameof(AddOrUpdateCompareExchangeBatchCommand):
                        ExecuteCompareExchangeBatch(context, cmd, index, type);
>>>>>>> 8fb626f2
                        break;
                    case nameof(AddOrUpdateCompareExchangeBatchCommand):
                        var hasAddCommands = cmd.TryGet(nameof(AddOrUpdateCompareExchangeBatchCommand.Commands), out BlittableJsonReaderArray addCommands);
                        var hasRemoveCommands = cmd.TryGet(nameof(AddOrUpdateCompareExchangeBatchCommand.RemoveCommands), out BlittableJsonReaderArray removeCommands);
                        if (hasAddCommands == false && hasRemoveCommands == false)
                        {
                            throw new RachisApplyException($"'{nameof(AddOrUpdateCompareExchangeBatchCommand.Commands)}' and '{nameof(AddOrUpdateCompareExchangeBatchCommand.RemoveCommands)}' are missing in '{nameof(AddOrUpdateCompareExchangeBatchCommand)}'.");
                        }
                        if (hasAddCommands)
                        {
                            foreach (BlittableJsonReaderObject command in addCommands)
                            {
                                Apply(context, command, index, leader, serverStore);
                            }
                        }
                        if (hasRemoveCommands)
                        {
                            foreach (BlittableJsonReaderObject command in removeCommands)
                            {
                                Apply(context, command, index, leader, serverStore);
                            }
                        }
                        SetIndexForBackup(context, cmd, index, type);
                        break;
                    //The reason we have a separate case for removing node from database is because we must 
                    //actually delete the database before we notify about changes to the record otherwise we 
                    //don't know that it was us who needed to delete the database.
                    case nameof(RemoveNodeFromDatabaseCommand):
                        RemoveNodeFromDatabase(context, cmd, index, leader);
                        break;
                    case nameof(RemoveNodeFromClusterCommand):
                        RemoveNodeFromCluster(context, cmd, index, leader);
                        break;
                    case nameof(DeleteCertificateFromClusterCommand):
                        DeleteCertificate(context, type, cmd, index);
                        break;
                    case nameof(DeleteValueCommand):
                        DeleteValue(context, type, cmd, index, leader);
                        break;
                    case nameof(DeleteCertificateCollectionFromClusterCommand):
                        DeleteMultipleCertificates(context, type, cmd, index);
                        break;
                    case nameof(DeleteMultipleValuesCommand):
                        DeleteMultipleValues(context, type, cmd, index, leader);
                        break;
                    case nameof(CleanCompareExchangeTombstonesCommand):
                        ClearCompareExchangeTombstones(context, type, cmd, index, out bool hasMore);
                        leader?.SetStateOf(index, hasMore);
                        break;
                    case nameof(IncrementClusterIdentityCommand):
                        if (ValidatePropertyExistence(cmd, nameof(IncrementClusterIdentityCommand), nameof(IncrementClusterIdentityCommand.Prefix), out errorMessage) == false)
                            throw new RachisApplyException(errorMessage);
                        SetValueForTypedDatabaseCommand(context, type, cmd, index, leader, out object result);
                        leader?.SetStateOf(index, result);
<<<<<<< HEAD
                        SetIndexForBackup(context, cmd, index, type);
=======
                        UpdateDatabaseRecordEtagForBackup(context, type, cmd, index);
>>>>>>> 8fb626f2
                        break;
                    case nameof(IncrementClusterIdentitiesBatchCommand):
                        if (ValidatePropertyExistence(cmd, nameof(IncrementClusterIdentitiesBatchCommand), nameof(IncrementClusterIdentitiesBatchCommand.DatabaseName), out errorMessage) == false)
                            throw new RachisApplyException(errorMessage);
                        SetValueForTypedDatabaseCommand(context, type, cmd, index, leader, out result);
                        leader?.SetStateOf(index, result);
<<<<<<< HEAD
                        SetIndexForBackup(context, cmd, index, type);
=======
                        UpdateDatabaseRecordEtagForBackup(context, type, cmd, index);
>>>>>>> 8fb626f2
                        break;
                    case nameof(UpdateClusterIdentityCommand):
                        if (ValidatePropertyExistence(cmd, nameof(UpdateClusterIdentityCommand), nameof(UpdateClusterIdentityCommand.Identities), out errorMessage) == false)
                            throw new RachisApplyException(errorMessage);
                        SetValueForTypedDatabaseCommand(context, type, cmd, index, leader, out result);
                        leader?.SetStateOf(index, result);
<<<<<<< HEAD
                        SetIndexForBackup(context, cmd, index, type);
=======
                        UpdateDatabaseRecordEtagForBackup(context, type, cmd, index);
>>>>>>> 8fb626f2
                        break;
                    case nameof(PutSortersCommand):
                    case nameof(DeleteSorterCommand):
                    case nameof(PutIndexCommand):
                    case nameof(PutIndexesCommand):
                    case nameof(PutAutoIndexCommand):
                    case nameof(DeleteIndexCommand):
                    case nameof(SetIndexLockCommand):
                    case nameof(SetIndexPriorityCommand):
                    case nameof(SetIndexStateCommand):
                    case nameof(EditRevisionsConfigurationCommand):
                    case nameof(UpdatePeriodicBackupCommand):
                    case nameof(EditExpirationCommand):
                    case nameof(ModifyConflictSolverCommand):
                    case nameof(UpdateTopologyCommand):
                    case nameof(DeleteDatabaseCommand):
                    case nameof(UpdateExternalReplicationCommand):
                    case nameof(PromoteDatabaseNodeCommand):
                    case nameof(ToggleTaskStateCommand):
                    case nameof(AddRavenEtlCommand):
                    case nameof(AddSqlEtlCommand):
                    case nameof(UpdateRavenEtlCommand):
                    case nameof(UpdateSqlEtlCommand):
                    case nameof(DeleteOngoingTaskCommand):
                    case nameof(PutRavenConnectionStringCommand):
                    case nameof(PutSqlConnectionStringCommand):
                    case nameof(RemoveRavenConnectionStringCommand):
                    case nameof(RemoveSqlConnectionStringCommand):
                    case nameof(UpdatePullReplicationAsHubCommand):
                    case nameof(UpdatePullReplicationAsSinkCommand):
                    case nameof(EditDatabaseClientConfigurationCommand):
                        UpdateDatabase(context, type, cmd, index, leader, serverStore);
                        break;
                    case nameof(UpdatePeriodicBackupStatusCommand):
                    case nameof(UpdateExternalReplicationStateCommand):
                    case nameof(AcknowledgeSubscriptionBatchCommand):
                    case nameof(PutSubscriptionCommand):
                    case nameof(DeleteSubscriptionCommand):
                    case nameof(UpdateEtlProcessStateCommand):
                    case nameof(ToggleSubscriptionStateCommand):
                    case nameof(UpdateSubscriptionClientConnectionTime):
                    case nameof(UpdateSnmpDatabaseIndexesMappingCommand):
                    case nameof(RemoveEtlProcessStateCommand):
                        SetValueForTypedDatabaseCommand(context, type, cmd, index, leader, out _);
                        break;
                    case nameof(AddOrUpdateCompareExchangeCommand):
                    case nameof(RemoveCompareExchangeCommand):
                        ExecuteCompareExchange(context, type, cmd, index, out var removeItem);
                        leader?.SetStateOf(index, removeItem);
<<<<<<< HEAD
                        SetIndexForBackup(context, cmd, index, type);
=======
                        UpdateDatabaseRecordEtagForBackup(context, type, cmd, index);
>>>>>>> 8fb626f2
                        break;
                    case nameof(InstallUpdatedServerCertificateCommand):
                        InstallUpdatedServerCertificate(context, cmd, index, serverStore);
                        break;
                    case nameof(RecheckStatusOfServerCertificateCommand):
                        if (_parent.Log.IsOperationsEnabled)
                            _parent.Log.Operations($"Received {nameof(RecheckStatusOfServerCertificateCommand)}, index = {index}.");
                        NotifyValueChanged(context, type, index); // just need to notify listeners
                        break;
                    case nameof(ConfirmReceiptServerCertificateCommand):
                        ConfirmReceiptServerCertificate(context, cmd, index, serverStore);
                        break;
                    case nameof(RecheckStatusOfServerCertificateReplacementCommand):
                        if (_parent.Log.IsOperationsEnabled)
                            _parent.Log.Operations($"Received {nameof(RecheckStatusOfServerCertificateReplacementCommand)}, index = {index}.");
                        NotifyValueChanged(context, type, index); // just need to notify listeners
                        break;
                    case nameof(ConfirmServerCertificateReplacedCommand):
                        ConfirmServerCertificateReplaced(context, cmd, index, serverStore);
                        break;
                    case nameof(UpdateSnmpDatabasesMappingCommand):
                        UpdateValue<List<string>>(context, type, cmd, index, leader);
                        break;
                    case nameof(PutLicenseCommand):
                        PutValue<License>(context, type, cmd, index, leader);
                        break;
                    case nameof(PutLicenseLimitsCommand):
                        PutValue<LicenseLimits>(context, type, cmd, index, leader);
                        break;
                    case nameof(PutCertificateWithSamePinningHashCommand):
                        PutCertificate(context, type, cmd, index, serverStore);
                        if (cmd.TryGet(nameof(PutCertificateWithSamePinningHashCommand.Name), out string thumbprint))
                            DeleteLocalState(context, thumbprint);
                        if (cmd.TryGet(nameof(PutCertificateWithSamePinningHashCommand.PublicKeyPinningHash), out string hash))
                            DiscardLeftoverCertsWithSamePinningHash(context, hash, type, index);
                        break;
                    case nameof(PutCertificateCommand):
                        PutCertificate(context, type, cmd, index, serverStore);
                        // Once the certificate is in the cluster, no need to keep it locally so we delete it.
                        if (cmd.TryGet(nameof(PutCertificateCommand.Name), out string key))
                            DeleteLocalState(context, key);
                        break;
                    case nameof(PutClientConfigurationCommand):
                        PutValue<ClientConfiguration>(context, type, cmd, index, leader);
                        break;
                    case nameof(PutServerWideStudioConfigurationCommand):
                        PutValue<ServerWideStudioConfiguration>(context, type, cmd, index, leader);
                        break;
                    case nameof(AddDatabaseCommand):
                        var addedNodes = AddDatabase(context, cmd, index, leader);
                        if (addedNodes != null)
                            leader?.SetStateOf(index, addedNodes);
                        break;
                    default:
                        var massage = $"The command '{type}' is unknown and cannot be executed on server with version '{ServerVersion.FullVersion}'.{Environment.NewLine}" +
                                      "Updating this node version to match the rest should resolve this issue.";
                        throw new UnknownClusterCommand(massage);
                }
            }
            catch (Exception e) when (ExpectedException(e))
            {
                if (_parent.Log.IsInfoEnabled)
                    _parent.Log.Info($"Failed to execute command of type '{type}' on database '{DatabaseName}'", e);

                NotifyLeaderAboutError(index, leader, e);
            }
            catch (Exception e)
            {
                // IMPORTANT
                // Other exceptions MUST be consistent across the cluster (meaning: if it occured on one node it must occur on the rest also).
                // the exceptions here are machine specific and will cause a jam in the state machine until the exception will be resolved.
                if (_parent.Log.IsInfoEnabled)
                    _parent.Log.Info($"Unrecoverable exception on database '{DatabaseName}' at command type '{type}', execution will be retried later.", e);

                NotifyLeaderAboutError(index, leader, e);
                throw;
            }
            finally
            {
                var executionTime = sw.Elapsed;
                _rachisLogIndexNotifications.RecordNotification(new RecentLogIndexNotification
                {
                    Type = type,
                    ExecutionTime = executionTime,
                    Index = index,
                    LeaderErrorCount = leader?.ErrorsList.Count,
                    Term = leader?.Term,
                    LeaderShipDuration = leader?.LeaderShipDuration,
                });
            }
        }

<<<<<<< HEAD
        private void SetIndexForBackup(TransactionOperationContext toc, BlittableJsonReaderObject bjro, long index, string type)
        {
            if (index < 0)
                return;

            if ((bjro.TryGet(nameof(CompareExchangeCommandBase.Database), out string databaseName) == false ||
                 string.IsNullOrEmpty(databaseName)) && type.Equals(nameof(AddOrUpdateCompareExchangeCommand)))
                throw new RachisApplyException($"Command {type} must contain a DatabaseName property. Index {index}");

            var dbKey = $"db/{databaseName}";
            var items = toc.Transaction.InnerTransaction.OpenTable(ItemsSchema, Items);

            using (Slice.From(toc.Allocator, dbKey, out Slice key))
            using (Slice.From(toc.Allocator, dbKey.ToLowerInvariant(), out Slice keyLowered))
            {
                var databaseRecordJson = ReadInternal(toc, out _, keyLowered);
                if (databaseRecordJson == null)
                    return;

                databaseRecordJson.Modifications = new DynamicJsonValue
                {
                    [nameof(DatabaseRecord.EtagForBackup)] = index
                };

                using (var old = databaseRecordJson)
                {
                    databaseRecordJson = toc.ReadObject(databaseRecordJson, dbKey);
                }

                UpdateValue(index, items, keyLowered, key, databaseRecordJson);
=======
        private void ExecuteCompareExchangeBatch(TransactionOperationContext context, BlittableJsonReaderObject cmd, long index, string commandType)
        {
            CompareExchangeCommandBase compareExchange = null;
            Exception exception = null;
            try
            {
                if (cmd.TryGet(nameof(AddOrUpdateCompareExchangeBatchCommand.Commands), out BlittableJsonReaderArray commands) == false)
                {
                    throw new RachisApplyException($"'{nameof(AddOrUpdateCompareExchangeBatchCommand.Commands)}' is missing in '{commandType}'.");
                }

                var items = context.Transaction.InnerTransaction.OpenTable(CompareExchangeSchema, CompareExchange);
                foreach (BlittableJsonReaderObject command in commands)
                {
                    if (command.TryGet("Type", out string type) == false || type != nameof(AddOrUpdateCompareExchangeCommand))
                    {
                        throw new RachisApplyException($"Cannot execute {commandType} command, wrong format");
                    }

                    compareExchange = (CompareExchangeCommandBase)JsonDeserializationCluster.Commands[type](command);
                    compareExchange.Execute(context, items, index);
                    UpdateDatabaseRecordEtagForBackup(context, type, command, index);
                }

                OnTransactionDispose(context, index);
            }
            catch (Exception e)
            {
                exception = e;
                throw;
            }
            finally
            {
                LogCommand(commandType, index, exception, compareExchange?.AdditionalDebugInformation(exception));
>>>>>>> 8fb626f2
            }
        }

        public static bool ExpectedException(Exception e)
        {
            return e is RachisException ||
                   e is SubscriptionException ||
                   e is DatabaseDoesNotExistException ||
                   e is AuthorizationException;
        }

        private void ClusterStateCleanUp(TransactionOperationContext context, BlittableJsonReaderObject cmd, long index)
        {
            Exception exception = null;
            CleanUpClusterStateCommand cleanCommand = null;
            try
            {
                var items = context.Transaction.InnerTransaction.OpenTable(ItemsSchema, Items);
                cleanCommand = (CleanUpClusterStateCommand)JsonDeserializationCluster.Commands[nameof(CleanUpClusterStateCommand)](cmd);
                var affectedDatabases = cleanCommand.Clean(context, index);
                foreach (var tuple in affectedDatabases)
                {
                    var database = tuple.Key;
                    var commandsCount = tuple.Value;
                    var record = ReadDatabase(context, database);
                    if (record == null)
                        continue;

                    record.TruncatedClusterTransactionCommandsCount = commandsCount;

                    var dbKey = "db/" + tuple.Key;
                    using (Slice.From(context.Allocator, dbKey, out Slice valueName))
                    using (Slice.From(context.Allocator, dbKey.ToLowerInvariant(), out Slice valueNameLowered))
                    {
                        var updatedDatabaseBlittable = EntityToBlittable.ConvertCommandToBlittable(record, context);
                        UpdateValue(index, items, valueNameLowered, valueName, updatedDatabaseBlittable);
                    }

                    // we simply update the value without invoking the OnChange function
                }

                OnTransactionDispose(context, index);
            }
            catch (Exception e)
            {
                exception = e;
                throw;
            }
            finally
            {
                LogCommand(nameof(CleanUpClusterStateCommand), index, exception, cleanCommand?.AdditionalDebugInformation(exception));
            }
        }

        private List<string> ExecuteClusterTransaction(TransactionOperationContext context, BlittableJsonReaderObject cmd, long index)
        {
            ClusterTransactionCommand clusterTransaction = null;
            Exception exception = null;
            try
            {
                clusterTransaction = (ClusterTransactionCommand)JsonDeserializationCluster.Commands[nameof(ClusterTransactionCommand)](cmd);
                UpdateDatabaseRecordId(context, index, clusterTransaction);

                var compareExchangeItems = context.Transaction.InnerTransaction.OpenTable(CompareExchangeSchema, CompareExchange);
                var error = clusterTransaction.ExecuteCompareExchangeCommands(context, index, compareExchangeItems);
                if (error == null)
                {
                    clusterTransaction.SaveCommandsBatch(context, index);
                    var notify = clusterTransaction.HasDocumentsInTransaction
                        ? DatabasesLandlord.ClusterDatabaseChangeType.PendingClusterTransactions
                        : DatabasesLandlord.ClusterDatabaseChangeType.ClusterTransactionCompleted;

                    NotifyDatabaseAboutChanged(context, clusterTransaction.DatabaseName, index, nameof(ClusterTransactionCommand), notify);

                    return null;
                }

                OnTransactionDispose(context, index);
                return error;
            }
            catch (Exception e)
            {
                exception = e;
                throw;
            }
            finally
            {
                LogCommand(nameof(ClusterTransactionCommand), index, exception, clusterTransaction?.AdditionalDebugInformation(exception));
            }
        }

        private void UpdateDatabaseRecordId(TransactionOperationContext context, long index, ClusterTransactionCommand clusterTransaction)
        {
            var record = ReadDatabase(context, clusterTransaction.DatabaseName);
            if (record.Topology.DatabaseTopologyIdBase64 == null)
            {
                var items = context.Transaction.InnerTransaction.OpenTable(ItemsSchema, Items);
                record.Topology.DatabaseTopologyIdBase64 = clusterTransaction.DatabaseRecordId;
                var dbKey = "db/" + clusterTransaction.DatabaseName;
                using (Slice.From(context.Allocator, dbKey, out var valueName))
                using (Slice.From(context.Allocator, dbKey.ToLowerInvariant(), out var valueNameLowered))
                {
                    var updatedDatabaseBlittable = EntityToBlittable.ConvertCommandToBlittable(record, context);
                    UpdateValue(index, items, valueNameLowered, valueName, updatedDatabaseBlittable);
                }
            }
        }

        private void ConfirmReceiptServerCertificate(TransactionOperationContext context, BlittableJsonReaderObject cmd, long index, ServerStore serverStore)
        {
            if (_parent.Log.IsOperationsEnabled)
                _parent.Log.Operations($"Received {nameof(ConfirmReceiptServerCertificateCommand)}, index = {index}.");
            try
            {
                var items = context.Transaction.InnerTransaction.OpenTable(ItemsSchema, Items);
                using (Slice.From(context.Allocator, CertificateReplacement.CertificateReplacementDoc, out var key))
                {
                    if (cmd.TryGet(nameof(ConfirmReceiptServerCertificateCommand.Thumbprint), out string thumbprint) == false)
                    {
                        throw new RachisApplyException($"{nameof(ConfirmReceiptServerCertificateCommand.Thumbprint)} property didn't exist in {nameof(ConfirmReceiptServerCertificateCommand)}");
                    }
                    var certInstallation = GetItem(context, CertificateReplacement.CertificateReplacementDoc);
                    if (certInstallation == null)
                        return; // already applied? 

                    if (certInstallation.TryGet(nameof(CertificateReplacement.Thumbprint), out string storedThumbprint) == false)
                        throw new RachisApplyException($"{nameof(CertificateReplacement.Thumbprint)} property didn't exist in 'server/cert' value");

                    if (storedThumbprint != thumbprint)
                        return; // confirmation for a different cert, ignoring

                    certInstallation.TryGet(nameof(CertificateReplacement.Confirmations), out int confirmations);

                    certInstallation.Modifications = new DynamicJsonValue(certInstallation)
                    {
                        [nameof(CertificateReplacement.Confirmations)] = confirmations + 1
                    };

                    certInstallation = context.ReadObject(certInstallation, "server.cert.update");

                    UpdateValue(index, items, key, key, certInstallation);

                    if (_parent.Log.IsOperationsEnabled)
                        _parent.Log.Operations("Confirming to replace the server certificate.");

                    // this will trigger the handling of the certificate update 
                    NotifyValueChanged(context, nameof(ConfirmReceiptServerCertificateCommand), index);
                }
            }
            catch (Exception e)
            {
                if (_parent.Log.IsOperationsEnabled)
                    _parent.Log.Operations($"{nameof(ConfirmReceiptServerCertificate)} failed (index = {index}).", e);

                serverStore.NotificationCenter.Add(AlertRaised.Create(
                    null,
                    CertificateReplacement.CertReplaceAlertTitle,
                    "Failed to confirm receipt of the new certificate.",
                    AlertType.Certificates_ReplaceError,
                    NotificationSeverity.Error,
                    details: new ExceptionDetails(e)));

                throw;
            }
        }

        private void InstallUpdatedServerCertificate(TransactionOperationContext context, BlittableJsonReaderObject cmd, long index, ServerStore serverStore)
        {
            if (_parent.Log.IsOperationsEnabled)
                _parent.Log.Operations($"Received {nameof(InstallUpdatedServerCertificateCommand)}.");
            Exception exception = null;
            try
            {
                if (cmd.TryGet(nameof(InstallUpdatedServerCertificateCommand.Certificate), out string cert) == false || string.IsNullOrEmpty(cert))
                {
                    throw new RachisApplyException($"{nameof(InstallUpdatedServerCertificateCommand.Certificate)} property didn't exist in {nameof(InstallUpdatedServerCertificateCommand)}");
                }

                cmd.TryGet(nameof(InstallUpdatedServerCertificateCommand.ReplaceImmediately), out bool replaceImmediately);

                var x509Certificate = new X509Certificate2(Convert.FromBase64String(cert), (string)null, X509KeyStorageFlags.MachineKeySet);
                // we assume that this is valid, and we don't check dates, since that would introduce external factor to the state machine, which is not allowed
                using (Slice.From(context.Allocator, CertificateReplacement.CertificateReplacementDoc, out var key))
                {
                    var djv = new DynamicJsonValue
                    {
                        [nameof(CertificateReplacement.Certificate)] = cert,
                        [nameof(CertificateReplacement.Thumbprint)] = x509Certificate.Thumbprint,
                        [nameof(CertificateReplacement.OldThumbprint)] = serverStore.Server.Certificate.Certificate.Thumbprint,
                        [nameof(CertificateReplacement.Confirmations)] = 0,
                        [nameof(CertificateReplacement.Replaced)] = 0,
                        [nameof(CertificateReplacement.ReplaceImmediately)] = replaceImmediately
                    };

                    var json = context.ReadObject(djv, "server.cert.update.info");

                    var items = context.Transaction.InnerTransaction.OpenTable(ItemsSchema, Items);
                    UpdateValue(index, items, key, key, json);
                }

                // this will trigger the notification to the leader
                NotifyValueChanged(context, nameof(InstallUpdatedServerCertificateCommand), index);
            }
            catch (Exception e)
            {
                exception = e;
                if (_parent.Log.IsOperationsEnabled)
                    _parent.Log.Operations($"{nameof(InstallUpdatedServerCertificateCommand)} failed (index = {index}).", e);

                serverStore.NotificationCenter.Add(AlertRaised.Create(
                    null,
                    CertificateReplacement.CertReplaceAlertTitle,
                    $"{nameof(InstallUpdatedServerCertificateCommand)} failed.",
                    AlertType.Certificates_ReplaceError,
                    NotificationSeverity.Error,
                    details: new ExceptionDetails(e)));

                throw;
            }
            finally
            {
                LogCommand(nameof(InstallUpdatedServerCertificateCommand), index, exception);
            }
        }

        private void ConfirmServerCertificateReplaced(TransactionOperationContext context, BlittableJsonReaderObject cmd, long index, ServerStore serverStore)
        {
            if (_parent.Log.IsOperationsEnabled)
                _parent.Log.Operations($"Received {nameof(ConfirmServerCertificateReplacedCommand)}, index = {index}.");
            try
            {
                var items = context.Transaction.InnerTransaction.OpenTable(ItemsSchema, Items);
                using (Slice.From(context.Allocator, CertificateReplacement.CertificateReplacementDoc, out var key))
                {
                    if (cmd.TryGet(nameof(ConfirmServerCertificateReplacedCommand.Thumbprint), out string thumbprint) == false)
                    {
                        throw new RachisApplyException($"{nameof(ConfirmServerCertificateReplacedCommand.Thumbprint)} property didn't exist in {nameof(ConfirmServerCertificateReplacedCommand)}");
                    }
                    if (cmd.TryGet(nameof(ConfirmServerCertificateReplacedCommand.OldThumbprint), out string oldThumbprintFromCommand) == false)
                    {
                        throw new RachisApplyException($"{nameof(ConfirmServerCertificateReplacedCommand.OldThumbprint)} property didn't exist in {nameof(ConfirmServerCertificateReplacedCommand)}");
                    }

                    var certInstallation = GetItem(context, CertificateReplacement.CertificateReplacementDoc);
                    if (certInstallation == null)
                        return; // already applied? 

                    if (certInstallation.TryGet(nameof(CertificateReplacement.Thumbprint), out string storedThumbprint) == false)
                        throw new RachisApplyException($"'{nameof(CertificateReplacement.Thumbprint)}' property didn't exist in 'server/cert' value");

                    if (storedThumbprint != thumbprint)
                        return; // confirmation for a different cert, ignoring

                    // If "Replaced" or "OldThumbprint" are not there, it means this node started the replacement process with a lower version and was then upgraded.
                    // No worries, it got the command now and it can join the confirmation process which is still happening. Let's synchronize the 'server/cert' doc
                    // to have the new properties:
                    if (certInstallation.TryGet(nameof(CertificateReplacement.Replaced), out int replaced) == false)
                        replaced = 0;

                    if (certInstallation.TryGet(nameof(CertificateReplacement.OldThumbprint), out string oldThumbprint) == false)
                    {
                        oldThumbprint = oldThumbprintFromCommand;
                        certInstallation.Modifications = new DynamicJsonValue(certInstallation)
                        {
                            [nameof(CertificateReplacement.OldThumbprint)] = oldThumbprint
                        };
                    }

                    certInstallation.Modifications = new DynamicJsonValue(certInstallation)
                    {
                        [nameof(CertificateReplacement.Replaced)] = replaced + 1
                    };

                    certInstallation = context.ReadObject(certInstallation, "server.cert.update");

                    UpdateValue(index, items, key, key, certInstallation);

                    if (_parent.Log.IsOperationsEnabled)
                        _parent.Log.Operations($"Confirming that certificate replacement has happened. Old certificate thumbprint: '{oldThumbprint}'. New certificate thumbprint: '{thumbprint}'.");

                    // this will trigger the deletion of the new and old server certs from the cluster
                    NotifyValueChanged(context, nameof(ConfirmServerCertificateReplacedCommand), index);
                }
            }
            catch (Exception e)
            {
                if (_parent.Log.IsOperationsEnabled)
                    _parent.Log.Operations($"{nameof(ConfirmServerCertificateReplaced)} failed (index = {index}).", e);

                serverStore.NotificationCenter.Add(AlertRaised.Create(
                    null,
                    CertificateReplacement.CertReplaceAlertTitle,
                    "Failed to confirm replacement of the new certificate.",
                    AlertType.Certificates_ReplaceError,
                    NotificationSeverity.Error,
                    details: new ExceptionDetails(e)));

                throw;
            }
        }

        private void RemoveNodeFromCluster(TransactionOperationContext context, BlittableJsonReaderObject cmd, long index, Leader leader)
        {
            RemoveNodeFromClusterCommand removedCmd = null;
            Exception exception = null;
            try
            {
                removedCmd = JsonDeserializationCluster.RemoveNodeFromClusterCommand(cmd);
                var removed = removedCmd.RemovedNode;
                var items = context.Transaction.InnerTransaction.OpenTable(ItemsSchema, Items);

                var actions = new List<Action>();

                foreach (var record in ReadAllDatabases(context))
                {
                    using (Slice.From(context.Allocator, "db/" + record.DatabaseName.ToLowerInvariant(), out Slice lowerKey))
                    using (Slice.From(context.Allocator, "db/" + record.DatabaseName, out Slice key))
                    {
                        if (record.DeletionInProgress != null)
                        {
                            // delete immediately if this node was removed.
                            var deleteNow = record.DeletionInProgress.Remove(removed) && _parent.Tag == removed;
                            if (record.DeletionInProgress.Count == 0 && record.Topology.Count == 0 || deleteNow)
                            {
                                DeleteDatabaseRecord(context, index, items, lowerKey, record.DatabaseName);
                                actions.Add(() => DatabaseChanged?.Invoke(this,
                                    (record.DatabaseName, index, nameof(RemoveNodeFromCluster), DatabasesLandlord.ClusterDatabaseChangeType.RecordChanged)));
                                continue;
                            }
                        }

                        if (record.Topology.RelevantFor(removed))
                        {
                            record.Topology.RemoveFromTopology(removed);
                            // Explicit removing of the node means that we modify the replication factor
                            record.Topology.ReplicationFactor = record.Topology.Count;
                            if (record.Topology.Count == 0)
                            {
                                DeleteDatabaseRecord(context, index, items, lowerKey, record.DatabaseName);
                                continue;
                            }
                        }

                        var updated = EntityToBlittable.ConvertCommandToBlittable(record, context);

                        UpdateValue(index, items, lowerKey, key, updated);
                    }

                    actions.Add(() => DatabaseChanged?.Invoke(this,
                        (record.DatabaseName, index, nameof(RemoveNodeFromCluster), DatabasesLandlord.ClusterDatabaseChangeType.RecordChanged)));
                }

                ExecuteManyOnDispose(context, index, nameof(RemoveNodeFromCluster), actions);
            }
            catch (Exception e)
            {
                exception = e;
                throw;
            }
            finally
            {
                LogCommand(nameof(RemoveNodeFromClusterCommand), index, exception, removedCmd?.AdditionalDebugInformation(exception));
<<<<<<< HEAD
=======
            }
        }

        private void ExecuteManyOnDispose(TransactionOperationContext context, long index, string type, List<Action> actions)
        {
            context.Transaction.InnerTransaction.LowLevelTransaction.OnDispose += transaction =>
            {
                if (transaction is LowLevelTransaction llt && llt.Committed)
                {
                    _rachisLogIndexNotifications.AddTask(index);
                    var count = actions.Count;

                    if (count == 0)
                    {
                        NotifyAndSetCompleted(index);
                        return;
                    }

                    var exceptionAggregator =
                        new ExceptionAggregator(_parent.Log, $"the raft index {index} is committed, but an error occured during executing the {type} command.");
                    foreach (var action in actions)
                    {
                        TaskExecutor.Execute(_ =>
                        {
                            exceptionAggregator.Execute(action);
                            if (Interlocked.Decrement(ref count) == 0)
                            {
                                Exception error = null;
                                try
                                {
                                    exceptionAggregator.ThrowIfNeeded();
                                }
                                catch (Exception e)
                                {
                                    error = e;
                                }
                                finally
                                {
                                    _rachisLogIndexNotifications.NotifyListenersAbout(index, error);
                                    _rachisLogIndexNotifications.SetTaskCompleted(index, error);
                                }
                            }
                        }, null);
                    }
                }
            };
        }

        private void NotifyAndSetCompleted(long index)
        {
            try
            {
                _rachisLogIndexNotifications.NotifyListenersAbout(index, null);
                _rachisLogIndexNotifications.SetTaskCompleted(index, null);
            }
            catch (OperationCanceledException e)
            {
                _rachisLogIndexNotifications.SetTaskCompleted(index, e);
>>>>>>> 8fb626f2
            }
        }

        protected void NotifyLeaderAboutError(long index, Leader leader, Exception e)
        {
            _rachisLogIndexNotifications.RecordNotification(new RecentLogIndexNotification
            {
                Type = "Error",
                ExecutionTime = TimeSpan.Zero,
                Index = index,
                LeaderErrorCount = leader?.ErrorsList.Count,
                Term = leader?.Term,
                LeaderShipDuration = leader?.LeaderShipDuration,
                Exception = e,
            });

            // ReSharper disable once UseNullPropagation
            if (leader == null)
                return;

            leader.SetStateOf(index, tcs => { tcs.TrySetException(e); });
        }

        private static bool ValidatePropertyExistence(BlittableJsonReaderObject cmd, string propertyTypeName, string propertyName, out string errorMessage)
        {
            errorMessage = null;
            if (cmd.TryGet(propertyName, out object _) == false)
            {
                errorMessage = $"Expected to find {propertyTypeName}.{propertyName} property in the Raft command but didn't find it...";
                return false;
            }
            return true;
        }

        private void SetValueForTypedDatabaseCommand(TransactionOperationContext context, string type, BlittableJsonReaderObject cmd, long index, Leader leader, out object result)
        {
            result = null;
            UpdateValueForDatabaseCommand updateCommand = null;
            Exception exception = null;
            try
            {
                var items = context.Transaction.InnerTransaction.OpenTable(ItemsSchema, Items);

                updateCommand = (UpdateValueForDatabaseCommand)JsonDeserializationCluster.Commands[type](cmd);

                var record = ReadDatabase(context, updateCommand.DatabaseName);
                if (record == null)
                    throw new DatabaseDoesNotExistException(
                        $"Cannot set typed value of type {type} for database {updateCommand.DatabaseName}, because it does not exist");

                updateCommand.Execute(context, items, index, record, _parent.CurrentState, out result);
            }
            catch (Exception e)
            {
                exception = e;
                throw;
            }
            finally
            {
                LogCommand(type, index, exception, updateCommand?.AdditionalDebugInformation(exception));
                NotifyDatabaseAboutChanged(context, updateCommand?.DatabaseName, index, type, DatabasesLandlord.ClusterDatabaseChangeType.ValueChanged);
            }
        }

        public async Task WaitForIndexNotification(long index, TimeSpan? timeout = null)
        {
            await _rachisLogIndexNotifications.WaitForIndexNotification(index, timeout ?? _parent.OperationTimeout);
        }

        private unsafe void RemoveNodeFromDatabase(TransactionOperationContext context, BlittableJsonReaderObject cmd, long index, Leader leader)
        {
            Exception exception = null;
            RemoveNodeFromDatabaseCommand remove = null;
            try
            {
                var items = context.Transaction.InnerTransaction.OpenTable(ItemsSchema, Items);
                remove = JsonDeserializationCluster.RemoveNodeFromDatabaseCommand(cmd);
                var databaseName = remove.DatabaseName;
                var databaseNameLowered = databaseName.ToLowerInvariant();
                using (Slice.From(context.Allocator, "db/" + databaseNameLowered, out Slice lowerKey))
                using (Slice.From(context.Allocator, "db/" + databaseName, out Slice key))
                {
                    if (items.ReadByKey(lowerKey, out TableValueReader reader) == false)
                        throw new DatabaseDoesNotExistException($"The database {databaseName} does not exists");

                    var doc = new BlittableJsonReaderObject(reader.Read(2, out int size), size, context);
                    var databaseRecord = JsonDeserializationCluster.DatabaseRecord(doc);

                    if (doc.TryGet(nameof(DatabaseRecord.Topology), out BlittableJsonReaderObject _) == false)
                    {
                        items.DeleteByKey(lowerKey);
                        NotifyDatabaseAboutChanged(context, databaseName, index, nameof(RemoveNodeFromDatabaseCommand),
                            DatabasesLandlord.ClusterDatabaseChangeType.RecordChanged);
                        return;
                    }

                    remove.UpdateDatabaseRecord(databaseRecord, index);

                    if (databaseRecord.DeletionInProgress.Count == 0 && databaseRecord.Topology.Count == 0)
                    {
                        DeleteDatabaseRecord(context, index, items, lowerKey, databaseName);
                        NotifyDatabaseAboutChanged(context, databaseName, index, nameof(RemoveNodeFromDatabaseCommand),
                            DatabasesLandlord.ClusterDatabaseChangeType.RecordChanged);
                        return;
                    }

                    var updated = EntityToBlittable.ConvertCommandToBlittable(databaseRecord, context);

                    UpdateValue(index, items, lowerKey, key, updated);
                }

                NotifyDatabaseAboutChanged(context, databaseName, index, nameof(RemoveNodeFromDatabaseCommand),
                    DatabasesLandlord.ClusterDatabaseChangeType.RecordChanged);
            }
            catch (Exception e)
            {
                exception = e;
                throw;
            }
            finally
            {
                LogCommand(nameof(RemoveNodeFromDatabaseCommand), index, exception, remove?.AdditionalDebugInformation(exception));
            }

        }

        private void DeleteDatabaseRecord(TransactionOperationContext context, long index, Table items, Slice lowerKey, string databaseName)
        {
            // delete database record
            items.DeleteByKey(lowerKey);

            // delete all values linked to database record - for subscription, etl etc.
            CleanupDatabaseRelatedValues(context, items, databaseName);

            var transactionsCommands = context.Transaction.InnerTransaction.OpenTable(TransactionCommandsSchema, TransactionCommands);
            var commandsCountPerDatabase = context.Transaction.InnerTransaction.ReadTree(TransactionCommandsCountPerDatabase);

            using (ClusterTransactionCommand.GetPrefix(context, databaseName, out var prefixSlice))
            {
                commandsCountPerDatabase.Delete(prefixSlice);
                transactionsCommands.DeleteByPrimaryKeyPrefix(prefixSlice);
            }
        }

        private static void CleanupDatabaseRelatedValues(TransactionOperationContext context, Table items, string databaseName)
        {
            var dbValuesPrefix = Helpers.ClusterStateMachineValuesPrefix(databaseName).ToLowerInvariant();
            using (Slice.From(context.Allocator, dbValuesPrefix, out var loweredKey))
            {
                items.DeleteByPrimaryKeyPrefix(loweredKey);
            }

            var databaseLowered = $"{databaseName.ToLowerInvariant()}/";
            using (Slice.From(context.Allocator, databaseLowered, out var databaseSlice))
            {
                context.Transaction.InnerTransaction.OpenTable(CompareExchangeSchema, CompareExchange).DeleteByPrimaryKeyPrefix(databaseSlice);
                context.Transaction.InnerTransaction.OpenTable(CompareExchangeTombstoneSchema, CompareExchangeTombstones).DeleteByPrimaryKeyPrefix(databaseSlice);
                context.Transaction.InnerTransaction.OpenTable(IdentitiesSchema, Identities).DeleteByPrimaryKeyPrefix(databaseSlice);
            }
        }

        internal static unsafe void UpdateValue(long index, Table items, Slice lowerKey, Slice key, BlittableJsonReaderObject updated)
        {
            using (items.Allocate(out TableValueBuilder builder))
            {
                builder.Add(lowerKey);
                builder.Add(key);
                builder.Add(updated.BasePointer, updated.Size);
                builder.Add(Bits.SwapBytes(index));

                items.Set(builder);
            }
        }

        internal static unsafe void UpdateCertificate(Table certificates, Slice key, Slice hash, BlittableJsonReaderObject updated)
        {
            Debug.Assert(key.ToString() == key.ToString().ToLowerInvariant(), $"Key of certificate table (thumbprint) must be lower cased while we got '{key}'");

            using (certificates.Allocate(out TableValueBuilder builder))
            {
                builder.Add(key);
                builder.Add(hash);
                builder.Add(updated.BasePointer, updated.Size);

                certificates.Set(builder);
            }
        }

        private unsafe List<string> AddDatabase(TransactionOperationContext context, BlittableJsonReaderObject cmd, long index, Leader leader)
        {
            var addDatabaseCommand = JsonDeserializationCluster.AddDatabaseCommand(cmd);
            Exception exception = null;
            try
            {
                Debug.Assert(addDatabaseCommand.Record.Topology.Count != 0, "Attempt to add database with no nodes");
                var items = context.Transaction.InnerTransaction.OpenTable(ItemsSchema, Items);
                using (Slice.From(context.Allocator, "db/" + addDatabaseCommand.Name, out Slice valueName))
                using (Slice.From(context.Allocator, "db/" + addDatabaseCommand.Name.ToLowerInvariant(), out Slice valueNameLowered))
                using (var databaseRecordAsJson = EntityToBlittable.ConvertCommandToBlittable(addDatabaseCommand.Record, context))
                {
                    if (addDatabaseCommand.RaftCommandIndex != null)
                    {
                        if (items.ReadByKey(valueNameLowered, out TableValueReader reader) == false && addDatabaseCommand.RaftCommandIndex != 0)
                            throw new RachisConcurrencyException("Concurrency violation, the database " + addDatabaseCommand.Name +
                                                           " does not exists, but had a non zero etag");

                        var actualEtag = Bits.SwapBytes(*(long*)reader.Read(3, out int size));
                        Debug.Assert(size == sizeof(long));

                        if (actualEtag != addDatabaseCommand.RaftCommandIndex.Value)
                            throw new RachisConcurrencyException("Concurrency violation, the database " + addDatabaseCommand.Name + " has etag " + actualEtag +
                                                           " but was expecting " + addDatabaseCommand.RaftCommandIndex);
                    }

                    UpdateValue(index, items, valueNameLowered, valueName, databaseRecordAsJson);
                    SetDatabaseValues(addDatabaseCommand.DatabaseValues, addDatabaseCommand.Name, context, index, items);
                    return addDatabaseCommand.Record.Topology.Members;
                }
            }
            catch (Exception e)
            {
                exception = e;
                throw;
            }
            finally
            {
                LogCommand(nameof(AddDatabaseCommand), index, exception, addDatabaseCommand.AdditionalDebugInformation(exception));
                NotifyDatabaseAboutChanged(context, addDatabaseCommand.Name, index, nameof(AddDatabaseCommand),
                    DatabasesLandlord.ClusterDatabaseChangeType.RecordChanged);
            }
        }

        private static void SetDatabaseValues(
            Dictionary<string, BlittableJsonReaderObject> databaseValues,
            string databaseName,
            TransactionOperationContext context,
            long index,
            Table items)
        {
            if (databaseValues == null)
                return;

            foreach (var keyValue in databaseValues)
            {
                if (keyValue.Key.StartsWith(PeriodicBackupStatus.Prefix, StringComparison.OrdinalIgnoreCase))
                {
                    // don't use the old backup status
                    continue;
                }

                var key = $"{Helpers.ClusterStateMachineValuesPrefix(databaseName)}{keyValue.Key}";
                using (Slice.From(context.Allocator, key, out Slice databaseValueName))
                using (Slice.From(context.Allocator, key.ToLowerInvariant(), out Slice databaseValueNameLowered))
                using (var value = keyValue.Value.Clone(context))
                {
                    UpdateValue(index, items, databaseValueNameLowered, databaseValueName, value);
                }
            }
        }

        private void DeleteValue(TransactionOperationContext context, string type, BlittableJsonReaderObject cmd, long index, Leader leader)
        {
            Exception exception = null;
            DeleteValueCommand delCmd = null;
            try
            {
                delCmd = JsonDeserializationCluster.DeleteValueCommand(cmd);
                if (delCmd.Name.StartsWith("db/"))
                    throw new RachisApplyException("Cannot delete " + delCmd.Name + " using DeleteValueCommand, only via dedicated database calls");

                DeleteItem(context, delCmd.Name);
            }
            catch (Exception e)
            {
                exception = e;
                throw;
            }
            finally
            {
                LogCommand(type, index, exception, delCmd?.AdditionalDebugInformation(exception));
                NotifyValueChanged(context, type, index);
            }
        }

        private void DeleteCertificate(TransactionOperationContext context, string type, BlittableJsonReaderObject cmd, long index)
        {
            try
            {
                var command = (DeleteCertificateFromClusterCommand)CommandBase.CreateFrom(cmd);

                DeleteCertificate(context, command.Name);
            }
            finally
            {
                NotifyValueChanged(context, type, index);
            }
        }

        private void DeleteMultipleCertificates(TransactionOperationContext context, string type, BlittableJsonReaderObject cmd, long index)
        {
            try
            {
                var command = (DeleteCertificateCollectionFromClusterCommand)CommandBase.CreateFrom(cmd);

                foreach (var thumbprint in command.Names)
                {
                    DeleteCertificate(context, thumbprint);
                }
            }
            finally
            {
                NotifyValueChanged(context, type, index);
            }
        }

        public void DeleteItem(TransactionOperationContext context, string name)
        {
            var items = context.Transaction.InnerTransaction.OpenTable(ItemsSchema, Items);
            using (Slice.From(context.Allocator, name.ToLowerInvariant(), out Slice keyNameLowered))
            {
                items.DeleteByKey(keyNameLowered);
            }
        }

        public void DeleteCertificate(TransactionOperationContext context, string thumbprint)
        {
            var certs = context.Transaction.InnerTransaction.OpenTable(CertificatesSchema, CertificatesSlice);
            using (Slice.From(context.Allocator, thumbprint.ToLowerInvariant(), out var thumbprintSlice))
            {
                certs.DeleteByKey(thumbprintSlice);
            }
        }

        private void DeleteMultipleValues(TransactionOperationContext context, string type, BlittableJsonReaderObject cmd, long index, Leader leader)
        {
            Exception exception = null;
            DeleteMultipleValuesCommand delCmd = null;
            try
            {
                var items = context.Transaction.InnerTransaction.OpenTable(ItemsSchema, Items);
                delCmd = JsonDeserializationCluster.DeleteMultipleValuesCommand(cmd);
                if (delCmd.Names.Any(name => name.StartsWith("db/")))
                    throw new RachisApplyException("Cannot delete " + delCmd.Names + " using DeleteMultipleValuesCommand, only via dedicated database calls");

                foreach (var name in delCmd.Names)
                {
                    using (Slice.From(context.Allocator, name, out Slice _))
                    using (Slice.From(context.Allocator, name.ToLowerInvariant(), out Slice keyNameLowered))
                    {
                        items.DeleteByKey(keyNameLowered);
                    }
                }
            }
            catch (Exception e)
            {
                exception = e;
                throw;
            }
            finally
            {
                LogCommand(type, index, exception, delCmd?.AdditionalDebugInformation(exception));
                NotifyValueChanged(context, type, index);
            }
        }

        private unsafe void UpdateValue<T>(TransactionOperationContext context, string type, BlittableJsonReaderObject cmd, long index, Leader leader)
        {
            UpdateValueCommand<T> command = null;
            Exception exception = null;
            try
            {
                var items = context.Transaction.InnerTransaction.OpenTable(ItemsSchema, Items);
                command = (UpdateValueCommand<T>)CommandBase.CreateFrom(cmd);
                if (command.Name.StartsWith(Constants.Documents.Prefix))
                    throw new RachisApplyException("Cannot set " + command.Name + " using PutValueCommand, only via dedicated database calls");

                using (Slice.From(context.Allocator, command.Name, out Slice valueName))
                using (Slice.From(context.Allocator, command.Name.ToLowerInvariant(), out Slice valueNameLowered))
                {
                    BlittableJsonReaderObject previousValue = null;
                    if (items.ReadByKey(valueNameLowered, out var tvr))
                    {
                        var ptr = tvr.Read(2, out int size);
                        previousValue = new BlittableJsonReaderObject(ptr, size, context);
                    }

                    var newValue = command.GetUpdatedValue(context, previousValue);
                    if (newValue == null)
                        return;

                    UpdateValue(index, items, valueNameLowered, valueName, newValue);
                }
            }
            catch (Exception e)
            {
                exception = e;
                throw;
            }
            finally
            {
                LogCommand(type, index, exception, command?.AdditionalDebugInformation(exception));
                NotifyValueChanged(context, type, index);
            }
        }

        private T PutValue<T>(TransactionOperationContext context, string type, BlittableJsonReaderObject cmd, long index, Leader leader)
        {
            Exception exception = null;
            PutValueCommand<T> command = null;
            try
            {
                var items = context.Transaction.InnerTransaction.OpenTable(ItemsSchema, Items);
                command = (PutValueCommand<T>)CommandBase.CreateFrom(cmd);
                if (command.Name.StartsWith(Constants.Documents.Prefix))
                    throw new RachisApplyException("Cannot set " + command.Name + " using PutValueCommand, only via dedicated database calls");

                using (Slice.From(context.Allocator, command.Name, out Slice valueName))
                using (Slice.From(context.Allocator, command.Name.ToLowerInvariant(), out Slice valueNameLowered))
                using (var rec = context.ReadObject(command.ValueToJson(), "inner-val"))
                {
                    UpdateValue(index, items, valueNameLowered, valueName, rec);
                    return command.Value;
                }
            }
            catch (Exception e)
            {
                exception = e;
                throw;
            }
            finally
            {
                LogCommand(type, index, exception, command.AdditionalDebugInformation(exception));
                NotifyValueChanged(context, type, index);
            }
        }

        private void PutCertificate(TransactionOperationContext context, string type, BlittableJsonReaderObject cmd, long index, ServerStore serverStore)
        {
            try
            {
                var certs = context.Transaction.InnerTransaction.OpenTable(CertificatesSchema, CertificatesSlice);
                var command = (PutCertificateCommand)CommandBase.CreateFrom(cmd);

                using (Slice.From(context.Allocator, command.PublicKeyPinningHash, out var hashSlice))
                using (Slice.From(context.Allocator, command.Name.ToLowerInvariant(), out var thumbprintSlice))
                using (var cert = context.ReadObject(command.ValueToJson(), "inner-val"))
                {
                    if (_clusterAuditLog.IsInfoEnabled)
                        _clusterAuditLog.Info($"Registering new certificate '{command.Value.Thumbprint}' in the cluster. Security Clearance: {command.Value.SecurityClearance}. " +
                                              $"Permissions:{Environment.NewLine}{string.Join(Environment.NewLine, command.Value.Permissions.Select(kvp => kvp.Key + ": " + kvp.Value.ToString()))}");

                    UpdateCertificate(certs, thumbprintSlice, hashSlice, cert);
                    return;
                }
            }
            finally
            {
                NotifyValueChanged(context, type, index);
            }
        }

        private void DiscardLeftoverCertsWithSamePinningHash(TransactionOperationContext context, string hash, string type, long index)
        {
            var certsWithSameHash = GetCertificatesByPinningHashSortedByExpiration(context, hash);

            var thumbprintsToDelete = certsWithSameHash.Select(x => x.Thumbprint).Skip(Constants.Certificates.MaxNumberOfCertsWithSameHash).ToList();

            if (thumbprintsToDelete.Count == 0)
                return;

            try
            {
                foreach (var thumbprint in thumbprintsToDelete)
                {
                    DeleteCertificate(context, thumbprint);
                }
            }
            finally
            {
                if (_clusterAuditLog.IsInfoEnabled)
                    _clusterAuditLog.Info($"After allowing a connection based on Public Key Pinning Hash, deleting the following old certificates from the cluster: {string.Join(", ", thumbprintsToDelete)}");
                NotifyValueChanged(context, type, index);
            }
        }

        public override void EnsureNodeRemovalOnDeletion(TransactionOperationContext context, long term, string nodeTag)
        {
            var djv = new RemoveNodeFromClusterCommand
            {
                RemovedNode = nodeTag
            }.ToJson(context);

            _parent.InsertToLeaderLog(context, term, context.ReadObject(djv, "remove"), RachisEntryFlags.StateMachineCommand);
        }

        private void NotifyValueChanged(TransactionOperationContext context, string type, long index)
        {
            context.Transaction.InnerTransaction.LowLevelTransaction.OnDispose += transaction =>
            {
                if (transaction is LowLevelTransaction llt && llt.Committed)
                    {
                    ExecuteAsyncTask(index, () => ValueChanged?.Invoke(this, (index, type)));
                        }
            };
        }

        private void NotifyDatabaseAboutChanged(TransactionOperationContext context, string databaseName, long index, string type, DatabasesLandlord.ClusterDatabaseChangeType change)
        {
            context.Transaction.InnerTransaction.LowLevelTransaction.OnDispose += transaction =>
            {
                if (transaction is LowLevelTransaction llt && llt.Committed)
                {
                    ExecuteAsyncTask(index, () => DatabaseChanged?.Invoke(this, (databaseName, index, type, change)));
                }
            };
        }

        private void ExecuteAsyncTask(long index, Action action)
        {
            // we do this under the write tx lock before we update the last applied index
            _rachisLogIndexNotifications.AddTask(index);

                    TaskExecutor.Execute(_ =>
                    {
                Exception error = null;

                        try
                        {
                    action();
                        }
                        catch (Exception e)
                        {
                    error = e;
                        }
                finally
                {
                    _rachisLogIndexNotifications.NotifyListenersAbout(index, error);
                    _rachisLogIndexNotifications.SetTaskCompleted(index, error);
                }
                    }, null);
        }

        private void UpdateDatabase(TransactionOperationContext context, string type, BlittableJsonReaderObject cmd, long index, Leader leader, ServerStore serverStore)
        {
            if (cmd.TryGet(DatabaseName, out string databaseName) == false || string.IsNullOrEmpty(databaseName))
                throw new RachisApplyException("Update database command must contain a DatabaseName property");

            UpdateDatabaseCommand updateCommand = null;
            Exception exception = null;
            try
            {
                var items = context.Transaction.InnerTransaction.OpenTable(ItemsSchema, Items);
                var dbKey = "db/" + databaseName;

                using (Slice.From(context.Allocator, dbKey, out Slice valueName))
                using (Slice.From(context.Allocator, dbKey.ToLowerInvariant(), out Slice valueNameLowered))
                {
                    var databaseRecordJson = ReadInternal(context, out long etag, valueNameLowered);
                    updateCommand = (UpdateDatabaseCommand)JsonDeserializationCluster.Commands[type](cmd);

                    if (databaseRecordJson == null)
                    {
                        if (updateCommand.ErrorOnDatabaseDoesNotExists)
                            throw DatabaseDoesNotExistException.CreateWithMessage(databaseName, $"Could not execute update command of type '{type}'.");
                        return;
                    }

                    var databaseRecord = JsonDeserializationCluster.DatabaseRecord(databaseRecordJson);

                    if (updateCommand.RaftCommandIndex != null && etag != updateCommand.RaftCommandIndex.Value)
                        throw new RachisConcurrencyException(
                            $"Concurrency violation at executing {type} command, the database {databaseRecord.DatabaseName} has etag {etag} but was expecting {updateCommand.RaftCommandIndex}");

                    updateCommand.Initialize(serverStore, context);
                    string relatedRecordIdToDelete;

                    try
                    {
                        relatedRecordIdToDelete = updateCommand.UpdateDatabaseRecord(databaseRecord, index);
                    }
                    catch (Exception e)
                    {
                        // We are not using the transaction, so any exception here doesn't involve any kind of corruption
                        // and is consistent across the cluster.
                        throw new RachisApplyException("Failed to update database record.", e);
                    }

                    if (relatedRecordIdToDelete != null)
                    {
                        var itemKey = relatedRecordIdToDelete;
                        using (Slice.From(context.Allocator, itemKey, out Slice _))
                        using (Slice.From(context.Allocator, itemKey.ToLowerInvariant(), out Slice valueNameToDeleteLowered))
                        {
                            items.DeleteByKey(valueNameToDeleteLowered);
                        }
                    }

                    if (databaseRecord.Topology.Count == 0 && databaseRecord.DeletionInProgress.Count == 0)
                    {
                        DeleteDatabaseRecord(context, index, items, valueNameLowered, databaseName);
                        return;
                    }

                    UpdateEtagForBackup(databaseRecord, type, index);
                    var updatedDatabaseBlittable = EntityToBlittable.ConvertCommandToBlittable(databaseRecord, context);
                    UpdateValue(index, items, valueNameLowered, valueName, updatedDatabaseBlittable);
                }
            }
            catch (Exception e)
            {
                exception = e;
                throw;
            }
            finally
            {
                LogCommand(type, index, exception, updateCommand?.AdditionalDebugInformation(exception));
                NotifyDatabaseAboutChanged(context, databaseName, index, type, DatabasesLandlord.ClusterDatabaseChangeType.RecordChanged);
            }
        }

        [MethodImpl(MethodImplOptions.AggressiveInlining)]
        private void LogCommand(string type, long index, Exception exception, string additionalDebugInformation = null)
        {
            if (_parent.Log.IsInfoEnabled)
            {
                LogCommandInternal(type, index, exception, additionalDebugInformation);
            }
        }

        private void LogCommandInternal(string type, long index, Exception exception, string additionalDebugInformation)
        {
            var successStatues = exception != null ? "has failed" : "was successful";
            var msg = $"Apply of {type} with index {index} {successStatues}.";
            var additionalDebugInfo = additionalDebugInformation;
            if (additionalDebugInfo != null)
            {
                msg += $" AdditionalDebugInformation: {additionalDebugInfo}.";
            }

            _parent.Log.Info(msg);
        }

<<<<<<< HEAD
=======
        private void UpdateDatabaseRecordEtagForBackup(TransactionOperationContext context, string type, BlittableJsonReaderObject cmd, long index)
        {
            Exception exception = null;
            try
            {
                string databaseName;
                switch (type)
                {
                    case nameof(AddOrUpdateCompareExchangeCommand):
                    case nameof(RemoveCompareExchangeCommand):
                        if (cmd.TryGet(new StringSegment("Database"), out databaseName) == false || string.IsNullOrEmpty(databaseName))
                            throw new RachisApplyException("Update database command must contain a DatabaseName property");
                        break;
                    case nameof(IncrementClusterIdentityCommand):
                    case nameof(IncrementClusterIdentitiesBatchCommand):
                    case nameof(UpdateClusterIdentityCommand):
                        if (cmd.TryGet(DatabaseName, out databaseName) == false || string.IsNullOrEmpty(databaseName))
                            throw new RachisApplyException("Update database command must contain a DatabaseName property");
                        break;
                    default:
                        throw new RachisApplyException($"Not supported command type {type}");
                }

                var dbKey = "db/" + databaseName;
                var items = context.Transaction.InnerTransaction.OpenTable(ItemsSchema, Items);
                using (Slice.From(context.Allocator, dbKey, out Slice valueName))
                using (Slice.From(context.Allocator, dbKey.ToLowerInvariant(), out Slice valueNameLowered))
                {
                    var databaseRecordJson = ReadInternal(context, out long etag, valueNameLowered);

                    var databaseRecord = JsonDeserializationCluster.DatabaseRecord(databaseRecordJson);

                    UpdateEtagForBackup(databaseRecord, type, index);
                    var updatedDatabaseBlittable = EntityToBlittable.ConvertCommandToBlittable(databaseRecord, context);
                    UpdateValue(index, items, valueNameLowered, valueName, updatedDatabaseBlittable);
                }
            }
            catch (Exception e)
            {
                exception = e;
                throw;
            }
            finally
            {
                LogCommand(type, index, exception);
            }
        }


>>>>>>> 8fb626f2
        private void UpdateEtagForBackup(DatabaseRecord databaseRecord, string type, long index)
        {
            switch (type)
            {
                case nameof(UpdateClusterIdentityCommand):
                case nameof(IncrementClusterIdentitiesBatchCommand):
                case nameof(IncrementClusterIdentityCommand):
                case nameof(AddOrUpdateCompareExchangeCommand):
                case nameof(RemoveCompareExchangeCommand):
                case nameof(AddOrUpdateCompareExchangeBatchCommand):
                case nameof(UpdatePeriodicBackupCommand):
                case nameof(UpdateExternalReplicationCommand):
                case nameof(AddRavenEtlCommand):
                case nameof(AddSqlEtlCommand):
                case nameof(UpdateRavenEtlCommand):
                case nameof(UpdateSqlEtlCommand):
                case nameof(DeleteOngoingTaskCommand):
                case nameof(PutRavenConnectionStringCommand):
                case nameof(PutSqlConnectionStringCommand):
                case nameof(RemoveRavenConnectionStringCommand):
                case nameof(RemoveSqlConnectionStringCommand):
                case nameof(PutIndexCommand):
                case nameof(PutAutoIndexCommand):
                case nameof(DeleteIndexCommand):
                case nameof(SetIndexLockCommand):
                case nameof(SetIndexPriorityCommand):
                case nameof(SetIndexStateCommand):
                case nameof(EditRevisionsConfigurationCommand):
                case nameof(EditExpirationCommand):
<<<<<<< HEAD
                case nameof(EditDatabaseClientConfigurationCommand):
=======
                case nameof(AddOrUpdateCompareExchangeCommand):
                case nameof(RemoveCompareExchangeCommand):
                case nameof(AddOrUpdateCompareExchangeBatchCommand):
                case nameof(IncrementClusterIdentityCommand):
                case nameof(IncrementClusterIdentitiesBatchCommand):
                case nameof(UpdateClusterIdentityCommand):
>>>>>>> 8fb626f2
                    databaseRecord.EtagForBackup = index;
                    break;
            }
        }

        public override bool ShouldSnapshot(Slice slice, RootObjectType type)
        {
            var baseVersion = slice.Content.Match(Items.Content)
                            || slice.Content.Match(CompareExchange.Content)
                            || slice.Content.Match(Identities.Content);

            if (ClusterCommandsVersionManager.CurrentClusterMinimalVersion >= ClusterCommandsVersionManager.Base41CommandsVersion)
                return baseVersion
                       || slice.Content.Match(TransactionCommands.Content)
                       || slice.Content.Match(TransactionCommandsCountPerDatabase.Content);

            if (ClusterCommandsVersionManager.CurrentClusterMinimalVersion >= ClusterCommandsVersionManager.Base42CommandsVersion)
                return baseVersion
                       || slice.Content.Match(CompareExchangeTombstones.Content)
                       || slice.Content.Match(CertificatesSlice.Content);

            return baseVersion;
        }

        public override void Initialize(RachisConsensus parent, TransactionOperationContext context)
        {
            base.Initialize(parent, context);
            _rachisLogIndexNotifications.Log = _parent.Log;

            ItemsSchema.Create(context.Transaction.InnerTransaction, Items, 32);
            CompareExchangeSchema.Create(context.Transaction.InnerTransaction, CompareExchange, 32);
            CompareExchangeTombstoneSchema.Create(context.Transaction.InnerTransaction, CompareExchangeTombstones, 32);
            TransactionCommandsSchema.Create(context.Transaction.InnerTransaction, TransactionCommands, 32);
            IdentitiesSchema.Create(context.Transaction.InnerTransaction, Identities, 32);
            CertificatesSchema.Create(context.Transaction.InnerTransaction, CertificatesSlice, 32);
            context.Transaction.InnerTransaction.CreateTree(TransactionCommandsCountPerDatabase);
            context.Transaction.InnerTransaction.CreateTree(LocalNodeStateTreeName);
            parent.StateChanged += OnStateChange;
        }

        private void OnStateChange(object sender, RachisConsensus.StateTransition transition)
        {
            if (transition.From == RachisState.Passive && transition.To == RachisState.LeaderElect)
            {
                // moving from 'passive'->'leader elect', means that we were bootstrapped!  
                using (_parent.ContextPool.AllocateOperationContext(out TransactionOperationContext context))
                {
                    var toDelete = new List<string>();
                    var toShrink = new List<DatabaseRecord>();
                    using (context.OpenReadTransaction())
                    {
                        foreach (var record in ReadAllDatabases(context))
                        {
                            if (record.Topology.RelevantFor(_parent.Tag) == false)
                            {
                                toDelete.Add(record.DatabaseName);
                            }
                            else
                            {
                                record.Topology = new DatabaseTopology();
                                record.Topology.Members.Add(_parent.Tag);
                                toShrink.Add(record);
                            }
                        }
                    }

                    if (toShrink.Count == 0 && toDelete.Count == 0)
                        return;

                    using (context.OpenWriteTransaction())
                    {
                        var items = context.Transaction.InnerTransaction.OpenTable(ItemsSchema, Items);
                        var index = _parent.GetLastCommitIndex(context);

                        foreach (var databaseName in toDelete)
                        {
                            var dbKey = "db/" + databaseName;
                            using (Slice.From(context.Allocator, dbKey.ToLowerInvariant(), out Slice valueNameLowered))
                            {
                                DeleteDatabaseRecord(context, index, items, valueNameLowered, databaseName);
                            }
                        }
                        foreach (var record in toShrink)
                        {
                            var dbKey = "db/" + record.DatabaseName;
                            using (Slice.From(context.Allocator, dbKey, out Slice valueName))
                            using (Slice.From(context.Allocator, dbKey.ToLowerInvariant(), out Slice valueNameLowered))
                            {
                                var updatedDatabaseBlittable = EntityToBlittable.ConvertCommandToBlittable(record, context);
                                UpdateValue(index, items, valueNameLowered, valueName, updatedDatabaseBlittable);
                            }
                        }
                        context.Transaction.Commit();
                    }
                }
            }
        }

        public unsafe void PutLocalState(TransactionOperationContext context, string thumbprint, BlittableJsonReaderObject value)
        {
            var localState = context.Transaction.InnerTransaction.CreateTree(LocalNodeStateTreeName);
            using (localState.DirectAdd(thumbprint, value.Size, out var ptr))
            {
                value.CopyTo(ptr);
            }
        }

        public void DeleteLocalState(TransactionOperationContext context, string thumbprint)
        {
            var localState = context.Transaction.InnerTransaction.CreateTree(LocalNodeStateTreeName);
            localState.Delete(thumbprint);
        }

        public void DeleteLocalState(TransactionOperationContext context, List<string> thumbprints)
        {
            var localState = context.Transaction.InnerTransaction.CreateTree(LocalNodeStateTreeName);
            foreach (var thumbprint in thumbprints)
            {
                localState.Delete(thumbprint);
            }
        }

        public unsafe BlittableJsonReaderObject GetLocalStateByThumbprint(TransactionOperationContext context, string thumbprint)
        {
            var localState = context.Transaction.InnerTransaction.ReadTree(LocalNodeStateTreeName);
            var read = localState.Read(thumbprint);
            if (read == null)
                return null;
            BlittableJsonReaderObject localStateBlittable = new BlittableJsonReaderObject(read.Reader.Base, read.Reader.Length, context);

            Transaction.DebugDisposeReaderAfterTransaction(context.Transaction.InnerTransaction, localStateBlittable);
            return localStateBlittable;
        }

        public IEnumerable<string> GetCertificateThumbprintsFromLocalState(TransactionOperationContext context)
        {
            var tree = context.Transaction.InnerTransaction.ReadTree(LocalNodeStateTreeName);
            if (tree == null)
                yield break;

            using (var it = tree.Iterate(prefetch: false))
            {
                if (it.Seek(Slices.BeforeAllKeys) == false)
                    yield break;
                do
                {
                    yield return it.CurrentKey.ToString();
                } while (it.MoveNext());
            }
        }

        public IEnumerable<(string Thumbprint, BlittableJsonReaderObject Certificate)> GetAllCertificatesFromCluster(TransactionOperationContext context, int start, int take)
        {
            var certTable = context.Transaction.InnerTransaction.OpenTable(CertificatesSchema, CertificatesSlice);

            foreach (var result in certTable.SeekByPrimaryKeyPrefix(Slices.Empty, Slices.Empty, start))
            {
                if (take-- <= 0)
                    yield break;

                yield return GetCurrentItem(context, result.Value);
            }
        }

        public IEnumerable<string> GetCertificateThumbprintsFromCluster(TransactionOperationContext context)
        {
            var certTable = context.Transaction.InnerTransaction.OpenTable(CertificatesSchema, CertificatesSlice);

            foreach (var result in certTable.SeekByPrimaryKeyPrefix(Slices.Empty, Slices.Empty, 0))
            {
                yield return result.Key.ToString();
            }
        }

        public IEnumerable<(string ItemName, BlittableJsonReaderObject Value)> ItemsStartingWith(TransactionOperationContext context, string prefix, int start, int take)
        {
            var items = context.Transaction.InnerTransaction.OpenTable(ItemsSchema, Items);

            var dbKey = prefix.ToLowerInvariant();
            using (Slice.From(context.Allocator, dbKey, out Slice loweredPrefix))
            {
                foreach (var result in items.SeekByPrimaryKeyPrefix(loweredPrefix, Slices.Empty, start))
                {
                    if (take-- <= 0)
                        yield break;

                    yield return GetCurrentItem(context, result.Value);
                }
            }
        }

        public BlittableJsonReaderObject GetItem(TransactionOperationContext context, string key)
        {
            var items = context.Transaction.InnerTransaction.OpenTable(ItemsSchema, Items);

            using (Slice.From(context.Allocator, key, out var k))
            {
                var tvh = new Table.TableValueHolder();
                if (items.ReadByKey(k, out tvh.Reader) == false)
                    return null;
                return GetCurrentItem(context, tvh).Item2;
            }
        }

        public void ExecuteCompareExchange(TransactionOperationContext context, string type, BlittableJsonReaderObject cmd, long index, out object result)
        {
            Exception exception = null;
            CompareExchangeCommandBase compareExchange = null;
            try
            {
                var items = context.Transaction.InnerTransaction.OpenTable(CompareExchangeSchema, CompareExchange);
                compareExchange = (CompareExchangeCommandBase)JsonDeserializationCluster.Commands[type](cmd);

                result = compareExchange.Execute(context, items, index);

                OnTransactionDispose(context, index);
            }
            catch (Exception e)
            {
                exception = e;
                throw;
            }
            finally
            {
                LogCommand(type, index, exception, compareExchange?.AdditionalDebugInformation(exception));
            }
        }

        private void OnTransactionDispose(TransactionOperationContext context, long index)
        {
            context.Transaction.InnerTransaction.LowLevelTransaction.OnDispose += transaction =>
            {
                if (transaction is LowLevelTransaction llt && llt.Committed)
                    {
                    _rachisLogIndexNotifications.AddTask(index);
<<<<<<< HEAD

                        try
                        {
                            _rachisLogIndexNotifications.NotifyListenersAbout(index, null);
                        _rachisLogIndexNotifications.SetTaskCompleted(index, null);
                        }
                    catch (OperationCanceledException e)
                        {
                        _rachisLogIndexNotifications.SetTaskCompleted(index, e);
                        }
=======
                    NotifyAndSetCompleted(index);
>>>>>>> 8fb626f2
                }
            };
        }

        public (long Index, BlittableJsonReaderObject Value) GetCompareExchangeValue(TransactionOperationContext context, string key)
        {
            var items = context.Transaction.InnerTransaction.OpenTable(CompareExchangeSchema, CompareExchange);
            using (Slice.From(context.Allocator, key, out Slice keySlice))
            {
                if (items.ReadByKey(keySlice, out var reader))
                {
                    var index = ReadCompareExchangeOrTombstoneIndex(reader);
                    var value = ReadCompareExchangeValue(context, reader);
                    return (index, value);
                }
                return (-1, null);
            }
        }

        public IEnumerable<(string Key, long Index, BlittableJsonReaderObject Value)> GetCompareExchangeValuesStartsWith(TransactionOperationContext context,
            string dbName, string prefix, int start = 0, int pageSize = 1024)
        {
            var items = context.Transaction.InnerTransaction.OpenTable(CompareExchangeSchema, CompareExchange);
            using (Slice.From(context.Allocator, prefix, out Slice keySlice))
            {
                foreach (var item in items.SeekByPrimaryKeyPrefix(keySlice, Slices.Empty, start))
                {
                    pageSize--;
                    var key = ReadCompareExchangeKey(item.Value.Reader, dbName);
                    var index = ReadCompareExchangeOrTombstoneIndex(item.Value.Reader);
                    var value = ReadCompareExchangeValue(context, item.Value.Reader);
                    yield return (key, index, value);

                    if (pageSize == 0)
                        yield break;
                }
            }
        }

        public IEnumerable<(string key, long index, BlittableJsonReaderObject value)> GetCompareExchangeFromPrefix(TransactionOperationContext context, string dbName, long fromIndex, int take)
        {
            using (CompareExchangeCommandBase.GetPrefixIndexSlices(context.Allocator, dbName, fromIndex, out var buffer))
            {
                var table = context.Transaction.InnerTransaction.OpenTable(CompareExchangeSchema, CompareExchange);
                using (Slice.External(context.Allocator, buffer, buffer.Length, out var keySlice))
                using (Slice.External(context.Allocator, buffer, buffer.Length - sizeof(long), out var prefix))
                {
                    foreach (var tvr in table.SeekForwardFromPrefix(CompareExchangeSchema.Indexes[CompareExchangeIndex], keySlice, prefix, 0))
                    {
                        if (take-- <= 0)
                            yield break;

                        var key = ReadCompareExchangeKey(tvr.Result.Reader, dbName);
                        var index = ReadCompareExchangeOrTombstoneIndex(tvr.Result.Reader);
                        var value = ReadCompareExchangeValue(context, tvr.Result.Reader);

                        yield return (key, index, value);
                    }
                }
            }
        }

        public IEnumerable<string> GetCompareExchangeTombstonesByKey(TransactionOperationContext context,
            string dbName, long fromIndex = 0, int take = int.MaxValue)
        {
            using (CompareExchangeCommandBase.GetPrefixIndexSlices(context.Allocator, dbName, fromIndex, out var buffer))
            {
                var table = context.Transaction.InnerTransaction.OpenTable(CompareExchangeTombstoneSchema, CompareExchangeTombstones);
                using (Slice.External(context.Allocator, buffer, buffer.Length, out var keySlice))
                using (Slice.External(context.Allocator, buffer, buffer.Length - sizeof(long), out var prefix))
                {
                    foreach (var tvr in table.SeekForwardFromPrefix(CompareExchangeTombstoneSchema.Indexes[CompareExchangeTombstoneIndex], keySlice, prefix, 0))
                    {
                        if (take-- <= 0)
                            yield break;

                        var key = ReadCompareExchangeKey(tvr.Result.Reader, dbName);

                        yield return key;
                    }
                }
            }
        }

        private void ClearCompareExchangeTombstones(TransactionOperationContext context, string type, BlittableJsonReaderObject cmd, long index, out bool result)
        {
            string databaseName = null;

            try
            {
                if (cmd.TryGet(nameof(CleanCompareExchangeTombstonesCommand.DatabaseName), out databaseName) == false || string.IsNullOrEmpty(databaseName))
                    throw new RachisApplyException("Clear Compare Exchange command must contain a DatabaseName property");

                if (cmd.TryGet(nameof(CleanCompareExchangeTombstonesCommand.MaxRaftIndex), out long maxEtag) == false)
                    throw new RachisApplyException("Clear Compare Exchange command must contain a MaxRaftIndex property");

                if (cmd.TryGet(nameof(CleanCompareExchangeTombstonesCommand.Take), out int take) == false)
                    throw new RachisApplyException("Clear Compare Exchange command must contain a Take property");

                var databaseNameLowered = databaseName.ToLowerInvariant();
                result = DeleteCompareExchangeTombstonesUpToPrefix(context, databaseNameLowered, maxEtag, take);
            }
            finally
            {
                NotifyDatabaseAboutChanged(context, databaseName, index, type, DatabasesLandlord.ClusterDatabaseChangeType.ValueChanged);
            }
        }

        private static bool DeleteCompareExchangeTombstonesUpToPrefix(TransactionOperationContext context, string dbName, long upToIndex, int take = int.MaxValue)
        {
            using (Slice.From(context.Allocator, dbName, out var dbNameSlice))
            {
                var table = context.Transaction.InnerTransaction.OpenTable(CompareExchangeTombstoneSchema, CompareExchangeTombstones);
                return table.DeleteForwardUpToPrefix(dbNameSlice, upToIndex, take);
            }
        }

        private static unsafe string ReadCompareExchangeKey(TableValueReader reader, string dbPrefix)
        {
            var ptr = reader.Read((int)CompareExchangeTable.Key, out var size);
            // we need to read only the key from the format: 'databaseName/key'
            return Encodings.Utf8.GetString(ptr, size).Substring(dbPrefix.Length + 1);
        }

        private static unsafe BlittableJsonReaderObject ReadCompareExchangeValue(TransactionOperationContext context, TableValueReader reader)
        {
            BlittableJsonReaderObject compareExchangeValue = new BlittableJsonReaderObject(reader.Read((int)CompareExchangeTable.Value, out var size), size, context);
            Transaction.DebugDisposeReaderAfterTransaction(context.Transaction.InnerTransaction, compareExchangeValue);
            return compareExchangeValue;
        }

        private static unsafe long ReadCompareExchangeOrTombstoneIndex(TableValueReader reader)
        {
            var index = *(long*)reader.Read((int)CompareExchangeTable.Index, out var size);
            Debug.Assert(size == sizeof(long));
            return index;
        }

        private static unsafe long ReadIdentitiesIndex(TableValueReader reader)
        {
            var index = *(long*)reader.Read((int)IdentitiesTable.Index, out var size);
            Debug.Assert(size == sizeof(long));
            return index;
        }

        public IEnumerable<string> ItemKeysStartingWith(TransactionOperationContext context, string prefix, int start, int take)
        {
            var items = context.Transaction.InnerTransaction.OpenTable(ItemsSchema, Items);

            var dbKey = prefix.ToLowerInvariant();
            using (Slice.From(context.Allocator, dbKey, out Slice loweredPrefix))
            {
                foreach (var result in items.SeekByPrimaryKeyPrefix(loweredPrefix, Slices.Empty, start))
                {
                    if (take-- <= 0)
                        yield break;

                    yield return GetCurrentItemKey(result.Value);
                }
            }
        }

        public IEnumerable<string> GetDatabaseNames(TransactionOperationContext context, int start = 0, int take = int.MaxValue)
        {
            var items = context.Transaction.InnerTransaction.OpenTable(ItemsSchema, Items);

            const string dbKey = "db/";
            using (Slice.From(context.Allocator, dbKey, out Slice loweredPrefix))
            {
                foreach (var result in items.SeekByPrimaryKeyPrefix(loweredPrefix, Slices.Empty, 0))
                {
                    if (take-- <= 0)
                        yield break;

                    yield return GetCurrentItemKey(result.Value).Substring(3);
                }
            }
        }

        public IEnumerable<DatabaseRecord> ReadAllDatabases(TransactionOperationContext context, int start = 0, int take = int.MaxValue)
        {
            var items = context.Transaction.InnerTransaction.OpenTable(ItemsSchema, Items);

            const string dbKey = "db/";
            using (Slice.From(context.Allocator, dbKey, out Slice loweredPrefix))
            {
                foreach (var result in items.SeekByPrimaryKeyPrefix(loweredPrefix, Slices.Empty, 0))
                {
                    if (take-- <= 0)
                        yield break;

                    var doc = Read(context, GetCurrentItemKey(result.Value));
                    if (doc == null)
                        continue;

                    yield return JsonDeserializationCluster.DatabaseRecord(doc);
                }
            }
        }

        public static unsafe string GetCurrentItemKey(Table.TableValueHolder result)
        {
            return Encoding.UTF8.GetString(result.Reader.Read(1, out int size), size);
        }

        private static unsafe (string, BlittableJsonReaderObject) GetCurrentItem(TransactionOperationContext context, Table.TableValueHolder result)
        {
            var ptr = result.Reader.Read(2, out int size);
            var doc = new BlittableJsonReaderObject(ptr, size, context);
            var key = Encoding.UTF8.GetString(result.Reader.Read(1, out size), size);

            Transaction.DebugDisposeReaderAfterTransaction(context.Transaction.InnerTransaction, doc);
            return (key, doc);
        }

        public BlittableJsonReaderObject GetCertificateByThumbprint(TransactionOperationContext context, string thumbprint)
        {
            var certs = context.Transaction.InnerTransaction.OpenTable(CertificatesSchema, CertificatesSlice);

            using (Slice.From(context.Allocator, thumbprint.ToLowerInvariant(), out var thumbprintSlice))
            {
                var tvh = new Table.TableValueHolder();
                if (certs.ReadByKey(thumbprintSlice, out tvh.Reader) == false)
                    return null;
                return GetCertificate(context, tvh).Item2;
            }
        }

        private static unsafe (string Key, BlittableJsonReaderObject Cert) GetCertificate(TransactionOperationContext context, Table.TableValueHolder result)
        {
            var ptr = result.Reader.Read((int)CertificatesTable.Data, out int size);
            var doc = new BlittableJsonReaderObject(ptr, size, context);
            var key = Encoding.UTF8.GetString(result.Reader.Read((int)CertificatesTable.Thumbprint, out size), size);

            Transaction.DebugDisposeReaderAfterTransaction(context.Transaction.InnerTransaction, doc);
            return (key, doc);
        }

        private static unsafe CertificateDefinition GetCertificateDefinition(TransactionOperationContext context, Table.TableValueHolder result)
        {
            return JsonDeserializationServer.CertificateDefinition(GetCertificate(context, result).Cert);
        }

        public List<CertificateDefinition> GetCertificatesByPinningHashSortedByExpiration(TransactionOperationContext context, string hash)
        {

            var list = GetCertificatesByPinningHash(context, hash).ToList();
            list.Sort((x, y) => DateTime.Compare(y.NotAfter, x.NotAfter));
            return list;
        }

        public IEnumerable<CertificateDefinition> GetCertificatesByPinningHash(TransactionOperationContext context, string hash)
        {
            var certs = context.Transaction.InnerTransaction.OpenTable(CertificatesSchema, CertificatesSlice);

            using (Slice.From(context.Allocator, hash, out Slice hashSlice))
            {
                foreach (var tvr in certs.SeekForwardFrom(CertificatesSchema.Indexes[CertificatesHashSlice], hashSlice, 0))
                {
                    var def = GetCertificateDefinition(context, tvr.Result);
                    if (def.PublicKeyPinningHash.Equals(hash) == false)
                        break;
                    yield return def;
                }
            }
        }

        public DatabaseRecord ReadDatabase(TransactionOperationContext context, string name)
        {
            return ReadDatabase(context, name, out long _);
        }

        public DatabaseRecord ReadDatabase<T>(TransactionOperationContext<T> context, string name, out long etag)
            where T : RavenTransaction
        {
            var doc = ReadRawDatabase(context, name, out etag);
            if (doc == null)
                return null;

            return JsonDeserializationCluster.DatabaseRecord(doc);
        }

        public BlittableJsonReaderObject ReadRawDatabase<T>(TransactionOperationContext<T> context, string name, out long etag)
            where T : RavenTransaction
        {
            return Read(context, "db/" + name.ToLowerInvariant(), out etag);
        }

        public DatabaseTopology ReadDatabaseTopology(TransactionOperationContext context, string name)
        {
            using (var rawDatabaseRecord = ReadRawDatabase(context, name, out _))
            {
                if (rawDatabaseRecord.TryGet(nameof(DatabaseRecord.Topology), out BlittableJsonReaderObject topology) == false)
                    throw new InvalidOperationException($"The database record '{name}' doesn't contain topology.");
                return JsonDeserializationCluster.DatabaseTopology(topology);
            }
        }

        public bool TryReadPullReplicationDefinition(string database, string definitionName, TransactionOperationContext context, out PullReplicationDefinition pullReplication)
        {
            pullReplication = null;
            try
            {
                pullReplication = ReadPullReplicationDefinition(database, definitionName, context);
                return true;
            }
            catch
            {
                return false;
            }
        }

        public PullReplicationDefinition ReadPullReplicationDefinition(string database, string definitionName, TransactionOperationContext context)
        {
            using (var databaseRecord = ReadRawDatabase(context, database, out _))
            {
                if (databaseRecord == null)
                {
                    throw new DatabaseDoesNotExistException($"The database '{database}' doesn't exists.");
                }

                if (databaseRecord.TryGet(nameof(DatabaseRecord.HubPullReplications), out BlittableJsonReaderArray pullReplicationDefinitions) == false)
                {
                    throw new InvalidOperationException($"Pull replication with the name '{definitionName}' isn't defined for the database '{database}'.");
                }

                var definition = pullReplicationDefinitions.FirstOrDefault(x =>
                    x is BlittableJsonReaderObject obj && obj.TryGetMember(nameof(PullReplicationDefinition.Name), out var name) && name.Equals(definitionName)) as BlittableJsonReaderObject;
                if (definition == null)
                {
                    throw new InvalidOperationException($"Pull replication with the name '{definitionName}' isn't defined for the database '{database}'.");
                }

                return JsonDeserializationCluster.PullReplicationDefinition(definition);
            }
        }

        public DatabaseTopology ReadDatabaseTopology(BlittableJsonReaderObject rawDatabaseRecord)
        {
            rawDatabaseRecord.TryGet(nameof(DatabaseRecord.Topology), out BlittableJsonReaderObject topology);
            return JsonDeserializationCluster.DatabaseTopology(topology);
        }

        public IEnumerable<(string Prefix, long Value, long index)> GetIdentitiesFromPrefix(TransactionOperationContext context, string dbName, long fromIndex, long take)
        {
            using (CompareExchangeCommandBase.GetPrefixIndexSlices(context.Allocator, dbName, fromIndex, out var buffer))
            {
                var items = context.Transaction.InnerTransaction.OpenTable(IdentitiesSchema, Identities);

                using (Slice.External(context.Allocator, buffer, buffer.Length, out var keySlice))
                using (Slice.External(context.Allocator, buffer, buffer.Length - sizeof(long), out var prefix))
                {
                    foreach (var tvr in items.SeekForwardFromPrefix(IdentitiesSchema.Indexes[IdentitiesIndex], keySlice, prefix, 0))
                    {
                        if (take-- <= 0)
                            yield break;

                        var key = GetIdentityKey(tvr.Result.Reader, dbName);
                        var value = GetIdentityValue(tvr.Result.Reader);
                        var index = ReadIdentitiesIndex(tvr.Result.Reader);

                        yield return (key, value, index);
                    }
                }
            }
        }

        private static unsafe long GetIdentityValue(TableValueReader reader)
        {
            return *(long*)reader.Read((int)IdentitiesTable.Value, out var _);
        }

        private static unsafe string GetIdentityKey(TableValueReader reader, string dbName)
        {
            var ptr = reader.Read((int)IdentitiesTable.Key, out var size);
            var key = Encodings.Utf8.GetString(ptr, size).Substring(dbName.Length + 1);
            return key;
        }

        public long GetNumberOfIdentities(TransactionOperationContext context, string databaseName)
        {
            var items = context.Transaction.InnerTransaction.OpenTable(IdentitiesSchema, Identities);
            var identities = items.GetTree(IdentitiesSchema.Key);
            var prefix = IncrementClusterIdentityCommand.GetStorageKey(databaseName, null);

            return GetNumberOf(identities, prefix, context);
        }

        public long GetNumberOfCompareExchange(TransactionOperationContext context, string databaseName)
        {
            var items = context.Transaction.InnerTransaction.OpenTable(CompareExchangeSchema, CompareExchange);
            var compareExchange = items.GetTree(CompareExchangeSchema.Key);
            var prefix = CompareExchangeCommandBase.GetActualKey(databaseName, null);
            return GetNumberOf(compareExchange, prefix, context);
        }

        public long GetNumberOfCompareExchangeTombstones(TransactionOperationContext context, string databaseName)
        {
            var items = context.Transaction.InnerTransaction.OpenTable(CompareExchangeTombstoneSchema, CompareExchangeTombstones);
            var compareExchangeTombstone = items.GetTree(CompareExchangeTombstoneSchema.Key);
            var prefix = CompareExchangeCommandBase.GetActualKey(databaseName, null);
            return GetNumberOf(compareExchangeTombstone, prefix, context);
        }

        public bool HasCompareExchangeTombstones(TransactionOperationContext context, string databaseName)
        {
            var items = context.Transaction.InnerTransaction.OpenTable(CompareExchangeTombstoneSchema, CompareExchangeTombstones);
            var compareExchangeTombstone = items.GetTree(CompareExchangeTombstoneSchema.Key);
            var prefix = CompareExchangeCommandBase.GetActualKey(databaseName, null);
            return HasPrefixOf(compareExchangeTombstone, prefix, context);
        }

        private static bool HasPrefixOf(Tree tree, string prefix, TransactionOperationContext context)
        {
            using (Slice.From(context.Allocator, prefix, out var prefixAsSlice))
            {
                using (var it = tree.Iterate(prefetch: false))
                {
                    it.SetRequiredPrefix(prefixAsSlice);

                    if (it.Seek(prefixAsSlice) == false)
                        return false;

                    return true;
                }
            }
        }

        private static long GetNumberOf(Tree tree, string prefix, TransactionOperationContext context)
        {
            using (Slice.From(context.Allocator, prefix, out var prefixAsSlice))
            {
                using (var it = tree.Iterate(prefetch: false))
                {
                    it.SetRequiredPrefix(prefixAsSlice);

                    if (it.Seek(prefixAsSlice) == false)
                        return 0;

                    var count = 0;

                    do
                    {
                        count++;
                    } while (it.MoveNext());

                    return count;
                }
            }
        }

        public BlittableJsonReaderObject Read<T>(TransactionOperationContext<T> context, string name)
            where T : RavenTransaction
        {
            return Read(context, name, out long _);
        }

        public BlittableJsonReaderObject Read<T>(TransactionOperationContext<T> context, string name, out long etag)
            where T : RavenTransaction
        {
            var dbKey = name.ToLowerInvariant();
            using (Slice.From(context.Allocator, dbKey, out Slice key))
            {
                return ReadInternal(context, out etag, key);
            }
        }

        private static unsafe BlittableJsonReaderObject ReadInternal<T>(TransactionOperationContext<T> context, out long etag, Slice key)
            where T : RavenTransaction
        {
            var items = context.Transaction.InnerTransaction.OpenTable(ItemsSchema, Items);
            if (items.ReadByKey(key, out TableValueReader reader) == false)
            {
                etag = 0;
                return null;
            }

            var ptr = reader.Read(2, out int size);
            var doc = new BlittableJsonReaderObject(ptr, size, context);
            Transaction.DebugDisposeReaderAfterTransaction(context.Transaction.InnerTransaction, doc);
            etag = Bits.SwapBytes(*(long*)reader.Read(3, out size));
            Debug.Assert(size == sizeof(long));

            return doc;
        }

        public static IEnumerable<(Slice Key, BlittableJsonReaderObject Value)> ReadValuesStartingWith(
            TransactionOperationContext context, string startsWithKey)
        {
            var startsWithKeyLower = startsWithKey.ToLowerInvariant();
            using (Slice.From(context.Allocator, startsWithKeyLower, out Slice startsWithSlice))
            {
                var items = context.Transaction.InnerTransaction.OpenTable(ItemsSchema, Items);

                foreach (var holder in items.SeekByPrimaryKeyPrefix(startsWithSlice, Slices.Empty, 0))
                {
                    var reader = holder.Value.Reader;
                    var size = GetDataAndEtagTupleFromReader(context, reader, out BlittableJsonReaderObject doc, out long _);
                    Debug.Assert(size == sizeof(long));

                    yield return (holder.Key, doc);
                }
            }
        }

        private static unsafe int GetDataAndEtagTupleFromReader(TransactionOperationContext context, TableValueReader reader, out BlittableJsonReaderObject doc,
            out long etag)
        {
            var ptr = reader.Read(2, out int size);
            doc = new BlittableJsonReaderObject(ptr, size, context);

            Transaction.DebugDisposeReaderAfterTransaction(context.Transaction.InnerTransaction, doc);
            etag = Bits.SwapBytes(*(long*)reader.Read(3, out size));
            Debug.Assert(size == sizeof(long));
            return size;
        }

        private int ClusterReadResponseAndGetVersion(JsonOperationContext ctx, BlittableJsonTextWriter writer, Stream stream, string url)
        {
            using (var response = ctx.ReadForMemory(stream, "cluster-ConnectToPeer-header-response"))
            {
                var reply = JsonDeserializationServer.TcpConnectionHeaderResponse(response);
                switch (reply.Status)
                {
                    case TcpConnectionStatus.Ok:
                        return reply.Version;
                    case TcpConnectionStatus.AuthorizationFailed:
                        throw new AuthorizationException($"Unable to access  {url} because {reply.Message}");
                    case TcpConnectionStatus.TcpVersionMismatch:
                        if (reply.Version != TcpNegotiation.OutOfRangeStatus)
                        {
                            return reply.Version;
                        }
                        //Kindly request the server to drop the connection
                        ctx.Write(writer, new DynamicJsonValue
                        {
                            [nameof(TcpConnectionHeaderMessage.DatabaseName)] = null,
                            [nameof(TcpConnectionHeaderMessage.Operation)] = TcpConnectionHeaderMessage.OperationTypes.Drop,
                            [nameof(TcpConnectionHeaderMessage.OperationVersion)] = TcpConnectionHeaderMessage.ClusterTcpVersion,
                            [nameof(TcpConnectionHeaderMessage.Info)] = $"Couldn't agree on cluster tcp version ours:{TcpConnectionHeaderMessage.ClusterTcpVersion} theirs:{reply.Version}"
                        });
                        throw new InvalidOperationException($"Unable to access  {url} because {reply.Message}");
                }
            }

            return TcpConnectionHeaderMessage.ClusterTcpVersion;
        }

        public override async Task<RachisConnection> ConnectToPeer(string url, string tag, X509Certificate2 certificate)
        {
            if (url == null)
                throw new ArgumentNullException(nameof(url));
            if (_parent == null)
                throw new InvalidOperationException("Cannot connect to peer without a parent");
            if (_parent.IsEncrypted && url.StartsWith("https:", StringComparison.OrdinalIgnoreCase) == false)
                throw new InvalidOperationException($"Failed to connect to node {url}. Connections from encrypted store must use HTTPS.");

            TcpConnectionInfo info;
            using (var cts = new CancellationTokenSource(_parent.TcpConnectionTimeout))
            {
                info = await ReplicationUtils.GetTcpInfoAsync(url, null, "Cluster", certificate, cts.Token);
            }

            TcpClient tcpClient = null;
            string choosenUrl = null;
            Stream stream = null;
            try
            {
                (tcpClient, choosenUrl) = await TcpUtils.ConnectAsyncWithPriority(info, _parent.TcpConnectionTimeout).ConfigureAwait(false);
                stream = await TcpUtils.WrapStreamWithSslAsync(tcpClient, info, _parent.ClusterCertificate, _parent.TcpConnectionTimeout);

                var parameters = new TcpNegotiateParameters
                {
                    Database = null,
                    Operation = TcpConnectionHeaderMessage.OperationTypes.Cluster,
                    Version = TcpConnectionHeaderMessage.ClusterTcpVersion,
                    ReadResponseAndGetVersionCallback = ClusterReadResponseAndGetVersion,
                    DestinationUrl = choosenUrl,
                    DestinationNodeTag = tag,
                    SourceNodeTag = _parent.Tag
                };

                TcpConnectionHeaderMessage.SupportedFeatures supportedFeatures;
                using (ContextPoolForReadOnlyOperations.AllocateOperationContext(out JsonOperationContext context))
                {
                    supportedFeatures = TcpNegotiation.NegotiateProtocolVersion(context, stream, parameters);

                    if (supportedFeatures.ProtocolVersion <= 0)
                    {
                        throw new InvalidOperationException(
                            $"state machine ConnectToPeer {url}: TCP negotiation resulted with an invalid protocol version:{supportedFeatures.ProtocolVersion}");
                    }
                }

                return new RachisConnection
                {
                    Stream = stream,
                    SupportedFeatures = supportedFeatures,
                    Disconnect = () =>
                    {
                        {
                            try
                            {
                                tcpClient.Client.Disconnect(false);
                            }
                            catch (ObjectDisposedException)
                            {
                                //Happens, we don't really care at this point
                            }
                        }
                    }
                };
            }
            catch (Exception)
            {
                stream?.Dispose();
                tcpClient?.Dispose();
                throw;
            }
        }

        public const string SnapshotInstalled = "SnapshotInstalled";

        public override async Task OnSnapshotInstalledAsync(long lastIncludedIndex, ServerStore serverStore, CancellationToken token)
        {
            using (serverStore.ContextPool.AllocateOperationContext(out TransactionOperationContext context))
            using (context.OpenWriteTransaction())
            {
                // lets read all the certificate keys from the cluster, and delete the matching ones from the local state
                var clusterCertificateKeys = serverStore.Cluster.GetCertificateThumbprintsFromCluster(context);

                foreach (var key in clusterCertificateKeys)
                {
                    using (GetLocalStateByThumbprint(context, key))
                    {
                        DeleteLocalState(context, key);
                    }
                }
                token.ThrowIfCancellationRequested();

                // there is potentially a lot of work to be done here so we are responding to the change on a separate task.
                var onDatabaseChanged = DatabaseChanged;
                if (onDatabaseChanged != null)
                {
                    var listOfDatabaseName = GetDatabaseNames(context).ToList();
                    TaskExecutor.Execute(_ =>
                    {
                        foreach (var db in listOfDatabaseName)
                        {
                            onDatabaseChanged.Invoke(this, (db, lastIncludedIndex, SnapshotInstalled, DatabasesLandlord.ClusterDatabaseChangeType.RecordChanged));
                        }
                    }, null);
                }

                var onValueChanged = ValueChanged;
                if (onValueChanged != null)
                {
                    TaskExecutor.Execute(_ =>
                    {
                        onValueChanged.Invoke(this, (lastIncludedIndex, nameof(InstallUpdatedServerCertificateCommand)));
                    }, null);
                }
                context.Transaction.Commit();
            }
            token.ThrowIfCancellationRequested();

            // reload license can send a notification which will open a write tx
            serverStore.LicenseManager.ReloadLicense();
            await serverStore.LicenseManager.CalculateLicenseLimits();

            _rachisLogIndexNotifications.NotifyListenersAbout(lastIncludedIndex, null);
        }

        protected override RachisVersionValidation InitializeValidator()
        {
            return new ClusterValidator();
        }
            }

    public class RachisLogIndexNotifications
    {
        public long LastModifiedIndex;
        private readonly AsyncManualResetEvent _notifiedListeners;
        private readonly ConcurrentQueue<ErrorHolder> _errors = new ConcurrentQueue<ErrorHolder>();
        private int _numberOfErrors;
        private readonly ConcurrentDictionary<long, TaskCompletionSource<object>> _tasksDictionary = new ConcurrentDictionary<long, TaskCompletionSource<object>>();

        public readonly Queue<RecentLogIndexNotification> RecentNotifications = new Queue<RecentLogIndexNotification>();
        internal Logger Log;

        private class ErrorHolder
        {
            public long Index;
            public ExceptionDispatchInfo Exception;
        }

        public RachisLogIndexNotifications(CancellationToken token)
        {
            _notifiedListeners = new AsyncManualResetEvent(token);
        }

        public async Task WaitForIndexNotification(long index, CancellationToken token)
        {
            while (true)
            {
                // first get the task, then wait on it
                var waitAsync = _notifiedListeners.WaitAsync(token);

                if (index <= Interlocked.Read(ref LastModifiedIndex))
                    break;

                token.ThrowIfCancellationRequested();

                if (await waitAsync == false)
                {
                    var copy = Interlocked.Read(ref LastModifiedIndex);
                    if (index <= copy)
                        break;
                }
            }
        }

        public async Task WaitForIndexNotification(long index, TimeSpan timeout)
        {
            while (true)
            {
                // first get the task, then wait on it
                var waitAsync = _notifiedListeners.WaitAsync(timeout);

                if (index <= Interlocked.Read(ref LastModifiedIndex))
                    break;

                if (await waitAsync == false)
                {
                    var copy = Interlocked.Read(ref LastModifiedIndex);
                    if (index <= copy)
                        break;

                    ThrowTimeoutException(timeout, index, copy);
                }
            }

            if (_tasksDictionary.TryGetValue(index, out var tcs) == false)
            {
                // the task has already completed
                // let's check if we had errors in it
            foreach (var error in _errors)
            {
                if (error.Index == index)
                    error.Exception.Throw();// rethrow
            }
                return;
        }

            var task = tcs.Task;

            if (task.IsCompleted)
                return;

            var result = await Task.WhenAny(task, TimeoutManager.WaitFor(timeout));

            if (result.IsFaulted)
                throw result.Exception;

            if (result == task)
                return;

            ThrowTimeoutException(timeout, index, LastModifiedIndex, isExecution: true);
        }

        private void ThrowTimeoutException(TimeSpan value, long index, long lastModifiedIndex, bool isExecution = false)
        {
            var openingString = isExecution
                ? $"Waited for {value} for task with index {index} to complete. "
                : $"Waited for {value} but didn't get an index notification for {index}. ";

            var closingString = isExecution
                ? string.Empty
                : Environment.NewLine +
                  PrintLastNotifications();

            throw new TimeoutException(openingString +
                                       $"Last commit index is: {lastModifiedIndex}. " +
                                       $"Number of errors is: {_numberOfErrors}." + closingString);
        }

        private string PrintLastNotifications()
        {
            var notifications = RecentNotifications.ToArray();
            var builder = new StringBuilder(notifications.Length);
            foreach (var notification in notifications)
            {
                builder
                    .Append("Index: ")
                    .Append(notification.Index)
                    .Append(". Type: ")
                    .Append(notification.Type)
                    .Append(". ExecutionTime: ")
                    .Append(notification.ExecutionTime)
                    .Append(". Term: ")
                    .Append(notification.Term)
                    .Append(". LeaderErrorCount: ")
                    .Append(notification.LeaderErrorCount)
                    .Append(". LeaderShipDuration: ")
                    .Append(notification.LeaderShipDuration)
                    .Append(". Exception: ")
                    .Append(notification.Exception)
                    .AppendLine();
            }
            return builder.ToString();
        }

        public void RecordNotification(RecentLogIndexNotification notification)
        {
            RecentNotifications.Enqueue(notification);
            while (RecentNotifications.Count > 25)
                RecentNotifications.TryDequeue(out _);
        }

        public void NotifyListenersAbout(long index, Exception e)
        {
            if (e != null)
            {
                _errors.Enqueue(new ErrorHolder
                {
                    Index = index,
                    Exception = ExceptionDispatchInfo.Capture(e)
                });

                if (Interlocked.Increment(ref _numberOfErrors) > 25)
                {
                    _errors.TryDequeue(out _);
                    Interlocked.Decrement(ref _numberOfErrors);
                }
            }

            InterlockedExchangeMax(ref LastModifiedIndex, index);
            _notifiedListeners.SetAndResetAtomically();
        }

        public void SetTaskCompleted(long index, Exception e)
        {
            if (_tasksDictionary.TryGetValue(index, out var tcs))
            {
                // set the task as finished
                if (e == null)
                {
                    if (tcs.TrySetResult(null) == false)
                        LogFailureToSetTaskResult();
    }
                else
                {
                    if (tcs.TrySetException(e) == false)
                        LogFailureToSetTaskResult();
                }

                void LogFailureToSetTaskResult()
                {
                    if (Log.IsInfoEnabled)
                        Log.Info($"Failed to set result of task with index {index}");
                }
            }

            _tasksDictionary.TryRemove(index, out _);
        }

        private static void InterlockedExchangeMax(ref long location, long newValue)
        {
            long initialValue;

            do
            {
                initialValue = location;
                if (initialValue >= newValue)
                    return;
            } while (Interlocked.CompareExchange(ref location, newValue, initialValue) != initialValue);
        }

        public void AddTask(long index)
        {
            Debug.Assert(_tasksDictionary.TryGetValue(index, out _) == false, $"{nameof(_tasksDictionary)} should not contain task with key {index}");

            _tasksDictionary.TryAdd(index, new TaskCompletionSource<object>(TaskCreationOptions.RunContinuationsAsynchronously));
        }
    }

    public class RecentLogIndexNotification
    {
        public string Type;
        public TimeSpan ExecutionTime;
        public long Index;
        public int? LeaderErrorCount;
        public long? Term;
        public long? LeaderShipDuration;
        public Exception Exception;
    }
}<|MERGE_RESOLUTION|>--- conflicted
+++ resolved
@@ -238,7 +238,6 @@
                     case nameof(CleanUpClusterStateCommand):
                         ClusterStateCleanUp(context, cmd, index);
                         break;
-<<<<<<< HEAD
                     case nameof(PutSubscriptionBatchCommand):
                         if (cmd.TryGet(nameof(PutSubscriptionBatchCommand.Commands), out BlittableJsonReaderArray subscriptionCommands) == false)
                         {
@@ -248,33 +247,9 @@
                         {
                             Apply(context, command, index, leader, serverStore);
                         }
-=======
+                        break;
                     case nameof(AddOrUpdateCompareExchangeBatchCommand):
                         ExecuteCompareExchangeBatch(context, cmd, index, type);
->>>>>>> 8fb626f2
-                        break;
-                    case nameof(AddOrUpdateCompareExchangeBatchCommand):
-                        var hasAddCommands = cmd.TryGet(nameof(AddOrUpdateCompareExchangeBatchCommand.Commands), out BlittableJsonReaderArray addCommands);
-                        var hasRemoveCommands = cmd.TryGet(nameof(AddOrUpdateCompareExchangeBatchCommand.RemoveCommands), out BlittableJsonReaderArray removeCommands);
-                        if (hasAddCommands == false && hasRemoveCommands == false)
-                        {
-                            throw new RachisApplyException($"'{nameof(AddOrUpdateCompareExchangeBatchCommand.Commands)}' and '{nameof(AddOrUpdateCompareExchangeBatchCommand.RemoveCommands)}' are missing in '{nameof(AddOrUpdateCompareExchangeBatchCommand)}'.");
-                        }
-                        if (hasAddCommands)
-                        {
-                            foreach (BlittableJsonReaderObject command in addCommands)
-                            {
-                                Apply(context, command, index, leader, serverStore);
-                            }
-                        }
-                        if (hasRemoveCommands)
-                        {
-                            foreach (BlittableJsonReaderObject command in removeCommands)
-                            {
-                                Apply(context, command, index, leader, serverStore);
-                            }
-                        }
-                        SetIndexForBackup(context, cmd, index, type);
                         break;
                     //The reason we have a separate case for removing node from database is because we must 
                     //actually delete the database before we notify about changes to the record otherwise we 
@@ -306,33 +281,21 @@
                             throw new RachisApplyException(errorMessage);
                         SetValueForTypedDatabaseCommand(context, type, cmd, index, leader, out object result);
                         leader?.SetStateOf(index, result);
-<<<<<<< HEAD
                         SetIndexForBackup(context, cmd, index, type);
-=======
-                        UpdateDatabaseRecordEtagForBackup(context, type, cmd, index);
->>>>>>> 8fb626f2
                         break;
                     case nameof(IncrementClusterIdentitiesBatchCommand):
                         if (ValidatePropertyExistence(cmd, nameof(IncrementClusterIdentitiesBatchCommand), nameof(IncrementClusterIdentitiesBatchCommand.DatabaseName), out errorMessage) == false)
                             throw new RachisApplyException(errorMessage);
                         SetValueForTypedDatabaseCommand(context, type, cmd, index, leader, out result);
                         leader?.SetStateOf(index, result);
-<<<<<<< HEAD
                         SetIndexForBackup(context, cmd, index, type);
-=======
-                        UpdateDatabaseRecordEtagForBackup(context, type, cmd, index);
->>>>>>> 8fb626f2
                         break;
                     case nameof(UpdateClusterIdentityCommand):
                         if (ValidatePropertyExistence(cmd, nameof(UpdateClusterIdentityCommand), nameof(UpdateClusterIdentityCommand.Identities), out errorMessage) == false)
                             throw new RachisApplyException(errorMessage);
                         SetValueForTypedDatabaseCommand(context, type, cmd, index, leader, out result);
                         leader?.SetStateOf(index, result);
-<<<<<<< HEAD
                         SetIndexForBackup(context, cmd, index, type);
-=======
-                        UpdateDatabaseRecordEtagForBackup(context, type, cmd, index);
->>>>>>> 8fb626f2
                         break;
                     case nameof(PutSortersCommand):
                     case nameof(DeleteSorterCommand):
@@ -382,11 +345,7 @@
                     case nameof(RemoveCompareExchangeCommand):
                         ExecuteCompareExchange(context, type, cmd, index, out var removeItem);
                         leader?.SetStateOf(index, removeItem);
-<<<<<<< HEAD
                         SetIndexForBackup(context, cmd, index, type);
-=======
-                        UpdateDatabaseRecordEtagForBackup(context, type, cmd, index);
->>>>>>> 8fb626f2
                         break;
                     case nameof(InstallUpdatedServerCertificateCommand):
                         InstallUpdatedServerCertificate(context, cmd, index, serverStore);
@@ -479,7 +438,6 @@
             }
         }
 
-<<<<<<< HEAD
         private void SetIndexForBackup(TransactionOperationContext toc, BlittableJsonReaderObject bjro, long index, string type)
         {
             if (index < 0)
@@ -510,29 +468,53 @@
                 }
 
                 UpdateValue(index, items, keyLowered, key, databaseRecordJson);
-=======
+            }
+        }
+
         private void ExecuteCompareExchangeBatch(TransactionOperationContext context, BlittableJsonReaderObject cmd, long index, string commandType)
         {
             CompareExchangeCommandBase compareExchange = null;
             Exception exception = null;
             try
             {
-                if (cmd.TryGet(nameof(AddOrUpdateCompareExchangeBatchCommand.Commands), out BlittableJsonReaderArray commands) == false)
-                {
-                    throw new RachisApplyException($"'{nameof(AddOrUpdateCompareExchangeBatchCommand.Commands)}' is missing in '{commandType}'.");
+                var hasAddCommands = cmd.TryGet(nameof(AddOrUpdateCompareExchangeBatchCommand.Commands), out BlittableJsonReaderArray addCommands);
+                var hasRemoveCommands = cmd.TryGet(nameof(AddOrUpdateCompareExchangeBatchCommand.RemoveCommands), out BlittableJsonReaderArray removeCommands);
+
+                if (hasAddCommands == false && hasRemoveCommands == false)
+                {
+                    throw new RachisApplyException($"'{nameof(AddOrUpdateCompareExchangeBatchCommand.Commands)}' and '{nameof(AddOrUpdateCompareExchangeBatchCommand.RemoveCommands)}' are missing in '{nameof(AddOrUpdateCompareExchangeBatchCommand)}'.");
                 }
 
                 var items = context.Transaction.InnerTransaction.OpenTable(CompareExchangeSchema, CompareExchange);
-                foreach (BlittableJsonReaderObject command in commands)
-                {
-                    if (command.TryGet("Type", out string type) == false || type != nameof(AddOrUpdateCompareExchangeCommand))
-                    {
-                        throw new RachisApplyException($"Cannot execute {commandType} command, wrong format");
+
+                if (hasAddCommands)
+                {
+                    foreach (BlittableJsonReaderObject command in addCommands)
+                    {
+                        if (command.TryGet("Type", out string type) == false || type != nameof(AddOrUpdateCompareExchangeCommand))
+                        {
+                            throw new RachisApplyException($"Cannot execute {commandType} command, wrong format");
+                        }
+
+                        compareExchange = (CompareExchangeCommandBase)JsonDeserializationCluster.Commands[type](command);
+                        compareExchange.Execute(context, items, index);
+                        SetIndexForBackup(context, command, index, type);
                     }
-
-                    compareExchange = (CompareExchangeCommandBase)JsonDeserializationCluster.Commands[type](command);
-                    compareExchange.Execute(context, items, index);
-                    UpdateDatabaseRecordEtagForBackup(context, type, command, index);
+                }
+
+                if (hasRemoveCommands)
+                {
+                    foreach (BlittableJsonReaderObject command in removeCommands)
+                    {
+                        if (command.TryGet("Type", out string type) == false || type != nameof(RemoveCompareExchangeCommand))
+                        {
+                            throw new RachisApplyException($"Cannot execute {commandType} command, wrong format");
+                        }
+
+                        compareExchange = (CompareExchangeCommandBase)JsonDeserializationCluster.Commands[type](command);
+                        compareExchange.Execute(context, items, index);
+                        SetIndexForBackup(context, command, index, type);
+                    }
                 }
 
                 OnTransactionDispose(context, index);
@@ -545,7 +527,6 @@
             finally
             {
                 LogCommand(commandType, index, exception, compareExchange?.AdditionalDebugInformation(exception));
->>>>>>> 8fb626f2
             }
         }
 
@@ -908,8 +889,6 @@
             finally
             {
                 LogCommand(nameof(RemoveNodeFromClusterCommand), index, exception, removedCmd?.AdditionalDebugInformation(exception));
-<<<<<<< HEAD
-=======
             }
         }
 
@@ -968,7 +947,6 @@
             catch (OperationCanceledException e)
             {
                 _rachisLogIndexNotifications.SetTaskCompleted(index, e);
->>>>>>> 8fb626f2
             }
         }
 
@@ -1611,58 +1589,6 @@
             _parent.Log.Info(msg);
         }
 
-<<<<<<< HEAD
-=======
-        private void UpdateDatabaseRecordEtagForBackup(TransactionOperationContext context, string type, BlittableJsonReaderObject cmd, long index)
-        {
-            Exception exception = null;
-            try
-            {
-                string databaseName;
-                switch (type)
-                {
-                    case nameof(AddOrUpdateCompareExchangeCommand):
-                    case nameof(RemoveCompareExchangeCommand):
-                        if (cmd.TryGet(new StringSegment("Database"), out databaseName) == false || string.IsNullOrEmpty(databaseName))
-                            throw new RachisApplyException("Update database command must contain a DatabaseName property");
-                        break;
-                    case nameof(IncrementClusterIdentityCommand):
-                    case nameof(IncrementClusterIdentitiesBatchCommand):
-                    case nameof(UpdateClusterIdentityCommand):
-                        if (cmd.TryGet(DatabaseName, out databaseName) == false || string.IsNullOrEmpty(databaseName))
-                            throw new RachisApplyException("Update database command must contain a DatabaseName property");
-                        break;
-                    default:
-                        throw new RachisApplyException($"Not supported command type {type}");
-                }
-
-                var dbKey = "db/" + databaseName;
-                var items = context.Transaction.InnerTransaction.OpenTable(ItemsSchema, Items);
-                using (Slice.From(context.Allocator, dbKey, out Slice valueName))
-                using (Slice.From(context.Allocator, dbKey.ToLowerInvariant(), out Slice valueNameLowered))
-                {
-                    var databaseRecordJson = ReadInternal(context, out long etag, valueNameLowered);
-
-                    var databaseRecord = JsonDeserializationCluster.DatabaseRecord(databaseRecordJson);
-
-                    UpdateEtagForBackup(databaseRecord, type, index);
-                    var updatedDatabaseBlittable = EntityToBlittable.ConvertCommandToBlittable(databaseRecord, context);
-                    UpdateValue(index, items, valueNameLowered, valueName, updatedDatabaseBlittable);
-                }
-            }
-            catch (Exception e)
-            {
-                exception = e;
-                throw;
-            }
-            finally
-            {
-                LogCommand(type, index, exception);
-            }
-        }
-
-
->>>>>>> 8fb626f2
         private void UpdateEtagForBackup(DatabaseRecord databaseRecord, string type, long index)
         {
             switch (type)
@@ -1692,16 +1618,7 @@
                 case nameof(SetIndexStateCommand):
                 case nameof(EditRevisionsConfigurationCommand):
                 case nameof(EditExpirationCommand):
-<<<<<<< HEAD
                 case nameof(EditDatabaseClientConfigurationCommand):
-=======
-                case nameof(AddOrUpdateCompareExchangeCommand):
-                case nameof(RemoveCompareExchangeCommand):
-                case nameof(AddOrUpdateCompareExchangeBatchCommand):
-                case nameof(IncrementClusterIdentityCommand):
-                case nameof(IncrementClusterIdentitiesBatchCommand):
-                case nameof(UpdateClusterIdentityCommand):
->>>>>>> 8fb626f2
                     databaseRecord.EtagForBackup = index;
                     break;
             }
@@ -1937,20 +1854,7 @@
                 if (transaction is LowLevelTransaction llt && llt.Committed)
                     {
                     _rachisLogIndexNotifications.AddTask(index);
-<<<<<<< HEAD
-
-                        try
-                        {
-                            _rachisLogIndexNotifications.NotifyListenersAbout(index, null);
-                        _rachisLogIndexNotifications.SetTaskCompleted(index, null);
-                        }
-                    catch (OperationCanceledException e)
-                        {
-                        _rachisLogIndexNotifications.SetTaskCompleted(index, e);
-                        }
-=======
                     NotifyAndSetCompleted(index);
->>>>>>> 8fb626f2
                 }
             };
         }
