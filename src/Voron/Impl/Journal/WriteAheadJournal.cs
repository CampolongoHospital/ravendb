--- conflicted
+++ resolved
@@ -185,26 +185,27 @@
                 var journalRecoveryName = StorageEnvironmentOptions.JournalRecoveryName(journalNumber);
                 try
                 {
-                    using (var recoveryPager = _env.Options.CreateTemporaryBufferPager(journalRecoveryName, initialSize))
-                    using (var pager = _env.Options.OpenJournalPager(journalNumber, logInfo))
-                    {
-                        RecoverCurrentJournalSize(pager);
-
-                        var transactionHeader = txHeader->TransactionId == 0 ? null : txHeader;
-                        using (var journalReader = new JournalReader(pager, _dataPager, recoveryPager, modifiedPages, logInfo, transactionHeader))
+                using (var recoveryPager = _env.Options.CreateTemporaryBufferPager(journalRecoveryName, initialSize))
+                using (var pager = _env.Options.OpenJournalPager(journalNumber, logInfo))
+                {
+                    RecoverCurrentJournalSize(pager);
+
+                    var transactionHeader = txHeader->TransactionId == 0 ? null : txHeader;
+                    using (var journalReader = new JournalReader(pager, _dataPager, recoveryPager, modifiedPages, logInfo, transactionHeader))
+                    {
+                        var transactionHeaders = journalReader.RecoverAndValidate(_env.Options);
+
+                        var lastReadHeaderPtr = journalReader.LastTransactionHeader;
+
+                        if (lastReadHeaderPtr != null)
                         {
-                            var transactionHeaders = journalReader.RecoverAndValidate(_env.Options);
-
-                            var lastReadHeaderPtr = journalReader.LastTransactionHeader;
-
-                            if (lastReadHeaderPtr != null)
-                            {
-                                *txHeader = *lastReadHeaderPtr;
+                            *txHeader = *lastReadHeaderPtr;
                                 lastFlushedTxId = txHeader->TransactionId;
                                 lastFlushedJournal = journalNumber;
-                            }
-
-<<<<<<< HEAD
+                        }
+
+                        pager.Dispose(); // need to close it before we open the journal writer
+
                             var jrnlWriter = _env.Options.CreateJournalWriter(journalNumber,
                                 pager.NumberOfAllocatedPages * Constants.Storage.PageSize);
                             var jrnlFile = new JournalFile(_env, jrnlWriter, journalNumber);
@@ -212,26 +213,15 @@
                             jrnlFile.AddRef(); // creator reference - write ahead log
 
                             journalFiles.Add(jrnlFile);
-=======
-                            pager.Dispose(); // need to close it before we open the journal writer
-
-                            var jrnlWriter = _env.Options.CreateJournalWriter(journalNumber,
-                                pager.NumberOfAllocatedPages * Constants.Storage.PageSize);
-                            var jrnlFile = new JournalFile(_env, jrnlWriter, journalNumber);
-                            jrnlFile.InitFrom(journalReader, transactionHeaders);
-                            jrnlFile.AddRef(); // creator reference - write ahead log
->>>>>>> bb4ea92b
-
-                            journalFiles.Add(jrnlFile);
-
-                            if (journalReader.RequireHeaderUpdate) //this should prevent further loading of transactions
-                            {
-                                requireHeaderUpdate = true;
-                                break;
-                            }
+
+                        if (journalReader.RequireHeaderUpdate) //this should prevent further loading of transactions
+                        {
+                            requireHeaderUpdate = true;
+                            break;
                         }
                     }
                 }
+            }
                 catch (InvalidJournalException)
                 {
                     if (_env.Options.IgnoreInvalidJournalErrors == true)
@@ -239,7 +229,7 @@
                         addToInitLog?.Invoke($"Encountered invalid journal {journalNumber} @ {_env.Options}. Skipping this journal and keep going the recovery operation because '{nameof(_env.Options.IgnoreInvalidJournalErrors)}' options is set");
                         continue;
                     }
-                    
+
                     throw;
                 }
             }
@@ -764,7 +754,7 @@
                     lastProcessedJournal,
                     _waj._files.First(x => x.Number == lastProcessedJournal),
                     _journalsToDelete.Values.ToList()));
-
+                
                 if (unusedJournals.Count > 0)
                 {
                     var lastUnusedJournalNumber = unusedJournals[unusedJournals.Count - 1].Number;
