--- conflicted
+++ resolved
@@ -20,13 +20,10 @@
     public unsafe class EncryptionBuffersPool : ILowMemoryHandler
     {
         public static EncryptionBuffersPool Instance = new EncryptionBuffersPool();
-<<<<<<< HEAD
+        private static readonly Logger Logger = LoggingSource.Instance.GetLogger<EncryptionBuffersPool>("Memory");
+
+        private readonly long _maxBufferSizeToKeepInBytes = new Size(8, SizeUnit.Megabytes).GetValue(SizeUnit.Bytes);
         private const int MaxNumberOfPagesToCache = 128; // 128 * 8K = 1 MB, beyond that, we'll not both
-=======
-        private static readonly Logger Logger = LoggingSource.Instance.GetLogger<EncryptionBuffersPool>("Memory");
-
-        private readonly long _maxBufferSizeToKeepInBytes = new Size(8, SizeUnit.Megabytes).GetValue(SizeUnit.Bytes);
->>>>>>> 7d2bf2f9
         private readonly MultipleUseFlag _isLowMemory = new MultipleUseFlag();
         private readonly MultipleUseFlag _isExtremelyLowMemory = new MultipleUseFlag();
         private readonly PerCoreContainer<NativeAllocation>[] _items;
