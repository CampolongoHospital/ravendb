--- conflicted
+++ resolved
@@ -439,7 +439,7 @@
             {
                 return GetMemoryMapPagerInternal(this, null, filename);
             }
-            
+
             public override IJournalWriter CreateJournalWriter(long journalNumber, long journalSize)
             {
                 var name = JournalName(journalNumber);
@@ -848,16 +848,8 @@
                 new Dictionary<string, IntPtr>(StringComparer.OrdinalIgnoreCase);
             private readonly int _instanceId;
 
-<<<<<<< HEAD
-=======
-            public override void SetPosixOptions()
-            {
-                PosixOpenFlags = DefaultPosixFlags;
-            }
-
             
 
->>>>>>> 92e5540c
             public PureMemoryStorageEnvironmentOptions(string name, VoronPathSetting tempPath,
                 IoChangesNotifications ioChangesNotifications, CatastrophicFailureNotification catastrophicFailureNotification)
                 : base(tempPath, ioChangesNotifications, catastrophicFailureNotification)
@@ -1177,74 +1169,7 @@
         private Guid _environmentId;
         private long _maxScratchBufferSize;
 
-<<<<<<< HEAD
-        public void TryStoreJournalForReuse(VoronPathSetting filename)
-        {
-            var reusedCount = 0;
-            try
-            {
-                var fileModifiedDate = new FileInfo(filename.FullPath).LastWriteTimeUtc;
-                var counter = Interlocked.Increment(ref _reuseCounter);
-                var newName = Path.Combine(Path.GetDirectoryName(filename.FullPath), RecyclableJournalName(counter));
-
-                File.Move(filename.FullPath, newName);
-                lock (_journalsForReuse)
-                {
-                    reusedCount = _journalsForReuse.Count;
-                    
-                    if ( reusedCount > _lastReusedJournalCountOnSync)
-                    {
-                        if (File.Exists(newName))
-                            File.Delete(newName);
-                        return;
-                    }
-
-                    var ticks = fileModifiedDate.Ticks;
-
-                    while (_journalsForReuse.ContainsKey(ticks))
-                        ticks++;
-
-                    _journalsForReuse[ticks] = newName;
-                }
-            }
-            catch (Exception ex)
-            {
-                if (_log.IsInfoEnabled)
-                    _log.Info(reusedCount > _lastReusedJournalCountOnSync ? "Can't remove" : "Can't store" + " journal for reuse : " + filename, ex);
-                try
-                {
-                    if (File.Exists(filename.FullPath))
-                        File.Delete(filename.FullPath);
-                }
-                catch
-                {
-                    // nothing we can do about it
-                }
-            }
-        }
-=======
-        public virtual void SetPosixOptions()
-        {
-            if (PlatformDetails.RunningOnPosix == false)
-                return;
-
-            if (PlatformDetails.RunningOnMacOsx)
-                return; // osx supports F_NOCACHE
-
-            if (BasePath != null && StorageEnvironment.IsStorageSupportingO_Direct(_log, BasePath.FullPath) == false)
-            {
-                SafePosixOpenFlags &= ~PerPlatformValues.OpenFlags.O_DIRECT;
-                var message = "Path " + BasePath +
-                              " not supporting O_DIRECT writes. As a result - data durability is not guaranteed";
-                var details = $"Storage type '{PosixHelper.GetFileSystemOfPath(BasePath.FullPath)}' doesn't support direct write to disk (non durable file system)";
-                InvokeNonDurableFileSystemError(this, message, new NonDurableFileSystemException(message), details);
-            }
-
-            PosixOpenFlags = SafePosixOpenFlags;
-        }
-
         public abstract void TryStoreJournalForReuse(VoronPathSetting filename);
->>>>>>> 92e5540c
 
         private void TryDelete(string file)
         {
