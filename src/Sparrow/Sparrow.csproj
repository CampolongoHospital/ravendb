--- conflicted
+++ resolved
@@ -45,14 +45,11 @@
     <PackageReference Include="System.Threading.Thread" Version="4.3.0" />
     <PackageReference Include="System.Threading.Timer" Version="4.3.0" />
     <PackageReference Include="System.ValueTuple" Version="4.3.0" />
-<<<<<<< HEAD
   </ItemGroup>
   <ItemGroup>
     <Reference Include="System.Threading.ThreadPool">
       <HintPath>..\..\..\..\Users\maxim.HRHINOS\.nuget\packages\system.threading.threadpool\4.3.0\ref\netstandard1.3\System.Threading.ThreadPool.dll</HintPath>
     </Reference>
-=======
     <PackageReference Include="System.Threading.ThreadPool" Version="4.3.0" />
->>>>>>> e77870f6
   </ItemGroup>
 </Project>