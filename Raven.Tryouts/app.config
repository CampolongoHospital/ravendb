﻿<?xml version="1.0" encoding="utf-8"?>
<configuration>
<<<<<<< HEAD
	<!--<uri>
		<schemeSettings>
			<add name="http" genericUriParserOptions="DontUnescapePathDotsAndSlashes" />
		</schemeSettings>
	</uri>-->
	<runtime>
=======
	<system.diagnostics>
		<sources>
			<source name="System.Transactions" switchValue="Information">
				<listeners>
					<add name="tx" type="System.Diagnostics.XmlWriterTraceListener" initializeData="tx.log" />
				</listeners>
			</source>
		</sources>
	</system.diagnostics>
  <runtime>
>>>>>>> c49c8979
    <assemblyBinding xmlns="urn:schemas-microsoft-com:asm.v1">
      <dependentAssembly>
        <assemblyIdentity name="Microsoft.Owin" publicKeyToken="31bf3856ad364e35" culture="neutral" />
        <bindingRedirect oldVersion="0.0.0.0-2.1.0.0" newVersion="2.1.0.0" />
      </dependentAssembly>
      <dependentAssembly>
        <assemblyIdentity name="Kent.Boogaart.HelperTrinity" publicKeyToken="cc96fa93a217f7a1" culture="neutral" />
        <bindingRedirect oldVersion="0.0.0.0-2.0.1.0" newVersion="2.0.1.0" />
      </dependentAssembly>
      <dependentAssembly>
        <assemblyIdentity name="System.Net.Http.Formatting" publicKeyToken="31bf3856ad364e35" culture="neutral" />
        <bindingRedirect oldVersion="0.0.0.0-5.1.0.0" newVersion="5.1.0.0" />
      </dependentAssembly>
      <dependentAssembly>
        <assemblyIdentity name="System.Web.Http" publicKeyToken="31bf3856ad364e35" culture="neutral" />
        <bindingRedirect oldVersion="0.0.0.0-4.0.0.0" newVersion="4.0.0.0" />
      </dependentAssembly>
      <dependentAssembly>
        <assemblyIdentity name="System.Xml.Linq" publicKeyToken="31bf3856ad364e35" culture="neutral" />
        <bindingRedirect oldVersion="0.0.0.0-5.0.5.0" newVersion="5.0.5.0" />
      </dependentAssembly>
    </assemblyBinding>
  </runtime>
  <startup>
    <supportedRuntime version="v4.0" sku=".NETFramework,Version=v4.5" />
  </startup>
</configuration><|MERGE_RESOLUTION|>--- conflicted
+++ resolved
@@ -1,13 +1,5 @@
 ﻿<?xml version="1.0" encoding="utf-8"?>
 <configuration>
-<<<<<<< HEAD
-	<!--<uri>
-		<schemeSettings>
-			<add name="http" genericUriParserOptions="DontUnescapePathDotsAndSlashes" />
-		</schemeSettings>
-	</uri>-->
-	<runtime>
-=======
 	<system.diagnostics>
 		<sources>
 			<source name="System.Transactions" switchValue="Information">
@@ -17,8 +9,12 @@
 			</source>
 		</sources>
 	</system.diagnostics>
-  <runtime>
->>>>>>> c49c8979
+	<!--<uri>
+		<schemeSettings>
+			<add name="http" genericUriParserOptions="DontUnescapePathDotsAndSlashes" />
+		</schemeSettings>
+	</uri>-->
+	<runtime>
     <assemblyBinding xmlns="urn:schemas-microsoft-com:asm.v1">
       <dependentAssembly>
         <assemblyIdentity name="Microsoft.Owin" publicKeyToken="31bf3856ad364e35" culture="neutral" />
