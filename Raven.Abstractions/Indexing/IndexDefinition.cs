//-----------------------------------------------------------------------
// <copyright file="IndexDefinition.cs" company="Hibernating Rhinos LTD">
//     Copyright (c) Hibernating Rhinos LTD. All rights reserved.
// </copyright>
//-----------------------------------------------------------------------
using System;
using System.Collections.Generic;
using System.Linq;
using Raven.Abstractions.Data;

namespace Raven.Abstractions.Indexing
{
	/// <summary>
	/// A definition of a RavenIndex
	/// </summary>
	public class IndexDefinition
	{
		/// <summary>
		/// Initializes a new instance of the <see cref="IndexDefinition"/> class.
		/// </summary>
		public IndexDefinition() 
        {
			Maps = new HashSet<string>();
			Indexes = new Dictionary<string, FieldIndexing>();
			Stores = new Dictionary<string, FieldStorage>();
			Analyzers = new Dictionary<string, string>();
			SortOptions = new Dictionary<string, SortOptions>();
			Fields = new List<string>();
		    Suggestions = new Dictionary<string, SuggestionOptions>();
			TermVectors = new Dictionary<string, FieldTermVector>();
			SpatialIndexes = new Dictionary<string, SpatialOptions>();
		}

	    /// <summary>
		/// Get or set the id of this index
		/// </summary>
		public int IndexId { get; set; }

        /// <summary>
        /// This is the means by which the outside world refers to this index defiintion
        /// </summary>
        public string Name { get; set; }

		/// <summary>
		/// Get or set the index lock mode
		/// </summary>
		public IndexLockMode LockMode { get; set; }

		/// <summary>
		/// Gets or sets the map function, if there is only one
		/// </summary>
		/// <remarks>
		/// This property only exists for backward compatibility purposes
		/// </remarks>
		public string Map
		{
			get { return Maps.FirstOrDefault(); }
			set
			{
				if (Maps.Count != 0)
				{
					Maps.Remove(Maps.First());
				}
				Maps.Add(value);
			}
		}

		/// <summary>
		/// All the map functions for this index
		/// </summary>
		public HashSet<string> Maps { get; set; }

		/// <summary>
		/// Gets or sets the reduce function
		/// </summary>
		/// <value>The reduce.</value>
		public string Reduce { get; set; }

		/// <summary>
		/// Gets or sets the translator function
		/// </summary>
		[Obsolete("Use Result Transformers instead.")]
		public string TransformResults { get; set; }

		/// <summary>
		/// Gets a value indicating whether this instance is map reduce index definition
		/// </summary>
		/// <value>
		/// 	<c>true</c> if this instance is map reduce; otherwise, <c>false</c>.
		/// </value>
		public bool IsMapReduce
		{
			get { return string.IsNullOrEmpty(Reduce) == false; }
		}

		public bool IsCompiled { get; set; }

		/// <summary>
		/// Gets or sets the stores options
		/// </summary>
		/// <value>The stores.</value>
		public IDictionary<string, FieldStorage> Stores { get; set; }

		/// <summary>
		/// Gets or sets the indexing options
		/// </summary>
		/// <value>The indexes.</value>
		public IDictionary<string, FieldIndexing> Indexes { get; set; }

		/// <summary>
		/// Gets or sets the sort options.
		/// </summary>
		/// <value>The sort options.</value>
		public IDictionary<string, SortOptions> SortOptions { get; set; }

		/// <summary>
		/// Gets or sets the analyzers options
		/// </summary>
		/// <value>The analyzers.</value>
		public IDictionary<string, string> Analyzers { get; set; }

		/// <summary>
		/// The fields that are queryable in the index
		/// </summary>
		public IList<string> Fields { get; set; }

		/// <summary>
		/// Gets or sets the suggest options
		/// </summary>
		/// <value>The suggest options.</value>
		public IDictionary<string, SuggestionOptions> Suggestions { get; set; }

		/// <summary>
		/// Gets or sets the term vectors options
		/// </summary>
		/// <value>The term vectors.</value>
		public IDictionary<string, FieldTermVector> TermVectors { get; set; }

		/// <summary>
		/// Gets or sets the spatial options
		/// </summary>
		/// <value>The spatial options.</value>
		public IDictionary<string, SpatialOptions> SpatialIndexes { get; set; }

        /// <summary>
        /// Internal map of field names to expressions generating them
        /// Only relevant for auto indexes and only used internally
        /// </summary>
        public IDictionary<string, string> InternalFieldsMapping { get; set; }

<<<<<<< HEAD
		/// <summary>
		/// Index specific setting that limits the number of map outputs that an index is allowed to create for a one source document. If a map operation applied to
		/// the one document produces more outputs than this number then an index definition will be considered as a suspicious and the index will be marked as errored.
		/// Default value: null means that the global value from Raven configuration will be taken to detect if number of outputs was exceeded.
		/// </summary>
		public int? MaxIndexOutputsPerDocument { get; set; }

=======
>>>>>>> 5dd9b125
		/// <summary>
		/// Equals the specified other.
		/// </summary>
		/// <param name="other">The other.</param>
		/// <returns></returns>
		public bool Equals(IndexDefinition other)
		{
			if (ReferenceEquals(null, other))
				return false;
			if (ReferenceEquals(this, other))
				return true;
			return Maps.SequenceEqual(other.Maps) &&
					Equals(other.IndexId, IndexId) &&
					Equals(other.Reduce, Reduce) &&
					Equals(other.TransformResults, TransformResults) &&
					DictionaryEquals(other.Stores, Stores) &&
					DictionaryEquals(other.Indexes, Indexes) &&
					DictionaryEquals(other.Analyzers, Analyzers) &&
					DictionaryEquals(other.SortOptions, SortOptions) &&
					DictionaryEquals(other.Suggestions, Suggestions) &&
					DictionaryEquals(other.TermVectors, TermVectors) &&
					DictionaryEquals(other.SpatialIndexes, SpatialIndexes);
		}

		private static bool DictionaryEquals<TKey, TValue>(IDictionary<TKey, TValue> x, IDictionary<TKey, TValue> y)
		{
			if (x.Count != y.Count)
				return false;
			foreach (var v in x)
			{
				TValue value;
				if (y.TryGetValue(v.Key, out value) == false)
					return false;
				if (Equals(value, v.Value) == false)
					return false;
			}
			return true;
		}

		private static int DictionaryHashCode<TKey, TValue>(IEnumerable<KeyValuePair<TKey, TValue>> x)
		{
			int result = 0;
			foreach (var kvp in x)
			{
				result = (result * 397) ^ kvp.Key.GetHashCode();
				result = (result * 397) ^ (!Equals(kvp.Value, default(TValue)) ? kvp.Value.GetHashCode() : 0);
			}
			return result;
		}

		/// <summary>
		/// Determines whether the specified <see cref="System.Object"/> is equal to this instance.
		/// </summary>
		/// <param name="obj">The <see cref="System.Object"/> to compare with this instance.</param>
		/// <returns>
		/// 	<c>true</c> if the specified <see cref="System.Object"/> is equal to this instance; otherwise, <c>false</c>.
		/// </returns>
		public override bool Equals(object obj)
		{
			if (ReferenceEquals(null, obj))
				return false;
			if (ReferenceEquals(this, obj))
				return true;
			return Equals(obj as IndexDefinition);
		}

		private byte[] cachedHashCodeAsBytes;

		/// <summary>
		/// Provide a cached version of the index hash code, which is used when generating
		/// the index etag. 
		/// It isn't really useful for anything else, in particular, we cache that because
		/// we want to avoid calculating the cost of doing this over and over again on each 
		/// query.
		/// </summary>
		public byte[] GetIndexHash()
		{
			if (cachedHashCodeAsBytes != null)
				return cachedHashCodeAsBytes;

			cachedHashCodeAsBytes = BitConverter.GetBytes(GetHashCode());
			return cachedHashCodeAsBytes;
		}

		/// <summary>
		/// Returns a hash code for this instance.
		/// </summary>
		/// <returns>
		/// A hash code for this instance, suitable for use in hashing algorithms and data structures like a hash table. 
		/// </returns>
		public override int GetHashCode()
		{
			unchecked
			{
				int result = Maps.Where(x => x != null).Aggregate(0, (acc, val) => acc * 397 ^ val.GetHashCode());
				result = (result * 397) ^ Maps.Count;
				result = (result * 397) ^ (Reduce != null ? Reduce.GetHashCode() : 0);
				result = (result * 397) ^ (TransformResults != null ? TransformResults.GetHashCode() : 0);
				result = (result * 397) ^ DictionaryHashCode(Stores);
				result = (result * 397) ^ DictionaryHashCode(Indexes);
				result = (result * 397) ^ DictionaryHashCode(Analyzers);
				result = (result * 397) ^ DictionaryHashCode(SortOptions);
				result = (result * 397) ^ DictionaryHashCode(Suggestions);
				result = (result * 397) ^ DictionaryHashCode(TermVectors);
				result = (result * 397) ^ DictionaryHashCode(SpatialIndexes);
				return result;
			}
		}

		public string Type
		{
			get
			{
				var name = Name ?? string.Empty;
				if (name.StartsWith("Auto/", StringComparison.OrdinalIgnoreCase))
					return "Auto";
				if (IsCompiled)
					return "Compiled";
				if (IsMapReduce)
					return "MapReduce";
				return "Map";
			}
		}

	    /// <summary>
		/// Remove the default values that we don't actually need
		/// </summary>
		public void RemoveDefaultValues()
		{
			const FieldStorage defaultStorage = FieldStorage.No;
			foreach (var toRemove in Stores.Where(x => x.Value == defaultStorage).ToArray())
			{
				Stores.Remove(toRemove);
			}
			foreach (var toRemove in Indexes.Where(x => x.Value == FieldIndexing.Default).ToArray())
			{
				Indexes.Remove(toRemove);
			}
			foreach (var toRemove in SortOptions.Where(x => x.Value == Indexing.SortOptions.None).ToArray())
			{
				SortOptions.Remove(toRemove);
			}
			foreach (var toRemove in Analyzers.Where(x => string.IsNullOrEmpty(x.Value)).ToArray())
			{
				Analyzers.Remove(toRemove);
			}
			foreach (var toRemove in Suggestions.Where(x => x.Value.Distance == StringDistanceTypes.None).ToArray())
			{
				Suggestions.Remove(toRemove);
			}
			foreach (var toRemove in TermVectors.Where(x => x.Value == FieldTermVector.No).ToArray())
			{
				TermVectors.Remove(toRemove);
			}
		}

		public override string ToString()
		{
			return Name ?? Map;
		}

		public IndexDefinition Clone()
		{
			var indexDefinition = new IndexDefinition
			{
				IndexId = IndexId,
        Name = Name,
				Reduce = Reduce,
				TransformResults = TransformResults,
				cachedHashCodeAsBytes = cachedHashCodeAsBytes
			};

			if (Maps != null)
				indexDefinition.Maps = new HashSet<string>(Maps);
			if (Analyzers != null)
				indexDefinition.Analyzers = new Dictionary<string, string>(Analyzers);
			if (Fields != null)
				indexDefinition.Fields = new List<string>(Fields);
			if (Indexes != null)
				indexDefinition.Indexes = new Dictionary<string, FieldIndexing>(Indexes);
			if (SortOptions != null)
				indexDefinition.SortOptions = new Dictionary<string, SortOptions>(SortOptions);
			if (Stores != null)
				indexDefinition.Stores = new Dictionary<string, FieldStorage>(Stores);
			if (Suggestions != null)
				indexDefinition.Suggestions = new Dictionary<string, SuggestionOptions>(Suggestions);
			if (TermVectors != null)
				indexDefinition.TermVectors = new Dictionary<string, FieldTermVector>(TermVectors);
			if (SpatialIndexes != null)
				indexDefinition.SpatialIndexes = new Dictionary<string, SpatialOptions>(SpatialIndexes);
			return indexDefinition;
		}
	}

	public enum IndexLockMode
	{
		Unlock,
		LockedIgnore,
		LockedError
	}

	public class TransformerDefinition
	{
		/// <summary>
		/// Gets or sets the translator function
		/// </summary>
		public string TransformResults { get; set; }
		public int IndexId { get; set; }
	    public string Name { get; set; }

	    public bool Equals(TransformerDefinition other)
		{
			return string.Equals(TransformResults, other.TransformResults);
		}

		public override bool Equals(object obj)
		{
			if (ReferenceEquals(null, obj)) return false;
			if (ReferenceEquals(this, obj)) return true;
			if (obj.GetType() != GetType()) return false;
			return Equals((TransformerDefinition) obj);
		}

		public override int GetHashCode()
		{
			return (TransformResults != null ? TransformResults.GetHashCode() : 0);
		}

		public TransformerDefinition Clone()
		{
			return (TransformerDefinition) MemberwiseClone();
		}

		public override string ToString()
		{
			return TransformResults;
		}
	}
}<|MERGE_RESOLUTION|>--- conflicted
+++ resolved
@@ -18,28 +18,28 @@
 		/// <summary>
 		/// Initializes a new instance of the <see cref="IndexDefinition"/> class.
 		/// </summary>
-		public IndexDefinition() 
-        {
+		public IndexDefinition()
+		{
 			Maps = new HashSet<string>();
 			Indexes = new Dictionary<string, FieldIndexing>();
 			Stores = new Dictionary<string, FieldStorage>();
 			Analyzers = new Dictionary<string, string>();
 			SortOptions = new Dictionary<string, SortOptions>();
 			Fields = new List<string>();
-		    Suggestions = new Dictionary<string, SuggestionOptions>();
+			Suggestions = new Dictionary<string, SuggestionOptions>();
 			TermVectors = new Dictionary<string, FieldTermVector>();
 			SpatialIndexes = new Dictionary<string, SpatialOptions>();
 		}
 
-	    /// <summary>
+		/// <summary>
 		/// Get or set the id of this index
 		/// </summary>
 		public int IndexId { get; set; }
 
         /// <summary>
         /// This is the means by which the outside world refers to this index defiintion
-        /// </summary>
-        public string Name { get; set; }
+		/// </summary>
+		public string Name { get; set; }
 
 		/// <summary>
 		/// Get or set the index lock mode
@@ -142,13 +142,12 @@
 		/// <value>The spatial options.</value>
 		public IDictionary<string, SpatialOptions> SpatialIndexes { get; set; }
 
-        /// <summary>
+		/// <summary>
         /// Internal map of field names to expressions generating them
         /// Only relevant for auto indexes and only used internally
         /// </summary>
         public IDictionary<string, string> InternalFieldsMapping { get; set; }
 
-<<<<<<< HEAD
 		/// <summary>
 		/// Index specific setting that limits the number of map outputs that an index is allowed to create for a one source document. If a map operation applied to
 		/// the one document produces more outputs than this number then an index definition will be considered as a suspicious and the index will be marked as errored.
@@ -156,8 +155,6 @@
 		/// </summary>
 		public int? MaxIndexOutputsPerDocument { get; set; }
 
-=======
->>>>>>> 5dd9b125
 		/// <summary>
 		/// Equals the specified other.
 		/// </summary>
@@ -324,7 +321,7 @@
 			var indexDefinition = new IndexDefinition
 			{
 				IndexId = IndexId,
-        Name = Name,
+				Name = Name,
 				Reduce = Reduce,
 				TransformResults = TransformResults,
 				cachedHashCodeAsBytes = cachedHashCodeAsBytes
@@ -366,9 +363,9 @@
 		/// </summary>
 		public string TransformResults { get; set; }
 		public int IndexId { get; set; }
-	    public string Name { get; set; }
-
-	    public bool Equals(TransformerDefinition other)
+		public string Name { get; set; }
+
+		public bool Equals(TransformerDefinition other)
 		{
 			return string.Equals(TransformResults, other.TransformResults);
 		}
