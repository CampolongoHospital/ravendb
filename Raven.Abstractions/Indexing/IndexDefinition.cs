//-----------------------------------------------------------------------
// <copyright file="IndexDefinition.cs" company="Hibernating Rhinos LTD">
//     Copyright (c) Hibernating Rhinos LTD. All rights reserved.
// </copyright>
//-----------------------------------------------------------------------
using System;
using System.Collections.Generic;
using System.Linq;
using Raven.Abstractions.Data;
using Raven.Abstractions.Extensions;
using Raven.Imports.Newtonsoft.Json;

namespace Raven.Abstractions.Indexing
{
	/// <summary>
	/// A definition of a RavenIndex
	/// </summary>
	public class IndexDefinition
	{
		/// <summary>
<<<<<<< HEAD
		/// Initializes a new instance of the <see cref="IndexDefinition"/> class.
		/// </summary>
		public IndexDefinition()
		{
			Maps = new HashSet<string>();

			Indexes = new Dictionary<string, FieldIndexing>();
			Stores = new Dictionary<string, FieldStorage>();
			Analyzers = new Dictionary<string, string>();
			SortOptions = new Dictionary<string, SortOptions>();
			SuggestionsOptions = new HashSet<string>();
			TermVectors = new Dictionary<string, FieldTermVector>();
			SpatialIndexes = new Dictionary<string, SpatialOptions>();


			Fields = new List<string>();
		}

		/// <summary>
=======
>>>>>>> 525a732a
		/// Index identifier (internal).
		/// </summary>
		public int IndexId { get; set; }

		/// <summary>
		/// This is the means by which the outside world refers to this index definition
		/// </summary>
		public string Name { get; set; }

		/// <summary>
		/// Index lock mode:
		/// <para>- Unlock - all index definition changes acceptable</para>
		/// <para>- LockedIgnore - all index definition changes will be ignored, only log entry will be created</para>
		/// <para>- LockedError - all index definition changes will raise exception</para>
		/// </summary>
		public IndexLockMode LockMode { get; set; }

		/// <summary>
		/// Index map function, if there is only one
		/// </summary>
		/// <remarks>
		/// This property only exists for backward compatibility purposes
		/// </remarks>
		public string Map
		{
			get { return Maps.FirstOrDefault(); }
			set
			{
				if (Maps.Count != 0)
				{
					Maps.Remove(Maps.First());
				}
				Maps.Add(value);
			}
		}

		/// <summary>
		/// All the map functions for this index
		/// </summary>
		public HashSet<string> Maps
		{
			get { return maps ?? (maps = new HashSet<string>()); }
			set { maps = value; }
		}

		/// <summary>
		/// Index reduce function
		/// </summary>
		public string Reduce { get; set; }

		/// <summary>
		/// Gets a value indicating whether this instance is map reduce index definition
		/// </summary>
		/// <value>
		/// 	<c>true</c> if this instance is map reduce; otherwise, <c>false</c>.
		/// </value>
		public bool IsMapReduce
		{
			get { return string.IsNullOrEmpty(Reduce) == false; }
		}

		/// <summary>
		/// Internal use only.
		/// </summary>
		public bool IsCompiled { get; set; }

		/// <summary>
		/// Index field storage settings.
		/// </summary>
		public IDictionary<string, FieldStorage> Stores
		{
			get { return stores ?? (stores = new Dictionary<string, FieldStorage>()); }
			set { stores = value; }
		}

		/// <summary>
		/// Index field indexing settings.
		/// </summary>
		public IDictionary<string, FieldIndexing> Indexes
		{
			get { return indexes ?? (indexes = new Dictionary<string, FieldIndexing>()); }
			set { indexes = value; }
		}

		/// <summary>
		/// Index field sorting settings.
		/// </summary>
		public IDictionary<string, SortOptions> SortOptions
		{
			get { return sortOptions ?? (sortOptions = new Dictionary<string, SortOptions>()); }
			set { sortOptions = value; }
		}

		/// <summary>
		/// Index field analyzer settings.
		/// </summary>
		public IDictionary<string, string> Analyzers
		{
			get { return analyzers ?? (analyzers = new Dictionary<string, string>()); }
			set { analyzers = value; }
		}

		/// <summary>
		/// List of queryable fields in index.
		/// </summary>
		public IList<string> Fields
		{
			get { return fields ?? (fields = new List<string>()); }
			set { fields = value; }
		}

		/// <summary>
		/// Index field suggestion settings.
		/// </summary>
<<<<<<< HEAD
		[Obsolete("Use SuggestionsOptions")]
		public IReadOnlyDictionary<string, SuggestionOptions> Suggestions
		{
			get
			{
				if (SuggestionsOptions == null || SuggestionsOptions.Count == 0) 
					return null;
				
				return SuggestionsOptions.ToDictionary(x => x, x => new SuggestionOptions());
			}
			set
			{
				if (value == null)
					return;
				SuggestionsOptions = value.Keys.ToHashSet();
			} 
		}

		public ISet<string> SuggestionsOptions { get; set; }
=======
		public IDictionary<string, SuggestionOptions> Suggestions
		{
			get { return suggestions ?? (suggestions = new Dictionary<string, SuggestionOptions>()); }
			set { suggestions = value; }
		}
>>>>>>> 525a732a

		/// <summary>
		/// Index field term vector settings.
		/// </summary>
		public IDictionary<string, FieldTermVector> TermVectors
		{
			get { return termVectors ?? (termVectors = new Dictionary<string, FieldTermVector>()); }
			set { termVectors = value; }
		}

		/// <summary>
		/// Index field spatial settings.
		/// </summary>
		public IDictionary<string, SpatialOptions> SpatialIndexes
		{
			get { return spatialIndexes ?? (spatialIndexes = new Dictionary<string, SpatialOptions>()); }
			set { spatialIndexes = value; }
		}

		/// <summary>
		/// Internal map of field names to expressions generating them
		/// Only relevant for auto indexes and only used internally
		/// </summary>
		public IDictionary<string, string> InternalFieldsMapping
		{
			get { return internalFieldsMapping ?? (internalFieldsMapping = new Dictionary<string, string>()); }
			set { internalFieldsMapping = value; }
		}

		/// <summary>
		/// Index specific setting that limits the number of map outputs that an index is allowed to create for a one source document. If a map operation applied to
		/// the one document produces more outputs than this number then an index definition will be considered as a suspicious, the indexing of this document 
		/// will be skipped and the appropriate error message will be added to the indexing errors.
		/// <para>Default value: null means that the global value from Raven configuration will be taken to detect if number of outputs was exceeded.</para>
		/// </summary>
		public int? MaxIndexOutputsPerDocument { get; set; }

		/// <summary>
		/// Equals the specified other.
		/// </summary>
		/// <param name="other">The other.</param>
<<<<<<< HEAD
        /// <param name="compareIndexIds">allow caller to choose whether to include the index Id in the comparison</param>
		/// <returns></returns>
        public bool Equals(IndexDefinition other, bool compareIndexIds = true)
=======
		/// <param name="compareIndexIds">allow caller to choose whether to include the index Id in the comparison</param>
		/// <returns></returns>
		public bool Equals(IndexDefinition other, bool compareIndexIds = true)
>>>>>>> 525a732a
		{
			if (ReferenceEquals(null, other))
				return false;

			if (ReferenceEquals(this, other))
				return true;

<<<<<<< HEAD
            if (compareIndexIds && !Equals(other.IndexId, IndexId))
                return false;

			return Maps.SequenceEqual(other.Maps) &&
					Equals(other.Reduce, Reduce) &&
					Equals(other.MaxIndexOutputsPerDocument, MaxIndexOutputsPerDocument) &&
=======
			if (compareIndexIds && !Equals(other.IndexId, IndexId))
				return false;

			return Maps.SequenceEqual(other.Maps) &&
					Equals(other.Reduce, Reduce) &&
					(other.MaxIndexOutputsPerDocument == MaxIndexOutputsPerDocument) &&
>>>>>>> 525a732a
					DictionaryExtensions.ContentEquals(other.Stores, Stores) &&
					DictionaryExtensions.ContentEquals(other.Indexes, Indexes) &&
					DictionaryExtensions.ContentEquals(other.Analyzers, Analyzers) &&
					DictionaryExtensions.ContentEquals(other.SortOptions, SortOptions) &&
<<<<<<< HEAD
					SetExtensions.ContentEquals(other.SuggestionsOptions, SuggestionsOptions) &&
=======
					DictionaryExtensions.ContentEquals(other.Suggestions, Suggestions) &&
>>>>>>> 525a732a
					DictionaryExtensions.ContentEquals(other.TermVectors, TermVectors) &&
					DictionaryExtensions.ContentEquals(other.SpatialIndexes, SpatialIndexes);
		}

		private static int DictionaryHashCode<TKey, TValue>(IEnumerable<KeyValuePair<TKey, TValue>> x)
		{
			int result = 0;
			foreach (var kvp in x)
			{
				result = (result * 397) ^ kvp.Key.GetHashCode();
				result = (result * 397) ^ (!Equals(kvp.Value, default(TValue)) ? kvp.Value.GetHashCode() : 0);
			}
			return result;
		}

		private static int SetHashCode<TKey>(IEnumerable<TKey> x)
		{
			int result = 0;
			foreach (var kvp in x)
			{
				result = (result * 397) ^ kvp.GetHashCode();
			}
			return result;
		}

		/// <summary>
		/// Determines whether the specified <see cref="System.Object"/> is equal to this instance.
		/// </summary>
		/// <param name="obj">The <see cref="System.Object"/> to compare with this instance.</param>
		/// <returns>
		/// 	<c>true</c> if the specified <see cref="System.Object"/> is equal to this instance; otherwise, <c>false</c>.
		/// </returns>
		public override bool Equals(object obj)
		{
			if (ReferenceEquals(null, obj))
				return false;
			if (ReferenceEquals(this, obj))
				return true;
			return Equals(obj as IndexDefinition);
		}

		[JsonIgnore]
		private byte[] cachedHashCodeAsBytes;
		[JsonIgnore]
		private HashSet<string> maps;
		[JsonIgnore]
		private IDictionary<string, FieldStorage> stores;
		[JsonIgnore]
		private IDictionary<string, FieldIndexing> indexes;
		[JsonIgnore]
		private IDictionary<string, SortOptions> sortOptions;
		[JsonIgnore]
		private IDictionary<string, string> analyzers;
		[JsonIgnore]
		private IList<string> fields;
		[JsonIgnore]
		private IDictionary<string, SuggestionOptions> suggestions;
		[JsonIgnore]
		private IDictionary<string, FieldTermVector> termVectors;
		[JsonIgnore]
		private IDictionary<string, SpatialOptions> spatialIndexes;
		[JsonIgnore]
		private IDictionary<string, string> internalFieldsMapping;

		/// <summary>
		/// Provide a cached version of the index hash code, which is used when generating
		/// the index etag. 
		/// It isn't really useful for anything else, in particular, we cache that because
		/// we want to avoid calculating the cost of doing this over and over again on each 
		/// query.
		/// </summary>
		public byte[] GetIndexHash()
		{
			if (cachedHashCodeAsBytes != null)
				return cachedHashCodeAsBytes;

			cachedHashCodeAsBytes = BitConverter.GetBytes(GetHashCode());
			return cachedHashCodeAsBytes;
		}

		/// <summary>
		/// Returns a hash code for this instance.
		/// </summary>
		/// <returns>
		/// A hash code for this instance, suitable for use in hashing algorithms and data structures like a hash table. 
		/// </returns>
		public override int GetHashCode()
		{
			unchecked
			{
				int result = Maps.Where(x => x != null).Aggregate(0, (acc, val) => acc * 397 ^ val.GetHashCode());
				result = (result * 397) ^ Maps.Count;
				result = (result * 397) ^ (Reduce != null ? Reduce.GetHashCode() : 0);
				result = (result * 397) ^ DictionaryHashCode(Stores);
				result = (result * 397) ^ DictionaryHashCode(Indexes);
				result = (result * 397) ^ DictionaryHashCode(Analyzers);
				result = (result * 397) ^ DictionaryHashCode(SortOptions);
				result = (result * 397) ^ SetHashCode(SuggestionsOptions);
				result = (result * 397) ^ DictionaryHashCode(TermVectors);
				result = (result * 397) ^ DictionaryHashCode(SpatialIndexes);
				return result;
			}
		}

		public string Type
		{
			get
			{
				var name = Name ?? string.Empty;
				if (name.StartsWith("Auto/", StringComparison.OrdinalIgnoreCase))
					return "Auto";
				if (IsCompiled)
					return "Compiled";
				if (IsMapReduce)
					return "MapReduce";
				return "Map";
			}
		}

		/// <summary>
		/// Prevent index from being kept in memory. Default: false
		/// </summary>
		public bool DisableInMemoryIndexing { get; set; }

		/// <summary>
		/// Whatever this is a temporary test only index
		/// </summary>
		public bool IsTestIndex { get; set; }

		/// <summary>
		/// Whatever this is a side by side index
		/// </summary>
		public bool IsSideBySideIndex { get; set; }

		/// <summary>
		/// Remove the default values that we don't actually need
		/// </summary>
		public void RemoveDefaultValues()
		{
			const FieldStorage defaultStorage = FieldStorage.No;
			foreach (var toRemove in Stores.Where(x => x.Value == defaultStorage).ToArray())
			{
				Stores.Remove(toRemove);
			}
			foreach (var toRemove in Indexes.Where(x => x.Value == FieldIndexing.Default).ToArray())
			{
				Indexes.Remove(toRemove);
			}
			foreach (var toRemove in SortOptions.Where(x => x.Value == Indexing.SortOptions.None).ToArray())
			{
				SortOptions.Remove(toRemove);
			}
			foreach (var toRemove in Analyzers.Where(x => string.IsNullOrEmpty(x.Value)).ToArray())
			{
				Analyzers.Remove(toRemove);
			}
			foreach (var toRemove in TermVectors.Where(x => x.Value == FieldTermVector.No).ToArray())
			{
				TermVectors.Remove(toRemove);
			}
		}

		public override string ToString()
		{
			return Name ?? Map;
		}
	}
}<|MERGE_RESOLUTION|>--- conflicted
+++ resolved
@@ -18,28 +18,6 @@
 	public class IndexDefinition
 	{
 		/// <summary>
-<<<<<<< HEAD
-		/// Initializes a new instance of the <see cref="IndexDefinition"/> class.
-		/// </summary>
-		public IndexDefinition()
-		{
-			Maps = new HashSet<string>();
-
-			Indexes = new Dictionary<string, FieldIndexing>();
-			Stores = new Dictionary<string, FieldStorage>();
-			Analyzers = new Dictionary<string, string>();
-			SortOptions = new Dictionary<string, SortOptions>();
-			SuggestionsOptions = new HashSet<string>();
-			TermVectors = new Dictionary<string, FieldTermVector>();
-			SpatialIndexes = new Dictionary<string, SpatialOptions>();
-
-
-			Fields = new List<string>();
-		}
-
-		/// <summary>
-=======
->>>>>>> 525a732a
 		/// Index identifier (internal).
 		/// </summary>
 		public int IndexId { get; set; }
@@ -154,7 +132,6 @@
 		/// <summary>
 		/// Index field suggestion settings.
 		/// </summary>
-<<<<<<< HEAD
 		[Obsolete("Use SuggestionsOptions")]
 		public IReadOnlyDictionary<string, SuggestionOptions> Suggestions
 		{
@@ -174,13 +151,6 @@
 		}
 
 		public ISet<string> SuggestionsOptions { get; set; }
-=======
-		public IDictionary<string, SuggestionOptions> Suggestions
-		{
-			get { return suggestions ?? (suggestions = new Dictionary<string, SuggestionOptions>()); }
-			set { suggestions = value; }
-		}
->>>>>>> 525a732a
 
 		/// <summary>
 		/// Index field term vector settings.
@@ -218,53 +188,34 @@
 		/// </summary>
 		public int? MaxIndexOutputsPerDocument { get; set; }
 
-		/// <summary>
-		/// Equals the specified other.
-		/// </summary>
-		/// <param name="other">The other.</param>
-<<<<<<< HEAD
+        /// <summary>
+        /// Equals the specified other.
+        /// </summary>
+        /// <param name="other">The other.</param>
         /// <param name="compareIndexIds">allow caller to choose whether to include the index Id in the comparison</param>
-		/// <returns></returns>
+        /// <returns></returns>
         public bool Equals(IndexDefinition other, bool compareIndexIds = true)
-=======
-		/// <param name="compareIndexIds">allow caller to choose whether to include the index Id in the comparison</param>
-		/// <returns></returns>
-		public bool Equals(IndexDefinition other, bool compareIndexIds = true)
->>>>>>> 525a732a
-		{
-			if (ReferenceEquals(null, other))
-				return false;
-
-			if (ReferenceEquals(this, other))
-				return true;
-
-<<<<<<< HEAD
+        {
+            if (ReferenceEquals(null, other))
+                return false;
+
+            if (ReferenceEquals(this, other))
+                return true;
+
             if (compareIndexIds && !Equals(other.IndexId, IndexId))
                 return false;
 
-			return Maps.SequenceEqual(other.Maps) &&
-					Equals(other.Reduce, Reduce) &&
-					Equals(other.MaxIndexOutputsPerDocument, MaxIndexOutputsPerDocument) &&
-=======
-			if (compareIndexIds && !Equals(other.IndexId, IndexId))
-				return false;
-
-			return Maps.SequenceEqual(other.Maps) &&
-					Equals(other.Reduce, Reduce) &&
+            return Maps.SequenceEqual(other.Maps) &&
+                    Equals(other.Reduce, Reduce) &&
 					(other.MaxIndexOutputsPerDocument == MaxIndexOutputsPerDocument) &&
->>>>>>> 525a732a
-					DictionaryExtensions.ContentEquals(other.Stores, Stores) &&
-					DictionaryExtensions.ContentEquals(other.Indexes, Indexes) &&
-					DictionaryExtensions.ContentEquals(other.Analyzers, Analyzers) &&
-					DictionaryExtensions.ContentEquals(other.SortOptions, SortOptions) &&
-<<<<<<< HEAD
+                    DictionaryExtensions.ContentEquals(other.Stores, Stores) &&
+                    DictionaryExtensions.ContentEquals(other.Indexes, Indexes) &&
+                    DictionaryExtensions.ContentEquals(other.Analyzers, Analyzers) &&
+                    DictionaryExtensions.ContentEquals(other.SortOptions, SortOptions) &&
 					SetExtensions.ContentEquals(other.SuggestionsOptions, SuggestionsOptions) &&
-=======
-					DictionaryExtensions.ContentEquals(other.Suggestions, Suggestions) &&
->>>>>>> 525a732a
-					DictionaryExtensions.ContentEquals(other.TermVectors, TermVectors) &&
-					DictionaryExtensions.ContentEquals(other.SpatialIndexes, SpatialIndexes);
-		}
+                    DictionaryExtensions.ContentEquals(other.TermVectors, TermVectors) &&
+                    DictionaryExtensions.ContentEquals(other.SpatialIndexes, SpatialIndexes);
+        }
 
 		private static int DictionaryHashCode<TKey, TValue>(IEnumerable<KeyValuePair<TKey, TValue>> x)
 		{
@@ -391,10 +342,10 @@
 		/// </summary>
 		public bool IsTestIndex { get; set; }
 
-		/// <summary>
-		/// Whatever this is a side by side index
-		/// </summary>
-		public bool IsSideBySideIndex { get; set; }
+        /// <summary>
+        /// Whatever this is a side by side index
+        /// </summary>
+        public bool IsSideBySideIndex { get; set; }
 
 		/// <summary>
 		/// Remove the default values that we don't actually need
