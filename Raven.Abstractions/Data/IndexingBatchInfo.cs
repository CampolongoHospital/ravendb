using System;
using System.Collections.Concurrent;
using System.Collections.Generic;
using System.Linq;

namespace Raven.Abstractions.Data
{
<<<<<<< HEAD
	public class IndexingBatchInfo
	{
	    public long Id { get; set; }

		/// <summary>
		/// Type of batch (Standard, Precomputed).
		/// </summary>
		public BatchType BatchType { get; set; }

		/// <summary>
		/// List of indexes (names) that processed this batch.
		/// </summary>
		public List<string> IndexesToWorkOn { get; set; }

		/// <summary>
		/// Total count of documents in batch.
		/// </summary>
		public int TotalDocumentCount { get; set; }

		/// <summary>
		/// Total size of documents in batch (in bytes).
		/// </summary>
		public long TotalDocumentSize { get; set; }
		
		/// <summary>
		/// Batch processing start time.
		/// </summary>
		public DateTime StartedAt { get; set; }

		/// <summary>
		/// Total batch processing time in milliseconds.
		/// </summary>
=======
    public class IndexingBatchInfo
    {
        /// <summary>
        /// Type of batch (Standard, Precomputed).
        /// </summary>
        public BatchType BatchType { get; set; }

        /// <summary>
        /// List of indexes (names) that processed this batch.
        /// </summary>
        public List<string> IndexesToWorkOn { get; set; }

        /// <summary>
        /// Total count of documents in batch.
        /// </summary>
        public int TotalDocumentCount { get; set; }

        /// <summary>
        /// Total size of documents in batch (in bytes).
        /// </summary>
        public long TotalDocumentSize { get; set; }
        
        /// <summary>
        /// Batch processing start time.
        /// </summary>
        public DateTime StartedAt { get; set; }

        /// <summary>
        /// Total batch processing time in milliseconds.
        /// </summary>
>>>>>>> b19bf61a
        public double TotalDurationMs { get; set; }

        /// <summary>
        /// Time (in milliseconds) that passed since first index completed the batch to full batch completion.
        /// </summary>
        public double TimeSinceFirstIndexInBatchCompletedMs { get; set; }

        public ConcurrentDictionary<string, IndexingPerformanceStats> PerformanceStats { get; set; }

        public void BatchCompleted()
        {
            var now = SystemTime.UtcNow;
            TotalDurationMs = (now - StartedAt).TotalMilliseconds;

            if (PerformanceStats.Count > 0)
                TimeSinceFirstIndexInBatchCompletedMs = (now - PerformanceStats.Min(x => x.Value.Completed)).TotalMilliseconds;
        }
    }

    public enum BatchType
    {
        Standard,
        Precomputed
    }
}<|MERGE_RESOLUTION|>--- conflicted
+++ resolved
@@ -5,7 +5,6 @@
 
 namespace Raven.Abstractions.Data
 {
-<<<<<<< HEAD
 	public class IndexingBatchInfo
 	{
 	    public long Id { get; set; }
@@ -38,38 +37,6 @@
 		/// <summary>
 		/// Total batch processing time in milliseconds.
 		/// </summary>
-=======
-    public class IndexingBatchInfo
-    {
-        /// <summary>
-        /// Type of batch (Standard, Precomputed).
-        /// </summary>
-        public BatchType BatchType { get; set; }
-
-        /// <summary>
-        /// List of indexes (names) that processed this batch.
-        /// </summary>
-        public List<string> IndexesToWorkOn { get; set; }
-
-        /// <summary>
-        /// Total count of documents in batch.
-        /// </summary>
-        public int TotalDocumentCount { get; set; }
-
-        /// <summary>
-        /// Total size of documents in batch (in bytes).
-        /// </summary>
-        public long TotalDocumentSize { get; set; }
-        
-        /// <summary>
-        /// Batch processing start time.
-        /// </summary>
-        public DateTime StartedAt { get; set; }
-
-        /// <summary>
-        /// Total batch processing time in milliseconds.
-        /// </summary>
->>>>>>> b19bf61a
         public double TotalDurationMs { get; set; }
 
         /// <summary>
