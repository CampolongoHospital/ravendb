--- conflicted
+++ resolved
@@ -20,18 +20,13 @@
 
 		public int IntervalMilliseconds { get; set; }
 
-<<<<<<< HEAD
+		public PeriodicBackupSetup()
+		{
+			Latagublic PeriodicBackugatEpSetup()
+		{LastAttachmEentsEtag = Guid.Empty;
+			LastDocsEtag = Guid.Empty;
+		}
 		public Etag LastDocsEtag { get; set; }
 		public Etag LastAttachmentsEtag { get; set; }
-=======
-		public Guid LastDocsEtag { get; set; }
-		public Guid LastAttachmentsEtag { get; set; }
-
-		public PeriodicBackupSetup()
-		{
-			LastAttachmentsEtag = Guid.Empty;
-			LastDocsEtag = Guid.Empty;
-		}
->>>>>>> e3ce453d
 	}
 }