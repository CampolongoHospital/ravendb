using System;
using Raven.Json.Linq;

namespace Raven.Abstractions.Data
{
    public static class Constants
    {
        static Constants()
        {
            InResourceKeyVerificationDocumentContents = new RavenJObject { { "Text", "The encryption is correct." } };
            InResourceKeyVerificationDocumentContents.EnsureCannotBeChangeAndEnableSnapshotting();
        }

        public const string ParticipatingIDsPropertyName = "Participating-IDs-Property-Name";

        public const string IsReplicatedUrlParamName = "is-replicated";
        public const string RavenClientPrimaryServerUrl = "Raven-Client-Primary-Server-Url";

        public const string RavenClientPrimaryServerLastCheck = "Raven-Client-Primary-Server-LastCheck";

        public const string RavenForcePrimaryServerCheck = "Raven-Force-Primary-Server-Check";

        public const string RavenShardId = "Raven-Shard-Id";
        
        
        public const string LastModified = "Last-Modified";

        public const string CreationDate = "Creation-Date";

        public const string RavenCreationDate = "Raven-Creation-Date";

        public const string RavenLastModified = "Raven-Last-Modified";

        public const string SystemDatabase = "<system>";

        public const string TemporaryScoreValue = "Temp-Index-Score";

        public const string AlphaNumericFieldName = "__alphaNumeric";

        public const string RandomFieldName = "__random";

        public const string CustomSortFieldName = "__customSort";

        public const string NullValueNotAnalyzed = "[[NULL_VALUE]]";

        public const string EmptyStringNotAnalyzed = "[[EMPTY_STRING]]";

        public const string NullValue = "NULL_VALUE";

        public const string EmptyString = "EMPTY_STRING";

        public const string DocumentIdFieldName = "__document_id";

        public const string ReduceKeyFieldName = "__reduce_key";

        public const string ReduceValueFieldName = "__reduced_val";

        public const string IntersectSeparator = " INTERSECT ";

        public const string RavenClrType = "Raven-Clr-Type";

        public const string RavenEntityName = "Raven-Entity-Name";

        public const string RavenReadOnly = "Raven-Read-Only";

        public const string AllFields = "__all_fields";

        // This is used to indicate that a document exists in an uncommitted transaction
        public const string RavenDocumentDoesNotExists = "Raven-Document-Does-Not-Exists";

        public const string Metadata = "@metadata";

        public const string NotForReplication = "Raven-Not-For-Replication";

        public const string RavenDeleteMarker = "Raven-Delete-Marker";
        public const string RavenIndexDeleteMarker = "Raven-Index-Delete-Marker";
        public const string RavenTransformerDeleteMarker = "Raven-Transformer-Delete-Marker";

        public const string TemporaryTransformerPrefix = "Temp/";

        public const string ActiveBundles = "Raven/ActiveBundles";

        public const string AllowBundlesChange = "Raven-Temp-Allow-Bundles-Change";

        public const string RavenAlerts = "Raven/Alerts";

        public const string RavenJavascriptFunctions = "Raven/Javascript/Functions";

        public const string MemoryLimitForProcessing_BackwardCompatibility = "Raven/MemoryLimitForIndexing";

        public const string MemoryLimitForProcessing = "Raven/MemoryLimitForProcessing";

        public const string LowMemoryLimitForLinuxDetectionInMB = "Raven/LowMemoryLimitForLinuxDetectionInMB";
        public const string RunInMemory = "Raven/RunInMemory";

        public const string ExposeConfigOverTheWire = "Raven/ExposeConfigOverTheWire";

        // Server
        public const string RavenMaxConcurrentResourceLoads = "Raven/Tenants/MaxConcurrentResourceLoads";
        public const string ConcurrentResourceLoadTimeout = "Raven/Tenants/ConcurrentResourceLoadTimeout";

        public const string MaxConcurrentServerRequests = "Raven/MaxConcurrentServerRequests";

        public const string MaxConcurrentMultiGetRequests = "Raven/MaxConcurrentMultiGetRequests";

        public const string MaxConcurrentRequestsForDatabaseDuringLoad = "Raven/MaxConcurrentRequestsForDatabaseDuringLoad";

        public const string MaxSecondsForTaskToWaitForDatabaseToLoad = "Raven/MaxSecondsForTaskToWaitForDatabaseToLoad";

        public const string RejectClientsModeEnabled = "Raven/RejectClientsModeEnabled";

        public const string RavenServerBuild = "Raven-Server-Build";

        // Indexing
        public const string RavenPrefetchingDurationLimit = "Raven/Prefetching/DurationLimit";

        public const int DefaultPrefetchingDurationLimit = 5000;

        public const string BulkImportBatchTimeout = "Raven/BulkImport/BatchTimeout";
        public const string BulkImportHeartbeatDocKey = "Raven/BulkImport/Heartbeat";

        public const int BulkImportDefaultTimeoutInMs = 60000;

        public const string IndexingDisabled = "Raven/IndexingDisabled";

        public const string MaxNumberOfItemsToProcessInTestIndexes = "Raven/Indexing/MaxNumberOfItemsToProcessInTestIndexes";
        public const string MaxNumberOfStoredIndexingBatchInfoElements = "Raven/Indexing/MaxNumberOfStoredIndexingBatchInfoElements";
        public const string UseLuceneASTParser = "Raven/Indexing/UseLuceneASTParser";
        public const string IndexReplacePrefix = "Raven/Indexes/Replace/";
        public const string SideBySideIndexNamePrefix = "ReplacementOf/";

        //Paths
        public const string RavenDataDir = "Raven/DataDir";

        public const string RavenEsentLogsPath = "Raven/Esent/LogsPath";

        public const string RavenTxJournalPath = "Raven/TransactionJournalsPath";

        public const string RavenIndexPath = "Raven/IndexStoragePath";

        //Files
        public const int WindowsMaxPath = 260 - 30;

        public const int LinuxMaxPath = 4096;

        public const int LinuxMaxFileNameLength = WindowsMaxPath;

        public static readonly string[] WindowsReservedFileNames = { "con", "prn", "aux", "nul", "com1", "com2", "com3", "com4", "com5", "com6", "com7", "com8", "com9", "lpt1", "lpt2", "lpt3", "lpt4", "lpt5", "lpt6", "lpt7", "lpt8", "lpt9", "clock$" };

        //Encryption
        public const string DontEncryptDocumentsStartingWith = "Raven/";

        public const string AlgorithmTypeSetting = "Raven/Encryption/Algorithm";

        public const string EncryptionKeySetting = "Raven/Encryption/Key";

        public const string EncryptionKeyBitsPreferenceSetting = "Raven/Encryption/KeyBitsPreference";

        public const string EncryptIndexes = "Raven/Encryption/EncryptIndexes";

        public const string InResourceKeyVerificationDocumentName = "Raven/Encryption/Verification";

        public static readonly RavenJObject InResourceKeyVerificationDocumentContents;

        public const int DefaultGeneratedEncryptionKeyLength = 256 / 8;

        public const int MinimumAcceptableEncryptionKeyLength = 64 / 8;

        public const int DefaultKeySizeToUseInActualEncryptionInBits = 128;

        public const int Rfc2898Iterations = 1000;

        public const int DefaultIndexFileBlockSize = 12 * 1024;

#if !DNXCORE50
        public static readonly Type DefaultCryptoServiceProvider = typeof(System.Security.Cryptography.AesCryptoServiceProvider);
#endif

        //Quotas
        public const string DocsHardLimit = "Raven/Quotas/Documents/HardLimit";

        public const string DocsSoftLimit = "Raven/Quotas/Documents/SoftLimit";

        public const string SizeHardLimitInKB = "Raven/Quotas/Size/HardLimitInKB";

        public const string SizeSoftLimitInKB = "Raven/Quotas/Size/SoftMarginInKB";

        //Replications
        public const string RavenIndexAndTransformerReplicationLatencyInSec = "Raven/Replication/IndexAndTransformerReplicationLatency"; //in seconds

        public const int DefaultRavenIndexAndTransformerReplicationLatencyInSec = 600;

        public const string RavenReplicationSource = "Raven-Replication-Source";

        public const string RavenReplicationVersion = "Raven-Replication-Version";

        public const string RavenReplicationHistory = "Raven-Replication-History";

        public const string RavenReplicationConflict = "Raven-Replication-Conflict";

        public const string RavenReplicationConflictSkipResolution = "Raven-Replication-Conflict-Skip-Resolution";
        public const string RavenReplicationConflictDocument = "Raven-Replication-Conflict-Document";

        public const string RavenReplicationConflictDocumentForcePut = "Raven-Replication-Conflict-Document-Force-Put";
        public const string RavenReplicationSourcesBasePath = "Raven/Replication/Sources";

        public const string RavenReplicationDestinations = "Raven/Replication/Destinations";

        public const string RavenReplicationDestinationsBasePath = "Raven/Replication/Destinations/";

        public const string RavenReplicationConfig = "Raven/Replication/Config";

        public const string RavenReplicationDocsTombstones = "Raven/Replication/Docs/Tombstones";
        public const string RavenReplicationIndexesTombstones = "Raven/Replication/Indexes/Tombstones";
        public const string RavenReplicationTransformerTombstones = "Raven/Replication/Transformers/Tombstones";

        public const string RavenSqlReplicationConnectionsDocumentName = "Raven/SqlReplication/Connections";

        [Obsolete("Use RavenFS instead.")]
        public const string RavenReplicationAttachmentsTombstones = "Raven/Replication/Attachments/Tombstones";

        //Periodic export
        public const string RavenPeriodicExportsDocsTombstones = "Raven/PeriodicExports/Docs/Tombstones";

        [Obsolete("Use RavenFS instead.")]
        public const string RavenPeriodicExportsAttachmentsTombstones = "Raven/PeriodicExports/Attachments/Tombstones";

        public const int ChangeHistoryLength = 50;

        //Spatial
        public const string DefaultSpatialFieldName = "__spatial";

        public const string SpatialShapeFieldName = "__spatialShape";

        public const double DefaultSpatialDistanceErrorPct = 0.025d;

        public const string DistanceFieldName = "__distance";

        /// <summary>
        /// The International Union of Geodesy and Geophysics says the Earth's mean radius in KM is:
        ///
        /// [1] http://en.wikipedia.org/wiki/Earth_radius
        /// </summary>
        public const double EarthMeanRadiusKm = 6371.0087714;

        public const double MilesToKm = 1.60934;
        
        //Versioning
        public const string RavenCreateVersion = "Raven-Create-Version";

        public const string RavenIgnoreVersioning = "Raven-Ignore-Versioning";

        public const string RavenClientVersion = "Raven-Client-Version";

        public const string RavenDefaultQueryTimeout = "Raven_Default_Query_Timeout";

        public const string NextPageStart = "Next-Page-Start";

        /// <summary>
        /// if no encoding information in headers of incoming request, this encoding is assumed
        /// </summary>
        public const string DefaultRequestEncoding = "UTF-8";
        
        public const string DocumentsByEntityNameIndex = "Raven/DocumentsByEntityName";
        
        public const string MetadataEtagField = "ETag";

        public const string TempUploadsDirectoryName = "RavenTempUploads";

        public const string DataCouldNotBeDecrypted = "<data could not be decrypted>";

        public const int NumberOfCachedRequests = 1024;

        // Backup

        public const string DatabaseDocumentFilename = "Database.Document";

        public const string FilesystemDocumentFilename = "Filesystem.Document";

        public const string IncrementalBackupAlertTimeout = "Raven/IncrementalBackup/AlertTimeoutHours";

        public const string IncrementalBackupRecurringAlertTimeout = "Raven/IncrementalBackup/RecurringAlertTimeoutDays";

        public const string IncrementalBackupState = "IncrementalBackupState.Document";

        // Queries
        public const string MaxClauseCount = "Raven/MaxClauseCount";

        // General
<<<<<<< HEAD
        public static class Database
=======

        public const string ResourceMarkerPrefix = ".resource.";

        public static partial class Database
>>>>>>> a2d9c0bf
        {
            public const string Prefix = "Raven/Databases/";

            public const string DataDirectory = "Raven/Databases/DataDir";

            public const string UrlPrefix = "databases";
            public const string DbResourceMarker = ResourceMarkerPrefix + "database";
        }
        
        //File System
        public static class FileSystem
        {
            public const string Prefix = "Raven/FileSystems/";

            public const string DataDirectory = "Raven/FileSystem/DataDir";

            public const string IndexStorageDirectory = "Raven/FileSystem/IndexStoragePath";

            public const string MaximumSynchronizationInterval = "Raven/FileSystem/MaximumSynchronizationInterval";

            public const string Storage = "Raven/FileSystem/Storage";

            public const string UrlPrefix = "fs";

            public const string RavenFsSize = "RavenFS-Size";
            public const string PreventSchemaUpdate = "Raven/PreventSchemaUpdate";
            public const string FsResourceMarker = ResourceMarkerPrefix + "file-system";

            public static class Versioning
            {
                public const string ChangesToRevisionsAllowed = "Raven/FileSystem/Versioning/ChangesToRevisionsAllowed";
            }
        }

        //Counters
        public static class Counter
        {
            public const string Prefix = "Raven/Counters/";

            public const string DataDirectory = "Raven/Counters/DataDir";

            public const string TombstoneRetentionTime = "Raven/Counter/TombstoneRetentionTime";

            public const string DeletedTombstonesInBatch = "Raven/Counter/DeletedTombstonesInBatch";

            //in seconds
            public const string BatchTimeout = "Raven/Counter/BatchTimeout";

            //in milliseconds
            public const string ReplicationLatencyMs = "Raven/Counter/ReplicationLatency";

            public const string UrlPrefix = "cs";
        }

        //Time Series
        public static class TimeSeries
        {
            public const string Prefix = "Raven/TimeSeries/";

            public const string DataDirectory = "Raven/TimeSeries/DataDir";

            public const string TombstoneRetentionTime = "Raven/TimeSeries/TombstoneRetentionTime";

            public const string DeletedTombstonesInBatch = "Raven/TimeSeries/DeletedTombstonesInBatch";

            //in milliseconds
            public const string ReplicationLatencyMs = "Raven/TimeSeries/ReplicationLatency";

            public const string UrlPrefix = "ts";
        }

        // Subscriptions
        public const string RavenSubscriptionsPrefix = "Raven/Subscriptions/";

        public static class Esent
        {
            public const string CircularLog = "Raven/Esent/CircularLog";

            public const string CacheSizeMax = "Raven/Esent/CacheSizeMax";

            public const string MaxVerPages = "Raven/Esent/MaxVerPages";

            public const string PreferredVerPages = "Raven/Esent/PreferredVerPages";

            public const string LogFileSize = "Raven/Esent/LogFileSize";

            public const string LogBuffers = "Raven/Esent/LogBuffers";

            public const string MaxCursors = "Raven/Esent/MaxCursors";

            public const string DbExtensionSize = "Raven/Esent/DbExtensionSize";
        }

        public static class Voron
        {
            public const string AllowIncrementalBackups = "Raven/Voron/AllowIncrementalBackups";

            public const string InitialFileSize = "Raven/Voron/InitialFileSize";

            public const string TempPath = "Raven/Voron/TempPath";

            public const string MaxBufferPoolSize = "Raven/Voron/MaxBufferPoolSize";

            public const string InitialSize = "Raven/Voron/InitialSize";

            public const string MaxScratchBufferSize = "Raven/Voron/MaxScratchBufferSize";
            public const string AllowOn32Bits = "Raven/Voron/AllowOn32Bits";
            public const string ScratchBufferSizeNotificationThreshold = "Raven/Voron/ScratchBufferSizeNotificationThreshold";
        }

        public class Versioning
        {
            public const string RavenVersioningPrefix = "Raven/Versioning/";

            public const string RavenVersioningDefaultConfiguration = "Raven/Versioning/DefaultConfiguration";
        }

        public class SqlReplication
        {
            public const string SqlReplicationConnectionsDocumentName = "Raven/SqlReplication/Connections";
        }

        public class PeriodicExport
        {
            public const string AwsAccessKey = "Raven/AWSAccessKey";

            public const string AwsSecretKey = "Raven/AWSSecretKey";

            public const string AzureStorageAccount = "Raven/AzureStorageAccount";

            public const string AzureStorageKey = "Raven/AzureStorageKey";
        }

        public class Global
        {
            public const string GlobalSettingsDocumentKey = "Raven/Global/Settings";

            public const string ReplicationConflictResolutionDocumentName = "Raven/Global/Replication/Config";

            public const string ReplicationDestinationsDocumentName = "Raven/Global/Replication/Destinations";

            public const string VersioningDocumentPrefix = "Raven/Global/Versioning/";

            public const string VersioningDefaultConfigurationDocumentName = "Raven/Global/Versioning/DefaultConfiguration";

            public const string PeriodicExportDocumentName = "Raven/Global/Backup/Periodic/Setup";

            public const string SqlReplicationConnectionsDocumentName = "Raven/Global/SqlReplication/Connections";

            public const string JavascriptFunctions = "Raven/Global/Javascript/Functions";
        }

        public static class Smuggler
        {
            public const string CallContext = "Raven/Smuggler/CallContext";
        }

        public static class Cluster
        {
            public const string ClusterConfigurationDocumentKey = "Raven/Cluster/Configuration";

            public const string NonClusterDatabaseMarker = "Raven-Non-Cluster-Database";

            public const string ClusterAwareHeader = "Raven-Cluster-Aware";

            public const string ClusterReadBehaviorHeader = "Raven-Cluster-Read-Behavior";

            public const string ClusterFailoverBehaviorHeader = "Raven-Cluster-Failover-Behavior";
        }

        public class Authorization
        {
            public const string RavenAuthorizationUser = "Raven-Authorization-User";

            public const string RavenAuthorizationOperation = "Raven-Authorization-Operation";

            public const string RavenDocumentAuthorization = "Raven-Document-Authorization";
        }

        public class Monitoring
        {
            public class Snmp
            {
                public const string Enabled = "Raven/Monitoring/Snmp/Enabled";

                public const string Community = "Raven/Monitoring/Snmp/Community";

                public const string Port = "Raven/Monitoring/Snmp/Port";

                public const string DatabaseMappingDocumentKey = "Raven/Monitoring/Snmp/Databases";

                public const string DatabaseMappingDocumentPrefix = "Raven/Monitoring/Snmp/Databases/";
            } 
        }

        public const string AllowScriptsToAdjustNumberOfSteps = "Raven/AllowScriptsToAdjustNumberOfSteps";

        public class Indexing
        {
            public const string DisableIndexingFreeSpaceThreshold = "Raven/Indexing/DisableIndexingFreeSpaceThreshold";
            public const string DisableMapReduceInMemoryTracking = "Raven/Indexing/DisableMapReduceInMemoryTracking";
        }
        public const string RequestFailedExceptionMarker = "ExceptionRequestFailed";

        public const string TempPath = "Raven/TempPath";
        
}}<|MERGE_RESOLUTION|>--- conflicted
+++ resolved
@@ -287,14 +287,10 @@
         public const string MaxClauseCount = "Raven/MaxClauseCount";
 
         // General
-<<<<<<< HEAD
+
+        public const string ResourceMarkerPrefix = ".resource.";
+
         public static class Database
-=======
-
-        public const string ResourceMarkerPrefix = ".resource.";
-
-        public static partial class Database
->>>>>>> a2d9c0bf
         {
             public const string Prefix = "Raven/Databases/";
 
