--- conflicted
+++ resolved
@@ -5,18 +5,13 @@
 //-----------------------------------------------------------------------
 using System;
 using System.Collections.Generic;
-<<<<<<< HEAD
 using System.Collections.Specialized;
-=======
-using System.Diagnostics;
->>>>>>> c49c8979
 using System.IO;
 using System.Net;
 using System.Net.Browser;
 using System.Net.Http;
 using System.Net.Http.Headers;
 using System.Reflection;
-using System.Security;
 using System.Text;
 using System.Threading;
 using System.Threading.Tasks;
@@ -37,540 +32,6 @@
 
 namespace Raven.Client.Silverlight.Connection
 {
-<<<<<<< HEAD
-	/// <summary>
-	/// A representation of an HTTP json request to the RavenDB server
-	/// Since we are using the ClientHttp stack for Silverlight, we don't need to implement
-	/// caching, it is already implemented for us.
-	/// Note: that the RavenDB server generates both an ETag and an Expires header to ensure proper
-	/// Note: behavior from the silverlight http stack
-	/// </summary>
-	public class HttpJsonRequest
-	{
-		internal readonly string Url;
-		internal readonly string Method;
-		private readonly Convention conventions;
-
-		private bool writeCalled;
-		private readonly HttpClientHandler handler;
-		internal HttpClient httpClient;
-
-		private Stream postedData;
-		public static readonly string ClientVersion = new AssemblyName(typeof(HttpJsonRequest).Assembly.FullName).Version.ToString();
-		private bool disabledAuthRetries;
-
-		private string primaryUrl;
-
-		private string operationUrl;
-
-		public Action<NameValueCollection, string, string> HandleReplicationStatusChanges = delegate { };
-
-		public void DisableAuthentication()
-		{
-			handler.Credentials = null;
-			handler.UseDefaultCredentials = false;
-			disabledAuthRetries = true;
-		}
-
-		public void RemoveAuthorizationHeader()
-		{
-#if !SILVERLIGHT
-			var headersWithoutAuthorization = new WebHeaderCollection();
-
-			foreach (var header in webRequest.Headers.AllKeys)
-			{
-				if(header == "Authorization")
-					continue;
-
-				headersWithoutAuthorization[header] = webRequest.Headers[header];
-			}
-
-			webRequest.Headers = headersWithoutAuthorization;
-#endif
-		}
-
-		private readonly HttpJsonRequestFactory factory;
-		private static Task noopWaitForTask = new CompletedTask();
-
-
-		public TimeSpan Timeout
-		{
-			set { } // can't set timeout in Silverlight
-		}
-		/// <summary>
-		/// Gets or sets the response headers.
-		/// </summary>
-		/// <value>The response headers.</value>
-		public NameValueCollection ResponseHeaders { get; set; }
-
-		internal HttpJsonRequest(CreateHttpJsonRequestParams requestParams, HttpJsonRequestFactory factory)
-		{
-			_credentials = requestParams.Credentials;
-			Url = requestParams.Url;
-			this.conventions = requestParams.Convention;
-			this.factory = factory;
-
-			noopWaitForTask = new CompletedTask();
-			WaitForTask = noopWaitForTask;
-
-			handler = new HttpClientHandler
-			{
-
-			};
-			httpClient = new HttpClient(handler);
-			httpClient.DefaultRequestHeaders.Add("Raven-Client-Version", ClientVersion);
-
-			WriteMetadata(requestParams.Metadata);
-			Method = requestParams.Method;
-			if (requestParams.Method != "GET")
-				httpClient.DefaultRequestHeaders.Accept.Add(new MediaTypeWithQualityHeaderValue("application/json") { CharSet = "utf-8" });
-
-			if (factory.DisableRequestCompression == false && requestParams.DisableRequestCompression == false)
-			{
-				if (requestParams.Method == "POST" || requestParams.Method == "PUT" ||
-					requestParams.Method == "PATCH" || requestParams.Method == "EVAL")
-					httpClient.DefaultRequestHeaders.TryAddWithoutValidation("Content-Encoding", "gzip");
-			}
-		}
-
-		public async Task<RavenJToken> ReadResponseJsonAsync()
-		{
-			var result = await ReadResponseStringAsync();
-			return RavenJToken.Parse(result);
-		}
-
-		public Task<RavenJToken> ExecuteRequestAsync()
-		{
-			return ReadResponseJsonAsync();
-		}
-
-		private bool isRequestSentToServer;
-
-		private readonly OperationCredentials _credentials;
-
-		/// <summary>
-		/// Begins the read response string.
-		/// </summary>
-		private async Task<string> ReadResponseStringAsync()
-		{
-			if (isRequestSentToServer)
-				throw new InvalidOperationException("Request was already sent to the server, cannot retry request.");
-
-			isRequestSentToServer = true;
-
-			await WaitForTask;
-
-			if (writeCalled == false)
-			{
-				Task<HttpResponseMessage> sendTask;
-				sendTask = httpClient.SendAsync(new HttpRequestMessage(new HttpMethod(Method), Url))
-									 .ConvertSecurityExceptionToServerNotFound()
-					// .MaterializeBadRequestAsException()
-									 .AddUrlIfFaulting(new Uri(Url));
-				Response = await sendTask;
-				SetResponseHeaders(Response);
-
-			}
-
-
-			if (Response.IsSuccessStatusCode == false)
-				throw new ErrorResponseException(Response);
-
-			return await ReadStringInternal();
-			;
-		}
-
-		private void SetResponseHeaders(HttpResponseMessage response)
-		{
-			ResponseHeaders = new NameValueCollection();
-			foreach (var header in response.Headers)
-			{
-				foreach (var val in header.Value)
-				{
-					ResponseHeaders[header.Key] = val;
-				}
-			}
-		}
-
-		public async Task<bool> HandleUnauthorizedResponseAsync(HttpResponseMessage unauthorizedResponse)
-		{
-			if (conventions.HandleUnauthorizedResponseAsync == null)
-				return false;
-
-			var unauthorizedResponseAsync = conventions.HandleUnauthorizedResponseAsync(unauthorizedResponse, _credentials);
-			if (unauthorizedResponseAsync == null)
-				return false;
-
-			await RecreateHttpClient(await unauthorizedResponseAsync);
-			return true;
-		}
-
-		private async Task RecreateHttpClient(Action<HttpClient> result)
-		{
-			var newHttpClient = new HttpClient(new HttpClientHandler
-			{
-				Credentials = handler.Credentials,
-			});
-			//HttpJsonRequestHelper.CopyHeaders(webRequest, newWebRequest);
-			result(newHttpClient);
-			httpClient = newHttpClient;
-			isRequestSentToServer = false;
-
-			if (postedData == null)
-				return;
-
-			await WriteAsync(postedData);
-		}
-
-		public async Task<byte[]> ReadResponseBytesAsync()
-		{
-			await WaitForTask;
-
-			Response = await httpClient.SendAsync(new HttpRequestMessage(new HttpMethod(Method), Url))
-													.ConvertSecurityExceptionToServerNotFound()
-									   .AddUrlIfFaulting(new Uri(Url));
-			SetResponseHeaders(Response);
-			if (Response.IsSuccessStatusCode == false)
-				throw new ErrorResponseException(Response);
-
-			// TODO: Use RetryIfNeedTo(task, ReadResponseBytesAsync)
-			return ConvertStreamToBytes(await Response.GetResponseStreamWithHttpDecompression());
-		}
-
-		private static byte[] ConvertStreamToBytes(Stream input)
-		{
-			var buffer = new byte[16 * 1024];
-			using (var ms = new MemoryStream())
-			{
-				int read;
-				while ((read = input.Read(buffer, 0, buffer.Length)) > 0)
-				{
-					ms.Write(buffer, 0, read);
-				}
-				return ms.ToArray();
-			}
-		}
-
-		private async Task<string> ReadStringInternal()
-		{
-			var responseStream = await Response.GetResponseStreamWithHttpDecompression();
-			var reader = new StreamReader(responseStream);
-			var text = reader.ReadToEnd();
-			return text;
-		}
-
-
-		/// <summary>
-		/// Gets or sets the response status code.
-		/// </summary>
-		/// <value>The response status code.</value>
-		public HttpStatusCode ResponseStatusCode { get; set; }
-
-		/// <summary>
-		/// The task to wait all other actions on
-		/// </summary>
-		public Task WaitForTask { get; set; }
-
-		public HttpResponseMessage Response { get; set; }
-
-		private void WriteMetadata(RavenJObject metadata)
-		{
-			if (metadata == null)
-				return;
-
-			foreach (var prop in metadata)
-			{
-				if (prop.Value == null)
-					continue;
-
-				string value;
-				switch (prop.Value.Type)
-				{
-					case JTokenType.Array:
-						value = prop.Value.Value<RavenJArray>().ToString(Formatting.None);
-						break;
-					case JTokenType.Object:
-						value = prop.Value.Value<RavenJObject>().ToString(Formatting.None);
-						break;
-					default:
-						value = prop.Value.Value<object>().ToString();
-						break;
-				}
-				var headerName = prop.Key;
-				if (headerName == "ETag")
-					headerName = "If-None-Match";
-				if (headerName.StartsWith("@") ||
-					headerName == Constants.LastModified ||
-					headerName == Constants.RavenLastModified)
-					continue;
-
-				try
-				{
-					switch (headerName)
-					{
-						case "If-None-Match":
-							httpClient.DefaultRequestHeaders.IfNoneMatch.Add(new EntityTagHeaderValue("\"" + value + "\""));
-							break;
-						case "Content-Length":
-							break;
-						case "Content-Type":
-							httpClient.DefaultRequestHeaders.Accept.Add(new MediaTypeWithQualityHeaderValue(value));
-							break;
-						default:
-							httpClient.DefaultRequestHeaders.TryAddWithoutValidation(headerName, value);
-							break;
-					}
-				}
-				catch (Exception e)
-				{
-					throw new InvalidOperationException("Make sure to set the header correctly.", e);
-				}
-			}
-		}
-
-		/// <summary>
-		/// Begins the write operation
-		/// </summary>
-		public async Task WriteAsync(string data)
-		{
-			await WaitForTask;
-
-			writeCalled = true;
-			Response = await httpClient.SendAsync(new HttpRequestMessage(new HttpMethod(Method), Url)
-			{
-													Content = new CompressedStringContent(data, factory.DisableRequestCompression),
-												});
-
-			if (Response.IsSuccessStatusCode == false)
-				throw new ErrorResponseException(Response);
-		}
-
-        public async Task WriteAsync(RavenJToken tokenToWrite)
-        {
-            writeCalled = true;
-            Response = await httpClient.SendAsync(new HttpRequestMessage(new HttpMethod(Method), Url)
-            {
-                Content = new JsonContent(tokenToWrite)
-            });
-
-            if (Response.IsSuccessStatusCode == false)
-                throw new ErrorResponseException(Response);
-        }
-
-
-		/// <summary>
-		/// Begins the write operation
-		/// </summary>
-		public async Task WriteAsync(Stream stream)
-		{
-			writeCalled = true;
-			postedData = stream;
-
-			Response = await httpClient.SendAsync(new HttpRequestMessage(new HttpMethod(Method), Url)
-			{
-				Content = new CompressedStreamContent(stream, factory.DisableRequestCompression)
-			});
-
-			if (Response.IsSuccessStatusCode == false)
-				throw new ErrorResponseException(Response);
-		}
-
-		/// <summary>
-		/// Adds the operation headers.
-		/// </summary>
-		/// <param name="operationsHeaders">The operations headers.</param>
-		public HttpJsonRequest AddOperationHeaders(NameValueCollection operationsHeaders)
-		{
-			foreach (var key in operationsHeaders.Keys)
-			{
-                httpClient.DefaultRequestHeaders.Add(key, operationsHeaders.GetValues(key));
-			}
-			return this;
-		}
-
-		/// <summary>
-		/// Adds the operation header
-		/// </summary>
-		public HttpJsonRequest AddOperationHeader(string key, string value)
-		{
-			httpClient.DefaultRequestHeaders.Add(key, value);
-			return this;
-		}
-
-		public async Task<IObservable<string>> ServerPullAsync(int retries = 0)
-		{
-			while (true)
-			{
-				ErrorResponseException webException;
-
-				try
-				{
-					Response = await httpClient.SendAsync(new HttpRequestMessage(new HttpMethod(Method), Url), HttpCompletionOption.ResponseHeadersRead);
-					await CheckForErrorsAndReturnCachedResultIfAnyAsync();
-
-					var stream = await Response.GetResponseStreamWithHttpDecompression();
-					var observableLineStream = new ObservableLineStream(stream, () => Response.Dispose());
-					SetResponseHeaders(Response);
-					observableLineStream.Start();
-					return (IObservable<string>)observableLineStream;
-				}
-				catch (ErrorResponseException e)
-				{
-					if (++retries >= 3 || disabledAuthRetries)
-						throw;
-
-					if (e.StatusCode != HttpStatusCode.Unauthorized &&
-						e.StatusCode != HttpStatusCode.Forbidden &&
-						e.StatusCode != HttpStatusCode.PreconditionFailed)
-						throw;
-
-					webException = e;
-				}
-
-				if (webException.StatusCode == HttpStatusCode.Forbidden)
-				{
-					await HandleForbiddenResponseAsync(webException.Response);
-					await new CompletedTask(webException).Task; // Throws, preserving original stack
-				}
-
-				if (await HandleUnauthorizedResponseAsync(webException.Response) == false)
-					await new CompletedTask(webException).Task; // Throws, preserving original stack
-			}
-		}
-
-		private async Task<RavenJToken> CheckForErrorsAndReturnCachedResultIfAnyAsync()
-		{
-			if (Response.IsSuccessStatusCode == false)
-			{
-				if (Response.StatusCode == HttpStatusCode.Unauthorized ||
-					Response.StatusCode == HttpStatusCode.NotFound ||
-					Response.StatusCode == HttpStatusCode.Conflict)
-				{
-					throw new ErrorResponseException(Response);
-				}
-
-				using (var sr = new StreamReader(await Response.GetResponseStreamWithHttpDecompression()))
-				{
-					var readToEnd = sr.ReadToEnd();
-
-					if (string.IsNullOrWhiteSpace(readToEnd))
-						throw new ErrorResponseException(Response);
-
-					RavenJObject ravenJObject;
-					try
-					{
-						ravenJObject = RavenJObject.Parse(readToEnd);
-					}
-					catch (Exception e)
-					{
-						throw new ErrorResponseException(Response, readToEnd, e);
-					}
-					if (ravenJObject.ContainsKey("IndexDefinitionProperty"))
-					{
-						throw new IndexCompilationException(ravenJObject.Value<string>("Message"))
-						{
-							IndexDefinitionProperty = ravenJObject.Value<string>("IndexDefinitionProperty"),
-							ProblematicText = ravenJObject.Value<string>("ProblematicText")
-						};
-					}
-					if (Response.StatusCode == HttpStatusCode.BadRequest && ravenJObject.ContainsKey("Message"))
-					{
-						throw new BadRequestException(ravenJObject.Value<string>("Message"), new ErrorResponseException(Response));
-					}
-					if (ravenJObject.ContainsKey("Error"))
-					{
-						var sb = new StringBuilder();
-						foreach (var prop in ravenJObject)
-						{
-							if (prop.Key == "Error")
-								continue;
-
-							sb.Append(prop.Key).Append(": ").AppendLine(prop.Value.ToString(Formatting.Indented));
-						}
-
-						if (sb.Length > 0)
-							sb.AppendLine();
-						sb.Append(ravenJObject.Value<string>("Error"));
-
-						throw new ErrorResponseException(Response, sb.ToString());
-					}
-					throw new ErrorResponseException(Response, readToEnd);
-				}
-			}
-			return null;
-		}
-
-		private async Task HandleForbiddenResponseAsync(HttpResponseMessage forbiddenResponse)
-		{
-			if (conventions.HandleForbiddenResponseAsync == null)
-				return;
-
-			var forbiddenResponseAsync = conventions.HandleForbiddenResponseAsync(forbiddenResponse, _credentials);
-			if (forbiddenResponseAsync == null)
-				return;
-
-			await forbiddenResponseAsync;
-		}
-
-		public async Task ExecuteWriteAsync(string data)
-		{
-			await WriteAsync(data);
-			await ExecuteRequestAsync();
-		}
-
-		public async Task ExecuteWriteAsync(Stream data)
-		{
-			await WriteAsync(data);
-			await ExecuteRequestAsync();
-		}
-
-		public double CalculateDuration()
-		{
-			return 0;
-		}
-
-		public HttpJsonRequest AddReplicationStatusHeaders(string thePrimaryUrl, string currentUrl, ReplicationInformer replicationInformer, FailoverBehavior failoverBehavior, Action<NameValueCollection, string, string> handleReplicationStatusChanges)
-		{
-			if (thePrimaryUrl.Equals(currentUrl, StringComparison.OrdinalIgnoreCase))
-				return this;
-			if (replicationInformer.GetFailureCount(thePrimaryUrl) <= 0)
-				return this; // not because of failover, no need to do this.
-
-			var lastPrimaryCheck = replicationInformer.GetFailureLastCheck(thePrimaryUrl);
-			httpClient.DefaultRequestHeaders.TryAddWithoutValidation(Constants.RavenClientPrimaryServerUrl, ToRemoteUrl(thePrimaryUrl));
-			httpClient.DefaultRequestHeaders.TryAddWithoutValidation(Constants.RavenClientPrimaryServerLastCheck, lastPrimaryCheck.ToString("s"));
-
-			primaryUrl = thePrimaryUrl;
-			operationUrl = currentUrl;
-
-			HandleReplicationStatusChanges = handleReplicationStatusChanges;
-
-			return this;
-		}
-
-		private static string ToRemoteUrl(string primaryUrl)
-		{
-			var uriBuilder = new UriBuilder(primaryUrl);
-			return uriBuilder.Uri.ToString();
-		}
-
-		public void PrepareForLongRequest()
-		{
-			Timeout = TimeSpan.FromHours(6);
-			// webRequest.AllowWriteStreamBuffering = false;
-		}
-
-		public async Task<HttpResponseMessage> ExecuteRawResponseAsync()
-		{
-			throw new NotImplementedException();
-		}
-
-		public async Task<HttpResponseMessage> ExecuteRawRequestAsync(Action<Stream, TaskCompletionSource<object>> action)
-		{
-			throw new NotImplementedException();
-		}
-	}
-=======
     /// <summary>
     /// A representation of an HTTP json request to the RavenDB server
     /// Since we are using the ClientHttp stack for Silverlight, we don't need to implement
@@ -580,11 +41,15 @@
     /// </summary>
     public class HttpJsonRequest
     {
-        private readonly string url;
-        private readonly DocumentConvention conventions;
-        internal volatile HttpWebRequest webRequest;
-        private byte[] postedData;
-        private int retries;
+        internal readonly string Url;
+        internal readonly string Method;
+        private readonly Convention conventions;
+
+        private bool writeCalled;
+        private readonly HttpClientHandler handler;
+        internal HttpClient httpClient;
+
+        private Stream postedData;
         public static readonly string ClientVersion = new AssemblyName(typeof(HttpJsonRequest).Assembly.FullName).Version.ToString();
         private bool disabledAuthRetries;
 
@@ -594,62 +59,31 @@
 
         public Action<NameValueCollection, string, string> HandleReplicationStatusChanges = delegate { };
 
-        public string ContentType
-        {
-            get { return webRequest.ContentType; }
-            set { webRequest.ContentType = value; }
-        }
-
-        public WebHeaderCollection Headers
-        {
-            get { return webRequest.Headers; }
-        }
-
-        private Task RecreateWebRequest(Action<HttpWebRequest> result)
-        {
-            retries++;
-            // we now need to clone the request, since just calling GetRequest again wouldn't do anything
-            var newWebRequest = (HttpWebRequest)WebRequestCreator.ClientHttp.Create(new Uri(url));
-            newWebRequest.Method = webRequest.Method;
-            HttpJsonRequestHelper.CopyHeaders(webRequest, newWebRequest);
-            newWebRequest.Credentials = webRequest.Credentials;
-            result(newWebRequest);
-            webRequest = newWebRequest;
-            requestSendToServer = false;
-
-            if (postedData == null)
-            {
-                var taskCompletionSource = new TaskCompletionSource<object>();
-                taskCompletionSource.SetResult(null);
-                return taskCompletionSource.Task;
-            }
-            else return WriteAsync(postedData);
-        }
-
         public void DisableAuthentication()
         {
-            webRequest.Credentials = null;
-            webRequest.UseDefaultCredentials = false;
+            handler.Credentials = null;
+            handler.UseDefaultCredentials = false;
             disabledAuthRetries = true;
         }
 
         public void RemoveAuthorizationHeader()
         {
-            var headersWithoutAuthorization = new WebHeaderCollection();
-
-            foreach (var header in webRequest.Headers.AllKeys)
-            {
-                if (header == "Authorization")
-                    continue;
-
-                headersWithoutAuthorization[header] = webRequest.Headers[header];
-            }
-
-            webRequest.Headers = headersWithoutAuthorization;
-        }
-
-        private HttpJsonRequestFactory factory;
-
+#if !SILVERLIGHT
+			var headersWithoutAuthorization = new WebHeaderCollection();
+
+			foreach (var header in webRequest.Headers.AllKeys)
+			{
+				if(header == "Authorization")
+					continue;
+
+				headersWithoutAuthorization[header] = webRequest.Headers[header];
+			}
+
+			webRequest.Headers = headersWithoutAuthorization;
+#endif
+        }
+
+        private readonly HttpJsonRequestFactory factory;
         private static Task noopWaitForTask = new CompletedTask();
 
 
@@ -666,40 +100,45 @@
         internal HttpJsonRequest(CreateHttpJsonRequestParams requestParams, HttpJsonRequestFactory factory)
         {
             _credentials = requestParams.Credentials;
-            this.url = requestParams.Url;
+            Url = requestParams.Url;
             this.conventions = requestParams.Convention;
             this.factory = factory;
-            webRequest = (HttpWebRequest)WebRequestCreator.ClientHttp.Create(new Uri(url));
+
             noopWaitForTask = new CompletedTask();
             WaitForTask = noopWaitForTask;
 
-            webRequest.Headers["Raven-Client-Version"] = ClientVersion;
+            handler = new HttpClientHandler
+            {
+
+            };
+            httpClient = new HttpClient(handler);
+            httpClient.DefaultRequestHeaders.Add("Raven-Client-Version", ClientVersion);
 
             WriteMetadata(requestParams.Metadata);
-            webRequest.Method = requestParams.Method;
+            Method = requestParams.Method;
             if (requestParams.Method != "GET")
-                webRequest.ContentType = "application/json; charset=utf-8";
+                httpClient.DefaultRequestHeaders.Accept.Add(new MediaTypeWithQualityHeaderValue("application/json") { CharSet = "utf-8" });
 
             if (factory.DisableRequestCompression == false && requestParams.DisableRequestCompression == false)
             {
                 if (requestParams.Method == "POST" || requestParams.Method == "PUT" ||
                     requestParams.Method == "PATCH" || requestParams.Method == "EVAL")
-                    webRequest.Headers["Content-Encoding"] = "gzip";
+                    httpClient.DefaultRequestHeaders.TryAddWithoutValidation("Content-Encoding", "gzip");
             }
         }
 
         public async Task<RavenJToken> ReadResponseJsonAsync()
         {
-            var s = await ReadResponseStringAsync();
-            return RavenJToken.Parse(s);
-        }
-
-        public Task<RavenJToken> ExecuteRequestAsync()
-        {
-            return ReadResponseJsonAsync();
-        }
-
-        private bool requestSendToServer;
+            var result = await ReadResponseStringAsync();
+            return RavenJToken.Parse(result);
+        }
+
+        public Task ExecuteRequestAsync()
+        {
+            return ReadResponseStringAsync();
+        }
+
+        private bool isRequestSentToServer;
 
         private readonly OperationCredentials _credentials;
 
@@ -708,152 +147,91 @@
         /// </summary>
         private async Task<string> ReadResponseStringAsync()
         {
-            if (requestSendToServer)
+            if (isRequestSentToServer)
                 throw new InvalidOperationException("Request was already sent to the server, cannot retry request.");
 
-            requestSendToServer = true;
-            Task authorizeResponse = null;
+            isRequestSentToServer = true;
+
             await WaitForTask;
-            try
-            {
-                var webResponse = await webRequest.GetResponseAsync();
-                return ReadStringInternal(() => webResponse);
-            }
-            catch (SecurityException e)
-            {
-                throw new WebException(
-                    "Could not contact server.\r\nGot security error because RavenDB wasn't able to contact the database to get ClientAccessPolicy.xml permission.",
-                    e)
-                {
-                    Data = { { "Url", webRequest.RequestUri } }
-                };
-            }
-            catch (WebException we)
-            {
-                if (we.Response == null)
-                {
-                    we.Data["Url"] = webRequest.RequestUri;
-                    throw;
-                }
-
-                var webResponse = ((HttpWebResponse)we.Response);
-                switch (webResponse.StatusCode)
-                {
-                    case HttpStatusCode.BadRequest:
-                        var error = we.TryReadErrorResponseObject(new { Message = "" });
-                        if (error != null && error.Message != null)
-                        {
-                            throw new BadRequestException(error.Message);
-                        }
-                        break;
-                    case HttpStatusCode.Unauthorized:
-                        authorizeResponse = HandleUnauthorizedResponseAsync(webResponse);
-                        if (authorizeResponse == null)
-                        {
-                            throw;
-                        }
-                        break;
-                    case HttpStatusCode.Forbidden:
-                        HandleForbiddenResponseAsync(webResponse);
-                        break;
-                    case HttpStatusCode.PreconditionFailed:
-                        break;
-                }
-                if (authorizeResponse == null)
-                    throw;
-            }
-            catch (Exception e)
-            {
-                e.Data["Url"] = webRequest.RequestUri;
-                throw;
-            }
-            await authorizeResponse;
-            return await ReadResponseStringAsync();
-        }
-
-        private void HandleForbiddenResponseAsync(HttpWebResponse forbiddenResponse)
-        {
-            if (conventions.HandleForbiddenResponseAsync == null)
+
+            if (writeCalled == false)
+            {
+                Task<HttpResponseMessage> sendTask;
+                sendTask = httpClient.SendAsync(new HttpRequestMessage(new HttpMethod(Method), Url))
+                                     .ConvertSecurityExceptionToServerNotFound()
+                    // .MaterializeBadRequestAsException()
+                                     .AddUrlIfFaulting(new Uri(Url));
+                Response = await sendTask;
+                SetResponseHeaders(Response);
+
+            }
+
+
+            if (Response.IsSuccessStatusCode == false)
+                throw ErrorResponseException.FromResponseMessage(Response);
+
+            return await ReadStringInternal();
+            ;
+        }
+
+        private void SetResponseHeaders(HttpResponseMessage response)
+        {
+            ResponseHeaders = new NameValueCollection();
+            foreach (var header in response.Headers)
+            {
+                foreach (var val in header.Value)
+                {
+                    ResponseHeaders[header.Key] = val;
+                }
+            }
+        }
+
+        public async Task<bool> HandleUnauthorizedResponseAsync(HttpResponseMessage unauthorizedResponse)
+        {
+            if (conventions.HandleUnauthorizedResponseAsync == null)
+                return false;
+
+            var unauthorizedResponseAsync = conventions.HandleUnauthorizedResponseAsync(unauthorizedResponse, _credentials);
+            if (unauthorizedResponseAsync == null)
+                return false;
+
+            await RecreateHttpClient(await unauthorizedResponseAsync);
+            return true;
+        }
+
+        private async Task RecreateHttpClient(Action<HttpClient> result)
+        {
+            var newHttpClient = new HttpClient(new HttpClientHandler
+            {
+                Credentials = handler.Credentials,
+            });
+            //HttpJsonRequestHelper.CopyHeaders(webRequest, newWebRequest);
+            result(newHttpClient);
+            httpClient = newHttpClient;
+            isRequestSentToServer = false;
+
+            if (postedData == null)
                 return;
 
-            conventions.HandleForbiddenResponseAsync(forbiddenResponse, _credentials);
-        }
-
-        public Task HandleUnauthorizedResponseAsync(HttpWebResponse unauthorizedResponse)
-        {
-            if (conventions.HandleUnauthorizedResponseAsync == null)
-                return null;
-
-            var unauthorizedResponseAsync = conventions.HandleUnauthorizedResponseAsync(unauthorizedResponse, _credentials);
-
-            if (unauthorizedResponseAsync == null)
-                return null;
-
-            return unauthorizedResponseAsync.ContinueWith(task => RecreateWebRequest(task.Result)).Unwrap();
+            await WriteAsync(postedData);
         }
 
         public async Task<byte[]> ReadResponseBytesAsync()
         {
             await WaitForTask;
-            Task authorizeResponse = null;
-            try
-            {
-                var webResponse = await webRequest.GetResponseAsync();
-                return ReadResponse(() => webResponse,ConvertStreamToBytes);
-            }
-            catch (SecurityException e)
-            {
-                throw new WebException(
-                    "Could not contact server.\r\nGot security error because RavenDB wasn't able to contact the database to get ClientAccessPolicy.xml permission.",
-                    e)
-                {
-                    Data = { { "Url", webRequest.RequestUri } }
-                };
-            }
-            catch (WebException we)
-            {
-                if (we.Response == null)
-                {
-                    we.Data["Url"] = webRequest.RequestUri;
-                    throw;
-                }
-
-                var webResponse = ((HttpWebResponse)we.Response);
-                switch (webResponse.StatusCode)
-                {
-                    case HttpStatusCode.BadRequest:
-                        var error = we.TryReadErrorResponseObject(new { Message = "" });
-                        if (error != null && error.Message != null)
-                        {
-                            throw new BadRequestException(error.Message);
-                        }
-                        break;
-                    case HttpStatusCode.Unauthorized:
-                        authorizeResponse = HandleUnauthorizedResponseAsync(webResponse);
-                        if (authorizeResponse == null)
-                        {
-                            throw;
-                        }
-                        break;
-                    case HttpStatusCode.Forbidden:
-                        HandleForbiddenResponseAsync(webResponse);
-                        break;
-                    case HttpStatusCode.PreconditionFailed:
-                        break;
-                }
-                if (authorizeResponse == null)
-                    throw;
-            }
-            catch (Exception e)
-            {
-                e.Data["Url"] = webRequest.RequestUri;
-                throw;
-            }
-            await authorizeResponse;
-            return await ReadResponseBytesAsync();
-        }
-
-        static byte[] ConvertStreamToBytes(Stream input)
+
+            Response = await httpClient.SendAsync(new HttpRequestMessage(new HttpMethod(Method), Url))
+                                                    .ConvertSecurityExceptionToServerNotFound()
+                                       .AddUrlIfFaulting(new Uri(Url));
+            SetResponseHeaders(Response);
+            if (Response.IsSuccessStatusCode == false)
+                throw ErrorResponseException.FromResponseMessage(Response);
+
+            // TODO: Use RetryIfNeedTo(task, ReadResponseBytesAsync)
+            return ConvertStreamToBytes(await Response.GetResponseStreamWithHttpDecompression());
+        }
+
+        private static byte[] ConvertStreamToBytes(Stream input)
         {
             var buffer = new byte[16 * 1024];
             using (var ms = new MemoryStream())
@@ -867,51 +245,12 @@
             }
         }
 
-        private string ReadStringInternal(Func<WebResponse> getResponse)
-        {
-            return ReadResponse(getResponse, responseStream =>
-                {
-                    var reader = new StreamReader(responseStream);
-                    var text = reader.ReadToEnd();
-                    return text;
-                }
-            );
-
-        }
-
-        private T ReadResponse<T>(Func<WebResponse> getResponse, Func<Stream, T> handleResponse)
-        {
-            WebResponse response;
-            try
-            {
-                response = getResponse();
-            }
-            catch (WebException e)
-            {
-                var httpWebResponse = e.Response as HttpWebResponse;
-                if (httpWebResponse == null ||
-                    httpWebResponse.StatusCode == HttpStatusCode.NotFound ||
-                        httpWebResponse.StatusCode == HttpStatusCode.Conflict)
-                    throw;
-
-                using (var sr = new StreamReader(e.Response.GetResponseStream()))
-                {
-                    throw new InvalidOperationException(sr.ReadToEnd(), e);
-                }
-            }
-
-            ResponseHeaders = new NameValueCollection();
-            foreach (var key in response.Headers.AllKeys)
-            {
-                ResponseHeaders[key] = response.Headers[key];
-            }
-
-            ResponseStatusCode = ((HttpWebResponse)response).StatusCode;
-
-            using (var responseStream = response.GetResponseStreamWithHttpDecompression())
-            {
-                return handleResponse(responseStream);
-            }
+        private async Task<string> ReadStringInternal()
+        {
+            var responseStream = await Response.GetResponseStreamWithHttpDecompression();
+            var reader = new StreamReader(responseStream);
+            var text = reader.ReadToEnd();
+            return text;
         }
 
 
@@ -926,15 +265,7 @@
         /// </summary>
         public Task WaitForTask { get; set; }
 
-        public string Method
-        {
-            get { return webRequest.Method; }
-        }
-
-        public string Url
-        {
-            get { return webRequest.RequestUri.ToString(); }
-        }
+        public HttpResponseMessage Response { get; set; }
 
         private void WriteMetadata(RavenJObject metadata)
         {
@@ -966,16 +297,27 @@
                     headerName == Constants.LastModified ||
                     headerName == Constants.RavenLastModified)
                     continue;
-                switch (headerName)
-                {
-                    case "Content-Length":
-                        break;
-                    case "Content-Type":
-                        webRequest.ContentType = value;
-                        break;
-                    default:
-                        webRequest.Headers[headerName] = value;
-                        break;
+
+                try
+                {
+                    switch (headerName)
+                    {
+                        case "If-None-Match":
+                            httpClient.DefaultRequestHeaders.IfNoneMatch.Add(new EntityTagHeaderValue("\"" + value + "\""));
+                            break;
+                        case "Content-Length":
+                            break;
+                        case "Content-Type":
+                            httpClient.DefaultRequestHeaders.Accept.Add(new MediaTypeWithQualityHeaderValue(value));
+                            break;
+                        default:
+                            httpClient.DefaultRequestHeaders.TryAddWithoutValidation(headerName, value);
+                            break;
+                    }
+                }
+                catch (Exception e)
+                {
+                    throw new InvalidOperationException("Make sure to set the header correctly.", e);
                 }
             }
         }
@@ -983,54 +325,59 @@
         /// <summary>
         /// Begins the write operation
         /// </summary>
-        public Task WriteAsync(string data)
-        {
-            return WaitForTask.ContinueWith(_ =>
-                                            webRequest.GetRequestStreamAsync()
-                                                .ContinueWith(task =>
-                                                {
-                                                    Stream dataStream = factory.DisableRequestCompression == false ?
-                                                        new GZipStream(task.Result, CompressionMode.Compress) :
-                                                        task.Result;
-                                                    var streamWriter = new StreamWriter(dataStream, Encoding.UTF8);
-                                                    return streamWriter.WriteAsync(data)
-                                                        .ContinueWith(writeTask =>
-                                                        {
-                                                            streamWriter.Dispose();
-                                                            dataStream.Dispose();
-                                                            task.Result.Dispose();
-                                                            return writeTask;
-                                                        }).Unwrap();
-                                                }).Unwrap())
-                .Unwrap();
-        }
+        public async Task WriteAsync(string data)
+        {
+            await WaitForTask;
+
+            writeCalled = true;
+            Response = await httpClient.SendAsync(new HttpRequestMessage(new HttpMethod(Method), Url)
+            {
+                Content = new CompressedStringContent(data, factory.DisableRequestCompression),
+            });
+
+            if (Response.IsSuccessStatusCode == false)
+                throw ErrorResponseException.FromResponseMessage(Response);
+        }
+
+        public async Task WriteAsync(RavenJToken tokenToWrite)
+        {
+            writeCalled = true;
+            Response = await httpClient.SendAsync(new HttpRequestMessage(new HttpMethod(Method), Url)
+            {
+                Content = new JsonContent(tokenToWrite)
+            });
+
+            if (Response.IsSuccessStatusCode == false)
+                throw ErrorResponseException.FromResponseMessage(Response);
+        }
+
 
         /// <summary>
         /// Begins the write operation
         /// </summary>
-        public Task WriteAsync(byte[] byteArray)
-        {
-            postedData = byteArray;
-            return WaitForTask.ContinueWith(_ => webRequest.GetRequestStreamAsync().ContinueWith(t =>
-            {
-                var dataStream = new GZipStream(t.Result, CompressionMode.Compress);
-                using (dataStream)
-                {
-                    dataStream.Write(byteArray, 0, byteArray.Length);
-                    dataStream.Close();
-                }
-            })).Unwrap();
+        public async Task WriteAsync(Stream stream)
+        {
+            writeCalled = true;
+            postedData = stream;
+
+            Response = await httpClient.SendAsync(new HttpRequestMessage(new HttpMethod(Method), Url)
+            {
+                Content = new CompressedStreamContent(stream, factory.DisableRequestCompression)
+            });
+
+            if (Response.IsSuccessStatusCode == false)
+                throw ErrorResponseException.FromResponseMessage(Response);
         }
 
         /// <summary>
         /// Adds the operation headers.
         /// </summary>
         /// <param name="operationsHeaders">The operations headers.</param>
-        public HttpJsonRequest AddOperationHeaders(IDictionary<string, string> operationsHeaders)
-        {
-            foreach (var header in operationsHeaders)
-            {
-                webRequest.Headers[header.Key] = header.Value;
+        public HttpJsonRequest AddOperationHeaders(NameValueCollection operationsHeaders)
+        {
+            foreach (var key in operationsHeaders.Keys)
+            {
+                httpClient.DefaultRequestHeaders.Add(key, operationsHeaders.GetValues(key));
             }
             return this;
         }
@@ -1040,82 +387,135 @@
         /// </summary>
         public HttpJsonRequest AddOperationHeader(string key, string value)
         {
-            webRequest.Headers[key] = value;
+            httpClient.DefaultRequestHeaders.Add(key, value);
             return this;
         }
 
-        public Task<IObservable<string>> ServerPullAsync(int retries = 0)
-        {
-            return WaitForTask.ContinueWith(__ =>
-            {
-                webRequest.AllowReadStreamBuffering = false;
-                webRequest.AllowWriteStreamBuffering = false;
-                webRequest.Headers["Requires-Big-Initial-Download"] = "True";
-                return webRequest.GetResponseAsync()
-                   .ContinueWith(task =>
-                   {
-                       var stream = task.Result.GetResponseStream();
-                       var observableLineStream = new ObservableLineStream(stream, () =>
-                                                                                       {
-                                                                                           webRequest.Abort();
-                                                                                           try
-                                                                                           {
-                                                                                               task.Result.Close();
-                                                                                           }
-                                                                                           catch (Exception)
-                                                                                           {
-                                                                                               // we expect an exception, because we aborted the connection
-                                                                                           }
-                                                                                       });
-                       observableLineStream.Start();
-                       return (IObservable<string>)observableLineStream;
-                   })
-                   .ContinueWith(task =>
-                   {
-                       var webException = task.Exception.ExtractSingleInnerException() as WebException;
-                       if (webException == null || retries >= 3 || disabledAuthRetries)
-                           return task;// effectively throw
-
-                       var httpWebResponse = webException.Response as HttpWebResponse;
-                       if (httpWebResponse == null ||
-                            (httpWebResponse.StatusCode != HttpStatusCode.Unauthorized &&
-                             httpWebResponse.StatusCode != HttpStatusCode.Forbidden &&
-                             httpWebResponse.StatusCode != HttpStatusCode.PreconditionFailed))
-                           return task; // effectively throw
-
-                       if (httpWebResponse.StatusCode == HttpStatusCode.Forbidden)
-                       {
-                           HandleForbiddenResponseAsync(httpWebResponse);
-                           return task;
-                       }
-
-                       var authorizeResponse = HandleUnauthorizedResponseAsync(httpWebResponse);
-
-                       if (authorizeResponse == null)
-                           return task; // effectively throw
-
-                       return authorizeResponse
-                           .ContinueWith(_ =>
-                           {
-                               _.Wait(); //throw on error
-                               return ServerPullAsync(retries + 1);
-                           })
-                           .Unwrap();
-                   }).Unwrap();
-            })
-                .Unwrap();
-        }
-
-        public async Task<RavenJToken> ExecuteWriteAsync(string data)
+        public async Task<IObservable<string>> ServerPullAsync(int retries = 0)
+        {
+            while (true)
+            {
+                ErrorResponseException webException;
+
+                try
+                {
+                    Response = await httpClient.SendAsync(new HttpRequestMessage(new HttpMethod(Method), Url), HttpCompletionOption.ResponseHeadersRead);
+                    await CheckForErrorsAndReturnCachedResultIfAnyAsync();
+
+                    var stream = await Response.GetResponseStreamWithHttpDecompression();
+                    var observableLineStream = new ObservableLineStream(stream, () => Response.Dispose());
+                    SetResponseHeaders(Response);
+                    observableLineStream.Start();
+                    return (IObservable<string>)observableLineStream;
+                }
+                catch (ErrorResponseException e)
+                {
+                    if (++retries >= 3 || disabledAuthRetries)
+                        throw;
+
+                    if (e.StatusCode != HttpStatusCode.Unauthorized &&
+                        e.StatusCode != HttpStatusCode.Forbidden &&
+                        e.StatusCode != HttpStatusCode.PreconditionFailed)
+                        throw;
+
+                    webException = e;
+                }
+
+                if (webException.StatusCode == HttpStatusCode.Forbidden)
+                {
+                    await HandleForbiddenResponseAsync(webException.Response);
+                    await new CompletedTask(webException).Task; // Throws, preserving original stack
+                }
+
+                if (await HandleUnauthorizedResponseAsync(webException.Response) == false)
+                    await new CompletedTask(webException).Task; // Throws, preserving original stack
+            }
+        }
+
+        private async Task<RavenJToken> CheckForErrorsAndReturnCachedResultIfAnyAsync()
+        {
+            if (Response.IsSuccessStatusCode == false)
+            {
+                if (Response.StatusCode == HttpStatusCode.Unauthorized ||
+                    Response.StatusCode == HttpStatusCode.NotFound ||
+                    Response.StatusCode == HttpStatusCode.Conflict)
+                {
+                    throw ErrorResponseException.FromResponseMessage(Response);
+                }
+
+                using (var sr = new StreamReader(await Response.GetResponseStreamWithHttpDecompression()))
+                {
+                    var readToEnd = sr.ReadToEnd();
+
+                    if (string.IsNullOrWhiteSpace(readToEnd))
+                        throw ErrorResponseException.FromResponseMessage(Response);
+
+                    RavenJObject ravenJObject;
+                    try
+                    {
+                        ravenJObject = RavenJObject.Parse(readToEnd);
+                    }
+                    catch (Exception e)
+                    {
+                        throw new ErrorResponseException(Response, readToEnd, e);
+                    }
+                    if (ravenJObject.ContainsKey("IndexDefinitionProperty"))
+                    {
+                        throw new IndexCompilationException(ravenJObject.Value<string>("Message"))
+                        {
+                            IndexDefinitionProperty = ravenJObject.Value<string>("IndexDefinitionProperty"),
+                            ProblematicText = ravenJObject.Value<string>("ProblematicText")
+                        };
+                    }
+                    if (Response.StatusCode == HttpStatusCode.BadRequest && ravenJObject.ContainsKey("Message"))
+                    {
+                        throw new BadRequestException(ravenJObject.Value<string>("Message"), ErrorResponseException.FromResponseMessage(Response));
+                    }
+                    if (ravenJObject.ContainsKey("Error"))
+                    {
+                        var sb = new StringBuilder();
+                        foreach (var prop in ravenJObject)
+                        {
+                            if (prop.Key == "Error")
+                                continue;
+
+                            sb.Append(prop.Key).Append(": ").AppendLine(prop.Value.ToString(Formatting.Indented));
+                        }
+
+                        if (sb.Length > 0)
+                            sb.AppendLine();
+                        sb.Append(ravenJObject.Value<string>("Error"));
+
+                        throw new ErrorResponseException(Response, sb.ToString());
+                    }
+                    throw new ErrorResponseException(Response, readToEnd);
+                }
+            }
+            return null;
+        }
+
+        private async Task HandleForbiddenResponseAsync(HttpResponseMessage forbiddenResponse)
+        {
+            if (conventions.HandleForbiddenResponseAsync == null)
+                return;
+
+            var forbiddenResponseAsync = conventions.HandleForbiddenResponseAsync(forbiddenResponse, _credentials);
+            if (forbiddenResponseAsync == null)
+                return;
+
+            await forbiddenResponseAsync;
+        }
+
+        public async Task ExecuteWriteAsync(string data)
         {
             await WriteAsync(data);
-            return await ExecuteRequestAsync();
-        }
-
-        public async Task<RavenJToken> ExecuteWriteAsync(byte[] data)
+            await ExecuteRequestAsync();
+        }
+
+        public async Task ExecuteWriteAsync(Stream data)
         {
             await WriteAsync(data);
-            return await ExecuteRequestAsync();
+            await ExecuteRequestAsync();
         }
 
         public double CalculateDuration()
@@ -1131,8 +531,8 @@
                 return this; // not because of failover, no need to do this.
 
             var lastPrimaryCheck = replicationInformer.GetFailureLastCheck(thePrimaryUrl);
-            webRequest.Headers[Constants.RavenClientPrimaryServerUrl] = ToRemoteUrl(thePrimaryUrl);
-            webRequest.Headers[Constants.RavenClientPrimaryServerLastCheck] = lastPrimaryCheck.ToString("s");
+            httpClient.DefaultRequestHeaders.TryAddWithoutValidation(Constants.RavenClientPrimaryServerUrl, ToRemoteUrl(thePrimaryUrl));
+            httpClient.DefaultRequestHeaders.TryAddWithoutValidation(Constants.RavenClientPrimaryServerLastCheck, lastPrimaryCheck.ToString("s"));
 
             primaryUrl = thePrimaryUrl;
             operationUrl = currentUrl;
@@ -1151,42 +551,17 @@
         public void PrepareForLongRequest()
         {
             Timeout = TimeSpan.FromHours(6);
-            webRequest.AllowWriteStreamBuffering = false;
-        }
-
-        public Task<Stream> GetRawRequestStream()
-        {
-            return Task.Factory.FromAsync<Stream>(webRequest.BeginGetRequestStream, webRequest.EndGetRequestStream, null);
-        }
-
-        public async Task<WebResponse> RawExecuteRequestAsync()
-        {
-            if (requestSendToServer)
-                throw new InvalidOperationException("Request was already sent to the server, cannot retry request.");
-
-            requestSendToServer = true;
-            webRequest.AllowReadStreamBuffering = false;
-            webRequest.AllowWriteStreamBuffering = false;
-            await WaitForTask;
-            try
-            {
-                return await webRequest.GetResponseAsync();
-            }
-            catch (SecurityException e)
-            {
-                throw new WebException(
-                    "Could not contact server.\r\nGot security error because RavenDB wasn't able to contact the database to get ClientAccessPolicy.xml permission.",
-                    e)
-                {
-                    Data = { { "Url", webRequest.RequestUri } }
-                };
-            }
-            catch (Exception e)
-            {
-                e.Data["Url"] = webRequest.RequestUri;
-                throw;
-            }
+            // webRequest.AllowWriteStreamBuffering = false;
+        }
+
+        public async Task<HttpResponseMessage> ExecuteRawResponseAsync()
+        {
+            throw new NotImplementedException();
+        }
+
+        public async Task<HttpResponseMessage> ExecuteRawRequestAsync(Action<Stream, TaskCompletionSource<object>> action)
+        {
+            throw new NotImplementedException();
         }
     }
->>>>>>> c49c8979
 }