﻿<?xml version="1.0" encoding="utf-8"?>
<Project ToolsVersion="12.0" DefaultTargets="Build" xmlns="http://schemas.microsoft.com/developer/msbuild/2003">
  <Import Project="$(MSBuildExtensionsPath)\$(MSBuildToolsVersion)\Microsoft.Common.props" Condition="Exists('$(MSBuildExtensionsPath)\$(MSBuildToolsVersion)\Microsoft.Common.props')" />
  <PropertyGroup>
    <Configuration Condition=" '$(Configuration)' == '' ">Debug</Configuration>
    <Platform Condition=" '$(Platform)' == '' ">AnyCPU</Platform>
    <ProjectGuid>{D8BDD718-6E21-41B7-9C41-D0FBE0532DF4}</ProjectGuid>
    <OutputType>Library</OutputType>
    <AppDesignerFolder>Properties</AppDesignerFolder>
    <RootNamespace>Raven.Tests.Issues</RootNamespace>
    <AssemblyName>Raven.Tests.Issues</AssemblyName>
    <TargetFrameworkVersion>v4.5</TargetFrameworkVersion>
    <FileAlignment>512</FileAlignment>
    <SolutionDir Condition="$(SolutionDir) == '' Or $(SolutionDir) == '*Undefined*'">..\</SolutionDir>
    <RestorePackages>true</RestorePackages>
    <TargetFrameworkProfile />
  </PropertyGroup>
  <PropertyGroup Condition=" '$(Configuration)|$(Platform)' == 'Debug|AnyCPU' ">
    <DebugSymbols>true</DebugSymbols>
    <DebugType>full</DebugType>
    <Optimize>false</Optimize>
    <OutputPath>bin\Debug\</OutputPath>
    <DefineConstants>DEBUG;TRACE</DefineConstants>
    <ErrorReport>prompt</ErrorReport>
    <WarningLevel>4</WarningLevel>
    <NoWarn>618, 3016, 3005</NoWarn>
  </PropertyGroup>
  <PropertyGroup Condition=" '$(Configuration)|$(Platform)' == 'Release|AnyCPU' ">
    <DebugType>pdbonly</DebugType>
    <Optimize>true</Optimize>
    <OutputPath>bin\Release\</OutputPath>
    <DefineConstants>TRACE</DefineConstants>
    <ErrorReport>prompt</ErrorReport>
    <WarningLevel>4</WarningLevel>
  </PropertyGroup>
  <PropertyGroup>
    <SignAssembly>true</SignAssembly>
  </PropertyGroup>
  <PropertyGroup>
    <AssemblyOriginatorKeyFile>..\Raven.Database\RavenDB.snk</AssemblyOriginatorKeyFile>
  </PropertyGroup>
  <ItemGroup>
    <Reference Include="FizzWare.NBuilder">
      <HintPath>..\packages\NBuilder.3.0.1.1\lib\FizzWare.NBuilder.dll</HintPath>
    </Reference>
    <Reference Include="Lucene.Net">
      <HintPath>..\SharedLibs\Lucene.Net.dll</HintPath>
    </Reference>
    <Reference Include="Microsoft.Owin, Version=3.0.0.0, Culture=neutral, PublicKeyToken=31bf3856ad364e35, processorArchitecture=MSIL">
      <SpecificVersion>False</SpecificVersion>
      <HintPath>..\packages\Microsoft.Owin.3.0.0\lib\net45\Microsoft.Owin.dll</HintPath>
    </Reference>
    <Reference Include="Microsoft.Owin.Host.HttpListener, Version=3.0.0.0, Culture=neutral, PublicKeyToken=31bf3856ad364e35, processorArchitecture=MSIL">
      <SpecificVersion>False</SpecificVersion>
      <HintPath>..\packages\Microsoft.Owin.Host.HttpListener.3.0.0\lib\net45\Microsoft.Owin.Host.HttpListener.dll</HintPath>
    </Reference>
    <Reference Include="Microsoft.Owin.Hosting, Version=3.0.0.0, Culture=neutral, PublicKeyToken=31bf3856ad364e35, processorArchitecture=MSIL">
      <SpecificVersion>False</SpecificVersion>
      <HintPath>..\packages\Microsoft.Owin.Hosting.3.0.0\lib\net45\Microsoft.Owin.Hosting.dll</HintPath>
    </Reference>
    <Reference Include="Newtonsoft.Json, Version=6.0.0.0, Culture=neutral, PublicKeyToken=30ad4fe6b2a6aeed, processorArchitecture=MSIL">
      <SpecificVersion>False</SpecificVersion>
      <HintPath>..\packages\Newtonsoft.Json.6.0.6\lib\net45\Newtonsoft.Json.dll</HintPath>
    </Reference>
    <Reference Include="Owin, Version=1.0.0.0, Culture=neutral, PublicKeyToken=f0ebd12fd5e55cc5, processorArchitecture=MSIL">
      <SpecificVersion>False</SpecificVersion>
      <HintPath>..\packages\Owin.1.0\lib\net40\Owin.dll</HintPath>
    </Reference>
    <Reference Include="System" />
    <Reference Include="System.ComponentModel.Composition" />
    <Reference Include="System.Core" />
    <Reference Include="System.Net.Http" />
    <Reference Include="System.Net.Http.Formatting, Version=5.2.2.0, Culture=neutral, PublicKeyToken=31bf3856ad364e35, processorArchitecture=MSIL">
      <SpecificVersion>False</SpecificVersion>
      <HintPath>..\packages\Microsoft.AspNet.WebApi.Client.5.2.2\lib\net45\System.Net.Http.Formatting.dll</HintPath>
    </Reference>
    <Reference Include="System.Reactive.Core, Version=2.2.5.0, Culture=neutral, PublicKeyToken=31bf3856ad364e35, processorArchitecture=MSIL">
      <SpecificVersion>False</SpecificVersion>
      <HintPath>..\packages\Rx-Core.2.2.5\lib\net45\System.Reactive.Core.dll</HintPath>
    </Reference>
    <Reference Include="System.Reactive.Interfaces, Version=2.2.5.0, Culture=neutral, PublicKeyToken=31bf3856ad364e35, processorArchitecture=MSIL">
      <SpecificVersion>False</SpecificVersion>
      <HintPath>..\packages\Rx-Interfaces.2.2.5\lib\net45\System.Reactive.Interfaces.dll</HintPath>
    </Reference>
    <Reference Include="System.Runtime.Serialization" />
    <Reference Include="System.Transactions" />
    <Reference Include="System.Web.Http, Version=5.2.2.0, Culture=neutral, PublicKeyToken=31bf3856ad364e35, processorArchitecture=MSIL">
      <SpecificVersion>False</SpecificVersion>
      <HintPath>..\packages\Microsoft.AspNet.WebApi.Core.5.2.2\lib\net45\System.Web.Http.dll</HintPath>
    </Reference>
    <Reference Include="System.Xml.Linq" />
    <Reference Include="System.Data.DataSetExtensions" />
    <Reference Include="Microsoft.CSharp" />
    <Reference Include="System.Data" />
    <Reference Include="System.Xml" />
    <Reference Include="xunit">
      <HintPath>..\SharedLibs\xunit\xunit.dll</HintPath>
    </Reference>
    <Reference Include="xunit.extensions">
      <HintPath>..\SharedLibs\xunit\xunit.extensions.dll</HintPath>
    </Reference>
  </ItemGroup>
  <ItemGroup>
    <Compile Include="..\CommonAssemblyInfo.cs">
      <Link>Properties\CommonAssemblyInfo.cs</Link>
    </Compile>
    <Compile Include="..\Raven.Tests\Properties\TestAssemblyInfo.cs">
      <Link>Properties\TestAssemblyInfo.cs</Link>
    </Compile>
    <Compile Include="1379\RavenDB_1379.cs" />
    <Compile Include="1379\RavenDB_1379_Client.cs" />
    <Compile Include="1379\RavenDB_1379_Client_Lazy.cs" />
    <Compile Include="1379\RavenDB_1379_Client_Remote.cs" />
    <Compile Include="ActualValueInJsonReaderException.cs" />
    <Compile Include="BulkInsertAuth.cs" />
    <Compile Include="BulkInsertClient.cs" />
    <Compile Include="BulkInsertDatabaseUrl.cs" />
    <Compile Include="BulkInsertTests.cs" />
    <Compile Include="RavenDB3075.cs" />
    <Compile Include="RavenDB_2627.cs" />
    <Compile Include="RavenDB_2867.cs" />
    <Compile Include="RavenDB_2879.cs" />
    <Compile Include="RavenDB-2716.cs" />
    <Compile Include="RavenDB-2717.cs" />
    <Compile Include="RavenDB-2913.cs" />
    <Compile Include="RavenDB2854.cs" />
    <Compile Include="RavenDB_1344 .cs" />
    <Compile Include="RavenDB_1733.cs" />
    <Compile Include="RavenDB_2115.cs" />
    <Compile Include="RavenDB_2699.cs" />
    <Compile Include="DatabaseConfiguration.cs" />
    <Compile Include="EmbeddedMultipleDatabases.cs" />
    <Compile Include="GermanUmlauts.cs" />
    <Compile Include="IndexResestWithReplication.cs" />
    <Compile Include="LongIndexAndTransformerNames.cs" />
    <Compile Include="NestedPropertiesIndex_1182.cs" />
    <Compile Include="RaveDB-1279.cs" />
    <Compile Include="RavenDB-1847.cs" />
    <Compile Include="RavenDb-1934.cs" />
    <Compile Include="RavenDB-2036.cs" />
    <Compile Include="RavenDB-2334.cs" />
    <Compile Include="RavenDB-2643.cs" />
    <Compile Include="RavenDB1009.cs" />
    <Compile Include="RavenDB1019.cs" />
    <Compile Include="RavenDB1025.cs" />
    <Compile Include="RavenDB1067.cs" />
    <Compile Include="RavenDB1229.cs" />
    <Compile Include="RavenDB1247.cs" />
    <Compile Include="RavenDB1259.cs" />
    <Compile Include="RavenDB1260.cs" />
    <Compile Include="RavenDB1261.cs" />
    <Compile Include="RavenDB1316.cs" />
    <Compile Include="RavenDB1369.cs" />
    <Compile Include="RavenDB1508.cs" />
    <Compile Include="RavenDB1519.cs" />
    <Compile Include="RavenDb1962.cs" />
    <Compile Include="RavenDB2408.cs" />
    <Compile Include="RavenDB2537.cs" />
    <Compile Include="RavenDB2568.cs" />
    <Compile Include="Ravendb718\DateTimeOffset_LoadTests.cs" />
    <Compile Include="Ravendb718\DateTimeOffset_QueryDynamicTests.cs" />
    <Compile Include="Ravendb718\DateTimeOffset_QueryMapReduceAnalyzedTests.cs" />
    <Compile Include="Ravendb718\DateTimeOffset_QueryMapReduceNotAnalyzedTests.cs" />
    <Compile Include="Ravendb718\DateTimeOffset_QueryMapReduceTests.cs" />
    <Compile Include="Ravendb718\DateTimeOffset_QueryMultiMapTests.cs" />
    <Compile Include="Ravendb718\DateTimeOffset_QueryStaticTests.cs" />
    <Compile Include="Ravendb718\DateTimeOffset_QueryTransformTests.cs" />
    <Compile Include="Ravendb718\DateTime_LoadTests.cs" />
    <Compile Include="Ravendb718\DateTime_QueryDynamicTests.cs" />
    <Compile Include="Ravendb718\DateTime_QueryMapReduceTests.cs" />
    <Compile Include="Ravendb718\DateTime_QueryMultiMapTests.cs" />
    <Compile Include="Ravendb718\DateTime_QueryStaticTests.cs" />
    <Compile Include="Ravendb718\DateTime_QueryTransformTests.cs" />
    <Compile Include="RavenDB741.cs" />
    <Compile Include="RavenDB814.cs" />
    <Compile Include="RavenDB815.cs" />
    <Compile Include="RavenDB820.cs" />
    <Compile Include="RavenDb827.cs" />
    <Compile Include="RavenDB845.cs" />
    <Compile Include="RavenDB903.cs" />
    <Compile Include="RavenDB921.cs" />
    <Compile Include="RavenDB934.cs" />
    <Compile Include="RavenDB937.cs" />
    <Compile Include="RavenDB953.cs" />
    <Compile Include="RavenDB955.cs" />
    <Compile Include="RavenDB957.cs" />
    <Compile Include="RavenDB982.cs" />
    <Compile Include="RavenDB987.cs" />
    <Compile Include="RavenDB_10.cs" />
    <Compile Include="RavenDB_1007.cs" />
    <Compile Include="RavenDB_1010.cs" />
    <Compile Include="RavenDB_1018.cs" />
    <Compile Include="RavenDB_1041.cs" />
    <Compile Include="RavenDB_1077.cs" />
    <Compile Include="RavenDB_1088.cs" />
    <Compile Include="RavenDB_1107.cs" />
    <Compile Include="RavenDB_1165.cs" />
    <Compile Include="RavenDB_1187.cs" />
    <Compile Include="RavenDB_1205.cs" />
    <Compile Include="RavenDB_1207.cs" />
    <Compile Include="RavenDB_1217.cs" />
    <Compile Include="RavenDB_1226.cs" />
    <Compile Include="RavenDB_1235.cs" />
    <Compile Include="RavenDB_1251_1.cs" />
    <Compile Include="RavenDB_1251_2.cs" />
    <Compile Include="RavenDB_1279.cs" />
    <Compile Include="RavenDB_1285.cs" />
    <Compile Include="RavenDB_1288.cs" />
    <Compile Include="RavenDB_1289.cs" />
    <Compile Include="RavenDB_1297 .cs" />
    <Compile Include="RavenDB_1302.cs" />
    <Compile Include="RavenDB_1304.cs" />
    <Compile Include="RavenDB_1305.cs" />
    <Compile Include="RavenDB_1333.cs" />
    <Compile Include="RavenDB_1345.cs" />
    <Compile Include="RavenDB_1346.cs" />
    <Compile Include="RavenDB_1353.cs" />
    <Compile Include="RavenDB_1374 .cs" />
    <Compile Include="RavenDB_1377.cs" />
    <Compile Include="RavenDB_1380.cs" />
    <Compile Include="RavenDB_1395.cs" />
    <Compile Include="RavenDB_1410.cs" />
    <Compile Include="RavenDB_1435.cs" />
    <Compile Include="RavenDB_1443 .cs" />
    <Compile Include="RavenDB_1461.cs" />
    <Compile Include="RavenDB_1466.cs" />
    <Compile Include="RavenDB_1470.cs" />
    <Compile Include="RavenDB_1472.cs" />
    <Compile Include="RavenDB_1489.cs" />
    <Compile Include="RavenDB_1493.cs" />
    <Compile Include="RavenDB_1497.cs" />
    <Compile Include="RavenDB_2176.cs" />
    <Compile Include="RavenDB_2514.cs" />
    <Compile Include="RavenDB_2516.cs" />
    <Compile Include="RavenDB_1517.cs" />
    <Compile Include="RavenDB_1520.cs" />
    <Compile Include="RavenDB_1533.cs" />
    <Compile Include="RavenDB_1538.cs" />
    <Compile Include="RavenDB_1539.cs" />
    <Compile Include="RavenDB_1540.cs" />
    <Compile Include="RavenDB_1553.cs" />
    <Compile Include="RavenDB_1555.cs" />
    <Compile Include="RavenDB_1557.cs" />
    <Compile Include="RavenDB_1560.cs" />
    <Compile Include="RavenDB_1561.cs" />
    <Compile Include="RavenDB_1565.cs" />
    <Compile Include="RavenDB_1595.cs" />
    <Compile Include="RavenDB_1598_MappingComplexProperties.cs" />
    <Compile Include="RavenDB_1600.cs" />
    <Compile Include="RavenDB_1601.cs" />
    <Compile Include="RavenDB_1609.cs" />
    <Compile Include="RavenDB_1610.cs" />
    <Compile Include="RavenDB_1650.cs" />
    <Compile Include="RavenDB_1666.cs" />
    <Compile Include="RavenDB_1716.cs" />
    <Compile Include="RavenDB_1717.cs" />
    <Compile Include="RavenDB_1735.cs" />
    <Compile Include="RavenDB_1749.cs" />
    <Compile Include="RavenDB_1760.cs" />
    <Compile Include="RavenDB_1761.cs" />
    <Compile Include="RavenDB_1762.cs" />
    <Compile Include="RavenDB_1765.cs" />
    <Compile Include="RavenDb_1816.cs" />
    <Compile Include="RavenDB_1817.cs" />
    <Compile Include="RavenDB_1824.cs" />
    <Compile Include="RavenDB_1825.cs" />
    <Compile Include="RavenDB_1828.cs" />
    <Compile Include="RavenDB_187.cs" />
    <Compile Include="RavenDB_1877.cs" />
    <Compile Include="RavenDb_1977.cs" />
    <Compile Include="RavenDb_1982.cs" />
    <Compile Include="RavenDb_2016.cs" />
    <Compile Include="RavenDB_2101.cs" />
    <Compile Include="RavenDB_2113.cs" />
    <Compile Include="RavenDb_2123.cs" />
    <Compile Include="RavenDB_2124.cs" />
    <Compile Include="RavenDB_2129.cs" />
    <Compile Include="RavenDB_2172.cs" />
    <Compile Include="RavenDB_2181.cs" />
    <Compile Include="RavenDB_2183.cs" />
    <Compile Include="RavenDB_2205.cs" />
    <Compile Include="RavenDB_2209.cs" />
    <Compile Include="RavenDb_2215.cs" />
    <Compile Include="RavenDb_2239.cs" />
    <Compile Include="RavenDB_2233.cs" />
    <Compile Include="RavenDB_2244.cs" />
    <Compile Include="RavenDB_2273.cs" />
    <Compile Include="RavenDB_2325.cs" />
    <Compile Include="RavenDB_2314.cs">
      <SubType>Code</SubType>
    </Compile>
    <Compile Include="RavenDB_2387.cs" />
    <Compile Include="RavenDB_2424.cs" />
    <Compile Include="RavenDB_2391.cs" />
    <Compile Include="RavenDB_2432.cs" />
    <Compile Include="RavenDB_2435.cs" />
    <Compile Include="RavenDB_2440.cs" />
    <Compile Include="RavenDB_2458.cs" />
    <Compile Include="RavenDB_2486.cs" />
    <Compile Include="RavenDB_2495.cs" />
    <Compile Include="RavenDB_2496.cs" />
    <Compile Include="RavenDB_2502.cs" />
    <Compile Include="RavenDB_2556.cs" />
    <Compile Include="RavenDB_2566.cs" />
    <Compile Include="RavenDB_2571.cs" />
    <Compile Include="RavenDB_2576.cs" />
    <Compile Include="RavenDB_2586.cs" />
    <Compile Include="RavenDB_2604.cs" />
    <Compile Include="RavenDB_2609.cs" />
    <Compile Include="RavenDB_2607.cs" />
    <Compile Include="RavenDB_2615.cs" />
    <Compile Include="RavenDB_2623.cs" />
    <Compile Include="RavenDB_2670.cs" />
    <Compile Include="RavenDB_2672.cs" />
    <Compile Include="RavenDB_2719.cs" />
    <Compile Include="RavenDB_2762 .cs" />
    <Compile Include="RavenDB_2710.cs" />
    <Compile Include="RavenDB_2767.cs" />
    <Compile Include="RavenDB_2779.cs" />
    <Compile Include="RavenDB_2793.cs" />
    <Compile Include="RavenDB_2794.cs" />
    <Compile Include="RavenDB_2808.cs" />
    <Compile Include="RavenDB_2824 .cs" />
    <Compile Include="RavenDB_2862.cs" />
    <Compile Include="RavenDB_2877.cs" />
    <Compile Include="RavenDB_2908.cs" />
    <Compile Include="RavenDB_2909.cs" />
    <Compile Include="RavenDB_2911.cs" />
    <Compile Include="RavenDB_2936.cs" />
    <Compile Include="RavenDB_2944.cs" />
    <Compile Include="RavenDB_295.cs" />
    <Compile Include="RavenDB_2955.cs" />
    <Compile Include="RavenDB_2974.cs" />
    <Compile Include="RavenDB_2984.cs" />
    <Compile Include="RavenDB_299.cs" />
    <Compile Include="RavenDB_2994.cs" />
    <Compile Include="RavenDB_3008.cs" />
    <Compile Include="RavenDB_301.cs" />
    <Compile Include="RavenDB_3013.cs" />
    <Compile Include="RavenDB_302.cs" />
    <Compile Include="RavenDB_3042.cs" />
    <Compile Include="RavenDB_3071.cs" />
    <Compile Include="RavenDB_3082.cs" />
    <Compile Include="RavenDB_3109.cs" />
    <Compile Include="Ravendb_334.cs" />
    <Compile Include="RavenDB_349.cs" />
    <Compile Include="RavenDB_367.cs" />
    <Compile Include="RavenDB_381.cs" />
    <Compile Include="RavenDB_384.cs" />
    <Compile Include="RavenDB_406.cs" />
    <Compile Include="RavenDB_410.cs" />
    <Compile Include="RavenDB_421.cs" />
    <Compile Include="RavenDB_422.cs" />
    <Compile Include="RavenDB_425.cs" />
    <Compile Include="RavenDB_478.cs" />
    <Compile Include="RavenDB_483.cs" />
    <Compile Include="RavenDB_505.cs" />
    <Compile Include="RavenDB_514.cs" />
    <Compile Include="RavenDB_535.cs" />
    <Compile Include="RavenDB_542 .cs" />
    <Compile Include="RavenDB_554.cs" />
    <Compile Include="RavenDB_556.cs" />
    <Compile Include="RavenDB_576.cs" />
    <Compile Include="RavenDB_578.cs" />
    <Compile Include="RavenDB_579.cs" />
    <Compile Include="RavenDB_626.cs" />
    <Compile Include="RavenDB_644.cs" />
    <Compile Include="RavenDB_651.cs" />
    <Compile Include="RavenDB_653.cs" />
    <Compile Include="RavenDB_659.cs" />
    <Compile Include="RavenDB_689.cs" />
    <Compile Include="RavenDB_714.cs" />
    <Compile Include="RavenDB_718.cs" />
    <Compile Include="RavenDB_72.cs" />
    <Compile Include="RavenDB_726.cs" />
    <Compile Include="RavenDB_743.cs" />
    <Compile Include="RavenDB_752.cs" />
    <Compile Include="RavenDB_757.cs" />
    <Compile Include="RavenDB_766.cs" />
    <Compile Include="RavenDB_772.cs" />
    <Compile Include="RavenDb_783.cs" />
    <Compile Include="RavenDB_784.cs" />
    <Compile Include="RavenDB_790.cs" />
    <Compile Include="RavenDB_806.cs" />
    <Compile Include="RavenDB_851.cs" />
    <Compile Include="RavenDB_863.cs" />
    <Compile Include="RavenDB_863_2.cs" />
    <Compile Include="RavenDB_868.cs" />
    <Compile Include="RavenDB_967.cs" />
    <Compile Include="RavenDB_993.cs" />
    <Compile Include="RavenDB_2344.cs" />
    <Compile Include="RavenDB_2907.cs" />
    <Compile Include="RDBQA_1.cs" />
    <Compile Include="RDBQA_11.cs" />
    <Compile Include="RDBQA_13.cs" />
    <Compile Include="RDBQA_16.cs" />
    <Compile Include="RDBQA_17.cs" />
    <Compile Include="RDBQA_18.cs" />
    <Compile Include="RDBQA_4.cs" />
    <Compile Include="RDBQA_7.cs" />
    <Compile Include="RDBQA_9.cs" />
    <Compile Include="RDoc_56.cs" />
    <Compile Include="RDoc_60.cs" />
    <Compile Include="RDoc_76.cs" />
    <Compile Include="ReplicationAlerts.cs" />
    <Compile Include="ReplicationBehavior.cs" />
    <Compile Include="RavenDB_3096.cs" />
    <Compile Include="SlowIndex.cs" />
<<<<<<< HEAD
    <Compile Include="RavenDB_3113.cs" />
=======
    <Compile Include="RavenDB_3106.cs" />
>>>>>>> 94ba356e
    <Compile Include="WaitForStaleOnAbandonedIndexShouldWork.cs" />
  </ItemGroup>
  <ItemGroup>
    <ProjectReference Include="..\Bundles\Raven.Client.UniqueConstraints\Raven.Client.UniqueConstraints.csproj">
      <Project>{d185331d-2b7c-4251-8ebe-140ede1fab9f}</Project>
      <Name>Raven.Client.UniqueConstraints</Name>
    </ProjectReference>
    <ProjectReference Include="..\Raven.Abstractions\Raven.Abstractions.csproj">
      <Project>{41ac479e-1eb2-4d23-aaf2-e4c8df1bc2ba}</Project>
      <Name>Raven.Abstractions</Name>
    </ProjectReference>
    <ProjectReference Include="..\Raven.Backup\Raven.Backup.csproj">
      <Project>{dbb6561c-6264-430d-8f3c-e11c6268981e}</Project>
      <Name>Raven.Backup</Name>
    </ProjectReference>
    <ProjectReference Include="..\Raven.Client.Lightweight\Raven.Client.Lightweight.csproj">
      <Project>{4e087ecb-e7ca-4891-ac3c-3c76702715b6}</Project>
      <Name>Raven.Client.Lightweight</Name>
    </ProjectReference>
    <ProjectReference Include="..\Raven.Database\Raven.Database.csproj">
      <Project>{212823cd-25e1-41ac-92d1-d6df4d53fc85}</Project>
      <Name>Raven.Database</Name>
    </ProjectReference>
    <ProjectReference Include="..\Raven.Migration\Raven.Migration.csproj">
      <Project>{e6c2eaa5-b5bc-4be2-b981-0064e819dbeb}</Project>
      <Name>Raven.Migration</Name>
    </ProjectReference>
    <ProjectReference Include="..\Raven.Smuggler\Raven.Smuggler.csproj">
      <Project>{3e6401ac-3e33-4b61-a460-49953654a207}</Project>
      <Name>Raven.Smuggler</Name>
    </ProjectReference>
    <ProjectReference Include="..\Raven.Tests.Bundles\Raven.Tests.Bundles.csproj">
      <Project>{83ab5b46-5502-40dd-ba5f-83499f19b953}</Project>
      <Name>Raven.Tests.Bundles</Name>
    </ProjectReference>
    <ProjectReference Include="..\Raven.Tests.Common\Raven.Tests.Common.csproj">
      <Project>{381234cc-8aa7-41ff-8cad-22330e15f993}</Project>
      <Name>Raven.Tests.Common</Name>
    </ProjectReference>
    <ProjectReference Include="..\Raven.Tests.Helpers\Raven.Tests.Helpers.csproj">
      <Project>{1B88473F-743B-4F6B-8E5E-97BB816E6C68}</Project>
      <Name>Raven.Tests.Helpers</Name>
    </ProjectReference>
    <ProjectReference Include="..\Raven.Tests.MailingList\Raven.Tests.MailingList.csproj">
      <Project>{EA32FD05-8537-4A31-879E-20A0F2C87479}</Project>
      <Name>Raven.Tests.MailingList</Name>
    </ProjectReference>
    <ProjectReference Include="..\Raven.Voron\Voron\Voron.csproj">
      <Project>{ff83c7c2-bc7b-4dcc-a782-49ef9bbd9390}</Project>
      <Name>Voron</Name>
    </ProjectReference>
  </ItemGroup>
  <ItemGroup>
    <None Include="..\Raven.Database\RavenDB.snk">
      <Link>RavenDB.snk</Link>
    </None>
    <None Include="app.config" />
    <None Include="packages.config" />
  </ItemGroup>
  <ItemGroup>
    <Service Include="{82A7F48D-3B50-4B1E-B82E-3ADA8210C358}" />
  </ItemGroup>
  <Import Project="$(MSBuildToolsPath)\Microsoft.CSharp.targets" Condition="'$(TasksTargetsImported)' == ''" />
  <Import Project="$(SolutionDir)\.nuget\NuGet.targets" Condition="'$(TasksTargetsImported)' == ''" />
  <Target Name="EnsureNuGetPackageBuildImports" BeforeTargets="PrepareForBuild">
    <PropertyGroup>
      <ErrorText>This project references NuGet package(s) that are missing on this computer. Enable NuGet Package Restore to download them.  For more information, see http://go.microsoft.com/fwlink/?LinkID=322105. The missing file is {0}.</ErrorText>
    </PropertyGroup>
    <Error Condition="!Exists('$(SolutionDir)\.nuget\NuGet.targets')" Text="$([System.String]::Format('$(ErrorText)', '$(SolutionDir)\.nuget\NuGet.targets'))" />
  </Target>
  <!-- To modify your build process, add your task inside one of the targets below and uncomment it. 
       Other similar extension points exist, see Microsoft.Common.targets.
  <Target Name="BeforeBuild">
  </Target>
  <Target Name="AfterBuild">
  </Target>
  -->
  <Import Project="..\Imports\Tasks.targets" Condition="'$(TasksTargetsImported)' == ''" />
</Project><|MERGE_RESOLUTION|>--- conflicted
+++ resolved
@@ -406,11 +406,8 @@
     <Compile Include="ReplicationBehavior.cs" />
     <Compile Include="RavenDB_3096.cs" />
     <Compile Include="SlowIndex.cs" />
-<<<<<<< HEAD
     <Compile Include="RavenDB_3113.cs" />
-=======
     <Compile Include="RavenDB_3106.cs" />
->>>>>>> 94ba356e
     <Compile Include="WaitForStaleOnAbandonedIndexShouldWork.cs" />
   </ItemGroup>
   <ItemGroup>
