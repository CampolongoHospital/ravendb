--- conflicted
+++ resolved
@@ -257,13 +257,10 @@
     <Compile Include="RavenDb_2239.cs" />
     <Compile Include="RavenDB_2233.cs" />
     <Compile Include="RavenDB_2244.cs" />
-<<<<<<< HEAD
     <Compile Include="RavenDB_2325.cs" />
-=======
     <Compile Include="RavenDB_2314.cs">
       <SubType>Code</SubType>
     </Compile>
->>>>>>> cb296e4a
     <Compile Include="RavenDB_295.cs" />
     <Compile Include="RavenDB_299.cs" />
     <Compile Include="RavenDB_301.cs" />
