﻿<?xml version="1.0" encoding="utf-8"?>
<Project ToolsVersion="12.0" DefaultTargets="Build" xmlns="http://schemas.microsoft.com/developer/msbuild/2003">
  <Import Project="$(MSBuildExtensionsPath)\$(MSBuildToolsVersion)\Microsoft.Common.props" Condition="Exists('$(MSBuildExtensionsPath)\$(MSBuildToolsVersion)\Microsoft.Common.props')" />
  <PropertyGroup>
    <Configuration Condition=" '$(Configuration)' == '' ">Debug</Configuration>
    <Platform Condition=" '$(Platform)' == '' ">AnyCPU</Platform>
    <ProjectGuid>{D8BDD718-6E21-41B7-9C41-D0FBE0532DF4}</ProjectGuid>
    <OutputType>Library</OutputType>
    <AppDesignerFolder>Properties</AppDesignerFolder>
    <RootNamespace>Raven.Tests.Issues</RootNamespace>
    <AssemblyName>Raven.Tests.Issues</AssemblyName>
    <TargetFrameworkVersion>v4.5</TargetFrameworkVersion>
    <FileAlignment>512</FileAlignment>
    <SolutionDir Condition="$(SolutionDir) == '' Or $(SolutionDir) == '*Undefined*'">..\</SolutionDir>
    <RestorePackages>true</RestorePackages>
    <TargetFrameworkProfile />
  </PropertyGroup>
  <PropertyGroup Condition=" '$(Configuration)|$(Platform)' == 'Debug|AnyCPU' ">
    <DebugSymbols>true</DebugSymbols>
    <DebugType>full</DebugType>
    <Optimize>false</Optimize>
    <OutputPath>bin\Debug\</OutputPath>
    <DefineConstants>DEBUG;TRACE</DefineConstants>
    <ErrorReport>prompt</ErrorReport>
    <WarningLevel>4</WarningLevel>
    <NoWarn>618</NoWarn>
    <PlatformTarget>x64</PlatformTarget>
  </PropertyGroup>
  <PropertyGroup Condition=" '$(Configuration)|$(Platform)' == 'Release|AnyCPU' ">
    <DebugType>pdbonly</DebugType>
    <Optimize>true</Optimize>
    <OutputPath>bin\Release\</OutputPath>
    <DefineConstants>TRACE</DefineConstants>
    <ErrorReport>prompt</ErrorReport>
    <WarningLevel>4</WarningLevel>
    <NoWarn>618</NoWarn>
  </PropertyGroup>
  <PropertyGroup>
    <SignAssembly>true</SignAssembly>
  </PropertyGroup>
  <PropertyGroup>
    <AssemblyOriginatorKeyFile>..\Raven.Database\RavenDB.snk</AssemblyOriginatorKeyFile>
  </PropertyGroup>
  <PropertyGroup Condition="'$(Configuration)|$(Platform)' == 'Profiling|AnyCPU'">
    <OutputPath>bin\Profiling\</OutputPath>
    <DefineConstants>TRACE</DefineConstants>
    <Optimize>true</Optimize>
    <DebugType>pdbonly</DebugType>
    <PlatformTarget>AnyCPU</PlatformTarget>
    <ErrorReport>prompt</ErrorReport>
    <CodeAnalysisRuleSet>MinimumRecommendedRules.ruleset</CodeAnalysisRuleSet>
    <NoWarn>618</NoWarn>
  </PropertyGroup>
  <ItemGroup>
    <Reference Include="FizzWare.NBuilder">
      <HintPath>..\packages\NBuilder.3.0.1.1\lib\FizzWare.NBuilder.dll</HintPath>
    </Reference>
    <Reference Include="FluentAssertions">
      <HintPath>..\packages\FluentAssertions.3.4.0\lib\net45\FluentAssertions.dll</HintPath>
    </Reference>
    <Reference Include="FluentAssertions.Core">
      <HintPath>..\packages\FluentAssertions.3.4.0\lib\net45\FluentAssertions.Core.dll</HintPath>
    </Reference>
    <Reference Include="Jint, Version=2.4.0.0, Culture=neutral, PublicKeyToken=2e92ba9c8d81157f, processorArchitecture=MSIL">
      <SpecificVersion>False</SpecificVersion>
      <HintPath>..\SharedLibs\Jint.dll</HintPath>
    </Reference>
    <Reference Include="Lucene.Net">
      <HintPath>..\SharedLibs\Lucene.Net.dll</HintPath>
    </Reference>
    <Reference Include="Microsoft.Owin, Version=3.0.0.0, Culture=neutral, PublicKeyToken=31bf3856ad364e35, processorArchitecture=MSIL">
      <SpecificVersion>False</SpecificVersion>
      <HintPath>..\packages\Microsoft.Owin.3.0.0\lib\net45\Microsoft.Owin.dll</HintPath>
    </Reference>
    <Reference Include="Microsoft.Owin.Host.HttpListener, Version=3.0.0.0, Culture=neutral, PublicKeyToken=31bf3856ad364e35, processorArchitecture=MSIL">
      <SpecificVersion>False</SpecificVersion>
      <HintPath>..\packages\Microsoft.Owin.Host.HttpListener.3.0.0\lib\net45\Microsoft.Owin.Host.HttpListener.dll</HintPath>
    </Reference>
    <Reference Include="Microsoft.Owin.Hosting, Version=3.0.0.0, Culture=neutral, PublicKeyToken=31bf3856ad364e35, processorArchitecture=MSIL">
      <SpecificVersion>False</SpecificVersion>
      <HintPath>..\packages\Microsoft.Owin.Hosting.3.0.0\lib\net45\Microsoft.Owin.Hosting.dll</HintPath>
    </Reference>
    <Reference Include="Newtonsoft.Json, Version=6.0.0.0, Culture=neutral, PublicKeyToken=30ad4fe6b2a6aeed, processorArchitecture=MSIL">
      <SpecificVersion>False</SpecificVersion>
      <HintPath>..\packages\Newtonsoft.Json.6.0.6\lib\net45\Newtonsoft.Json.dll</HintPath>
    </Reference>
    <Reference Include="Owin, Version=1.0.0.0, Culture=neutral, PublicKeyToken=f0ebd12fd5e55cc5, processorArchitecture=MSIL">
      <SpecificVersion>False</SpecificVersion>
      <HintPath>..\packages\Owin.1.0\lib\net40\Owin.dll</HintPath>
    </Reference>
    <Reference Include="System" />
    <Reference Include="System.ComponentModel.Composition" />
    <Reference Include="System.Configuration" />
    <Reference Include="System.Core" />
    <Reference Include="System.DirectoryServices.AccountManagement" />
    <Reference Include="System.Net.Http" />
    <Reference Include="System.Net.Http.Formatting, Version=5.2.2.0, Culture=neutral, PublicKeyToken=31bf3856ad364e35, processorArchitecture=MSIL">
      <SpecificVersion>False</SpecificVersion>
      <HintPath>..\packages\Microsoft.AspNet.WebApi.Client.5.2.2\lib\net45\System.Net.Http.Formatting.dll</HintPath>
    </Reference>
    <Reference Include="System.Reactive.Core, Version=2.2.5.0, Culture=neutral, PublicKeyToken=31bf3856ad364e35, processorArchitecture=MSIL">
      <SpecificVersion>False</SpecificVersion>
      <HintPath>..\packages\Rx-Core.2.2.5\lib\net45\System.Reactive.Core.dll</HintPath>
    </Reference>
    <Reference Include="System.Reactive.Interfaces, Version=2.2.5.0, Culture=neutral, PublicKeyToken=31bf3856ad364e35, processorArchitecture=MSIL">
      <SpecificVersion>False</SpecificVersion>
      <HintPath>..\packages\Rx-Interfaces.2.2.5\lib\net45\System.Reactive.Interfaces.dll</HintPath>
    </Reference>
    <Reference Include="System.Runtime.Serialization" />
    <Reference Include="System.Transactions" />
    <Reference Include="System.Web" />
    <Reference Include="System.Web.Http, Version=5.2.2.0, Culture=neutral, PublicKeyToken=31bf3856ad364e35, processorArchitecture=MSIL">
      <SpecificVersion>False</SpecificVersion>
      <HintPath>..\packages\Microsoft.AspNet.WebApi.Core.5.2.2\lib\net45\System.Web.Http.dll</HintPath>
    </Reference>
    <Reference Include="System.Xml.Linq" />
    <Reference Include="System.Data.DataSetExtensions" />
    <Reference Include="Microsoft.CSharp" />
    <Reference Include="System.Data" />
    <Reference Include="System.Xml" />
    <Reference Include="xunit">
      <HintPath>..\SharedLibs\xunit\xunit.dll</HintPath>
    </Reference>
    <Reference Include="xunit.extensions">
      <HintPath>..\SharedLibs\xunit\xunit.extensions.dll</HintPath>
    </Reference>
  </ItemGroup>
  <ItemGroup>
    <Compile Include="..\CommonAssemblyInfo.cs">
      <Link>Properties\CommonAssemblyInfo.cs</Link>
    </Compile>
    <Compile Include="..\Raven.Tests\Properties\TestAssemblyInfo.cs">
      <Link>Properties\TestAssemblyInfo.cs</Link>
    </Compile>
    <Compile Include="1379\RavenDB_1379.cs" />
    <Compile Include="1379\RavenDB_1379_Client.cs" />
    <Compile Include="1379\RavenDB_1379_Client_Lazy.cs" />
    <Compile Include="1379\RavenDB_1379_Client_Remote.cs" />
    <Compile Include="ActualValueInJsonReaderException.cs" />
    <Compile Include="BackupRestore.cs" />
    <Compile Include="Prefetcher\PrefetcherTestBase.cs" />
    <Compile Include="RavenDB-3152.cs" />
    <Compile Include="RavenDB-3179.cs" />
    <Compile Include="RavenDB-3758.cs" />
    <Compile Include="RavenDB-3302.cs" />
    <Compile Include="RavenDB-3314.cs" />
    <Compile Include="RavenDB-3326.cs" />
    <Compile Include="RavenDB-3420.cs" />
    <Compile Include="RavenDB-3460.cs" />
    <Compile Include="RavenDB-3465.cs" />
    <Compile Include="RavenDB-3472.cs" />
    <Compile Include="RavenDB-3383.cs" />
    <Compile Include="RavenDB-3393.cs" />
    <Compile Include="RavenDB-3401.cs" />
    <Compile Include="RavenDB-3451.cs" />
    <Compile Include="RavenDB-3491.cs" />
    <Compile Include="RavenDB-3509.cs" />
    <Compile Include="RavenDB-3530.cs" />
    <Compile Include="RavenDB-3632.cs" />
    <Compile Include="RavenDB_3230.cs" />
<<<<<<< HEAD
    <Compile Include="RavenDB_3460.cs" />
=======
    <Compile Include="RavenDB_3400.cs" />
    <Compile Include="RavenDB_3543.cs" />
    <Compile Include="RavenDB_3570.cs" />
>>>>>>> 5875ee56
    <Compile Include="RavenDB_3573.cs" />
    <Compile Include="RavenDB_3365.cs" />
    <Compile Include="RavenDB_3580.cs" />
    <Compile Include="RavenDB_3271.cs" />
    <Compile Include="RavenDB_3276.cs" />
    <Compile Include="BulkInsertAuth.cs" />
    <Compile Include="BulkInsertClient.cs" />
    <Compile Include="BulkInsertDatabaseUrl.cs" />
    <Compile Include="BulkInsertTests.cs" />
    <Compile Include="RaqvenDB_3222.cs" />
    <Compile Include="RavenDB-3136.cs" />
    <Compile Include="RavenDB-3150.cs" />
    <Compile Include="RavenDB-3277.cs" />
    <Compile Include="RavenDB-3285.cs" />
    <Compile Include="RavenDB-3300.cs" />
    <Compile Include="RavenDB-3301.cs" />
    <Compile Include="RavenDB3075.cs" />
    <Compile Include="RavenDB_2867.cs" />
    <Compile Include="RavenDB_2879.cs" />
    <Compile Include="RavenDB-2716.cs" />
    <Compile Include="RavenDB-2717.cs" />
    <Compile Include="RavenDB-2913.cs" />
    <Compile Include="RavenDB2854.cs" />
    <Compile Include="RavenDB_1344 .cs" />
    <Compile Include="RavenDB_1733.cs" />
    <Compile Include="RavenDB_2115.cs" />
    <Compile Include="RavenDB_2699.cs" />
    <Compile Include="DatabaseConfiguration.cs" />
    <Compile Include="EmbeddedMultipleDatabases.cs" />
    <Compile Include="GermanUmlauts.cs" />
    <Compile Include="IndexResestWithReplication.cs" />
    <Compile Include="LongIndexAndTransformerNames.cs" />
    <Compile Include="NestedPropertiesIndex_1182.cs" />
    <Compile Include="RaveDB-1279.cs" />
    <Compile Include="RavenDB-1847.cs" />
    <Compile Include="RavenDb-1934.cs" />
    <Compile Include="RavenDB-2036.cs" />
    <Compile Include="RavenDB-2334.cs" />
    <Compile Include="RavenDB-2643.cs" />
    <Compile Include="RavenDB1009.cs" />
    <Compile Include="RavenDB1019.cs" />
    <Compile Include="RavenDB1025.cs" />
    <Compile Include="RavenDB1067.cs" />
    <Compile Include="RavenDB1229.cs" />
    <Compile Include="RavenDB1247.cs" />
    <Compile Include="RavenDB1259.cs" />
    <Compile Include="RavenDB1260.cs" />
    <Compile Include="RavenDB1261.cs" />
    <Compile Include="RavenDB1316.cs" />
    <Compile Include="RavenDB1369.cs" />
    <Compile Include="RavenDB1508.cs" />
    <Compile Include="RavenDB1519.cs" />
    <Compile Include="RavenDb1962.cs" />
    <Compile Include="RavenDB2408.cs" />
    <Compile Include="RavenDB2537.cs" />
    <Compile Include="RavenDB2568.cs" />
    <Compile Include="Ravendb718\DateTimeOffset_LoadTests.cs" />
    <Compile Include="Ravendb718\DateTimeOffset_QueryDynamicTests.cs" />
    <Compile Include="Ravendb718\DateTimeOffset_QueryMapReduceAnalyzedTests.cs" />
    <Compile Include="Ravendb718\DateTimeOffset_QueryMapReduceNotAnalyzedTests.cs" />
    <Compile Include="Ravendb718\DateTimeOffset_QueryMapReduceTests.cs" />
    <Compile Include="Ravendb718\DateTimeOffset_QueryMultiMapTests.cs" />
    <Compile Include="Ravendb718\DateTimeOffset_QueryStaticTests.cs" />
    <Compile Include="Ravendb718\DateTimeOffset_QueryTransformTests.cs" />
    <Compile Include="Ravendb718\DateTime_LoadTests.cs" />
    <Compile Include="Ravendb718\DateTime_QueryDynamicTests.cs" />
    <Compile Include="Ravendb718\DateTime_QueryMapReduceTests.cs" />
    <Compile Include="Ravendb718\DateTime_QueryMultiMapTests.cs" />
    <Compile Include="Ravendb718\DateTime_QueryStaticTests.cs" />
    <Compile Include="Ravendb718\DateTime_QueryTransformTests.cs" />
    <Compile Include="RavenDB741.cs" />
    <Compile Include="RavenDB814.cs" />
    <Compile Include="RavenDB815.cs" />
    <Compile Include="RavenDB820.cs" />
    <Compile Include="RavenDb827.cs" />
    <Compile Include="RavenDB845.cs" />
    <Compile Include="RavenDB903.cs" />
    <Compile Include="RavenDB921.cs" />
    <Compile Include="RavenDB934.cs" />
    <Compile Include="RavenDB937.cs" />
    <Compile Include="RavenDB953.cs" />
    <Compile Include="RavenDB955.cs" />
    <Compile Include="RavenDB957.cs" />
    <Compile Include="RavenDB982.cs" />
    <Compile Include="RavenDB987.cs" />
    <Compile Include="RavenDB_10.cs" />
    <Compile Include="RavenDB_1007.cs" />
    <Compile Include="RavenDB_1010.cs" />
    <Compile Include="RavenDB_1018.cs" />
    <Compile Include="RavenDB_1041.cs" />
    <Compile Include="RavenDB_1077.cs" />
    <Compile Include="RavenDB_1088.cs" />
    <Compile Include="RavenDB_1107.cs" />
    <Compile Include="RavenDB_1165.cs" />
    <Compile Include="RavenDB_1187.cs" />
    <Compile Include="RavenDB_1205.cs" />
    <Compile Include="RavenDB_1207.cs" />
    <Compile Include="RavenDB_1217.cs" />
    <Compile Include="RavenDB_1226.cs" />
    <Compile Include="RavenDB_1235.cs" />
    <Compile Include="RavenDB_1251_1.cs" />
    <Compile Include="RavenDB_1251_2.cs" />
    <Compile Include="RavenDB_1279.cs" />
    <Compile Include="RavenDB_1285.cs" />
    <Compile Include="RavenDB_1288.cs" />
    <Compile Include="RavenDB_1289.cs" />
    <Compile Include="RavenDB_1297 .cs" />
    <Compile Include="RavenDB_1302.cs" />
    <Compile Include="RavenDB_1304.cs" />
    <Compile Include="RavenDB_1305.cs" />
    <Compile Include="RavenDB_1333.cs" />
    <Compile Include="RavenDB_1345.cs" />
    <Compile Include="RavenDB_1346.cs" />
    <Compile Include="RavenDB_1353.cs" />
    <Compile Include="RavenDB_1374 .cs" />
    <Compile Include="RavenDB_1377.cs" />
    <Compile Include="RavenDB_1380.cs" />
    <Compile Include="RavenDB_1395.cs" />
    <Compile Include="RavenDB_1410.cs" />
    <Compile Include="RavenDB_1435.cs" />
    <Compile Include="RavenDB_1443 .cs" />
    <Compile Include="RavenDB_1461.cs" />
    <Compile Include="RavenDB_1466.cs" />
    <Compile Include="RavenDB_1470.cs" />
    <Compile Include="RavenDB_1472.cs" />
    <Compile Include="RavenDB_1489.cs" />
    <Compile Include="RavenDB_1493.cs" />
    <Compile Include="RavenDB_1497.cs" />
    <Compile Include="RavenDB_2176.cs" />
    <Compile Include="RavenDB_2514.cs" />
    <Compile Include="RavenDB_2516.cs" />
    <Compile Include="RavenDB_1517.cs" />
    <Compile Include="RavenDB_1520.cs" />
    <Compile Include="RavenDB_1533.cs" />
    <Compile Include="RavenDB_1538.cs" />
    <Compile Include="RavenDB_1539.cs" />
    <Compile Include="RavenDB_1540.cs" />
    <Compile Include="RavenDB_1553.cs" />
    <Compile Include="RavenDB_1555.cs" />
    <Compile Include="RavenDB_1557.cs" />
    <Compile Include="RavenDB_1560.cs" />
    <Compile Include="RavenDB_1561.cs" />
    <Compile Include="RavenDB_1565.cs" />
    <Compile Include="RavenDB_1595.cs" />
    <Compile Include="RavenDB_1598_MappingComplexProperties.cs" />
    <Compile Include="RavenDB_1600.cs" />
    <Compile Include="RavenDB_1601.cs" />
    <Compile Include="RavenDB_1609.cs" />
    <Compile Include="RavenDB_1610.cs" />
    <Compile Include="RavenDB_1650.cs" />
    <Compile Include="RavenDB_1666.cs" />
    <Compile Include="RavenDB_1716.cs" />
    <Compile Include="RavenDB_1717.cs" />
    <Compile Include="RavenDB_1735.cs" />
    <Compile Include="RavenDB_1749.cs" />
    <Compile Include="RavenDB_1760.cs" />
    <Compile Include="RavenDB_1761.cs" />
    <Compile Include="RavenDB_1762.cs" />
    <Compile Include="RavenDB_1765.cs" />
    <Compile Include="RavenDb_1816.cs" />
    <Compile Include="RavenDB_1817.cs" />
    <Compile Include="RavenDB_1824.cs" />
    <Compile Include="RavenDB_1825.cs" />
    <Compile Include="RavenDB_1828.cs" />
    <Compile Include="RavenDB_187.cs" />
    <Compile Include="RavenDB_1877.cs" />
    <Compile Include="RavenDb_1977.cs" />
    <Compile Include="RavenDb_1982.cs" />
    <Compile Include="RavenDb_2016.cs" />
    <Compile Include="RavenDB_2101.cs" />
    <Compile Include="RavenDB_2113.cs" />
    <Compile Include="RavenDb_2123.cs" />
    <Compile Include="RavenDB_2124.cs" />
    <Compile Include="RavenDB_2129.cs" />
    <Compile Include="RavenDB_2172.cs" />
    <Compile Include="RavenDB_2181.cs" />
    <Compile Include="RavenDB_2183.cs" />
    <Compile Include="RavenDB_2205.cs" />
    <Compile Include="RavenDB_2209.cs" />
    <Compile Include="RavenDb_2215.cs" />
    <Compile Include="RavenDb_2239.cs" />
    <Compile Include="RavenDB_2233.cs" />
    <Compile Include="RavenDB_2244.cs" />
    <Compile Include="RavenDB_2273.cs" />
    <Compile Include="RavenDB_2325.cs" />
    <Compile Include="RavenDB_2314.cs">
      <SubType>Code</SubType>
    </Compile>
    <Compile Include="RavenDB_2387.cs" />
    <Compile Include="RavenDB_2424.cs" />
    <Compile Include="RavenDB_2391.cs" />
    <Compile Include="RavenDB_2432.cs" />
    <Compile Include="RavenDB_2435.cs" />
    <Compile Include="RavenDB_2440.cs" />
    <Compile Include="RavenDB_2458.cs" />
    <Compile Include="RavenDB_2486.cs" />
    <Compile Include="RavenDB_2495.cs" />
    <Compile Include="RavenDB_2496.cs" />
    <Compile Include="RavenDB_2502.cs" />
    <Compile Include="RavenDB_2556.cs" />
    <Compile Include="RavenDB_2566.cs" />
    <Compile Include="RavenDB_2571.cs" />
    <Compile Include="RavenDB_2576.cs" />
    <Compile Include="RavenDB_2586.cs" />
    <Compile Include="RavenDB_2604.cs" />
    <Compile Include="RavenDB_2609.cs" />
    <Compile Include="RavenDB_2607.cs" />
    <Compile Include="RavenDB_2615.cs" />
    <Compile Include="RavenDB_2623.cs" />
    <Compile Include="RavenDB_2670.cs" />
    <Compile Include="RavenDB_2672.cs" />
    <Compile Include="RavenDB_2719.cs" />
    <Compile Include="RavenDB_2762 .cs" />
    <Compile Include="RavenDB_2710.cs" />
    <Compile Include="RavenDB_2767.cs" />
    <Compile Include="RavenDB_2779.cs" />
    <Compile Include="RavenDB_2793.cs" />
    <Compile Include="RavenDB_2794.cs" />
    <Compile Include="RavenDB_2808.cs" />
    <Compile Include="RavenDB_2824 .cs" />
    <Compile Include="RavenDB_2862.cs" />
    <Compile Include="RavenDB_2877.cs" />
    <Compile Include="RavenDB_2908.cs" />
    <Compile Include="RavenDB_2909.cs" />
    <Compile Include="RavenDB_2911.cs" />
    <Compile Include="RavenDB_2936.cs" />
    <Compile Include="RavenDB_2944.cs" />
    <Compile Include="RavenDB_295.cs" />
    <Compile Include="RavenDB_2955.cs" />
    <Compile Include="RavenDB_2974.cs" />
    <Compile Include="RavenDB_2984.cs" />
    <Compile Include="RavenDB_299.cs" />
    <Compile Include="RavenDB_2994.cs" />
    <Compile Include="RavenDB_3008.cs" />
    <Compile Include="RavenDB_301.cs" />
    <Compile Include="RavenDB_3013.cs" />
    <Compile Include="RavenDB_302.cs" />
    <Compile Include="RavenDB_3042.cs" />
    <Compile Include="RavenDB_3071.cs" />
    <Compile Include="RavenDB_3082.cs" />
    <Compile Include="RavenDB_3086.cs" />
    <Compile Include="RavenDB_3109.cs" />
    <Compile Include="RavenDB_3117.cs" />
    <Compile Include="RavenDB_3145.cs" />
    <Compile Include="RavenDB_3166.cs" />
    <Compile Include="RavenDB_3173.cs" />
    <Compile Include="RavenDB_3181.cs" />
    <Compile Include="RavenDB_3190.cs" />
    <Compile Include="RavenDB_3193.cs" />
    <Compile Include="RavenDB_3197.cs" />
    <Compile Include="RavenDB_3207.cs" />
    <Compile Include="RavenDB_3232.cs" />
    <Compile Include="RavenDB_3237.cs" />
    <Compile Include="RavenDB_3248.cs" />
    <Compile Include="RavenDB_3264.cs" />
    <Compile Include="RavenDB_3298.cs" />
    <Compile Include="RavenDB_3335.cs" />
    <Compile Include="Ravendb_334.cs" />
    <Compile Include="RavenDB_3344.cs" />
    <Compile Include="RavenDB_3373.cs" />
    <Compile Include="RavenDB_3375.cs" />
    <Compile Include="RavenDB_3381.cs" />
    <Compile Include="RavenDB_3418.cs" />
    <Compile Include="RavenDB_3422.cs" />
    <Compile Include="RavenDB_3435.cs" />
    <Compile Include="RavenDB_3442.cs" />
    <Compile Include="RavenDB_3448.cs" />
    <Compile Include="RavenDB_3462.cs" />
    <Compile Include="RavenDB_3484.cs" />
    <Compile Include="RavenDB_349.cs" />
    <Compile Include="RavenDB_3501.cs" />
    <Compile Include="RavenDB_3525.cs" />
    <Compile Include="RavenDB_3574.cs" />
    <Compile Include="Prefetcher\RavenDB_3581.cs" />
    <Compile Include="RavenDB_3612.cs" />
<<<<<<< HEAD
=======
    <Compile Include="RavenDB_3628.cs" />
>>>>>>> 5875ee56
    <Compile Include="RavenDB_3629.cs" />
    <Compile Include="RavenDB_3625.cs" />
    <Compile Include="RavenDB_3647.cs" />
    <Compile Include="RavenDB_3658.cs" />
    <Compile Include="RavenDB_367.cs" />
    <Compile Include="RavenDB_381.cs" />
    <Compile Include="RavenDB_384.cs" />
    <Compile Include="RavenDB_406.cs" />
    <Compile Include="RavenDB_410.cs" />
    <Compile Include="RavenDB_421.cs" />
    <Compile Include="RavenDB_422.cs" />
    <Compile Include="RavenDB_425.cs" />
    <Compile Include="RavenDB_478.cs" />
    <Compile Include="RavenDB_483.cs" />
    <Compile Include="RavenDB_505.cs" />
    <Compile Include="RavenDB_514.cs" />
    <Compile Include="RavenDB_535.cs" />
    <Compile Include="RavenDB_542 .cs" />
    <Compile Include="RavenDB_554.cs" />
    <Compile Include="RavenDB_556.cs" />
    <Compile Include="RavenDB_576.cs" />
    <Compile Include="RavenDB_578.cs" />
    <Compile Include="RavenDB_579.cs" />
    <Compile Include="RavenDB_626.cs" />
    <Compile Include="RavenDB_644.cs" />
    <Compile Include="RavenDB_651.cs" />
    <Compile Include="RavenDB_653.cs" />
    <Compile Include="RavenDB_659.cs" />
    <Compile Include="RavenDB_689.cs" />
    <Compile Include="RavenDB_714.cs" />
    <Compile Include="RavenDB_718.cs" />
    <Compile Include="RavenDB_72.cs" />
    <Compile Include="RavenDB_726.cs" />
    <Compile Include="RavenDB_743.cs" />
    <Compile Include="RavenDB_752.cs" />
    <Compile Include="RavenDB_757.cs" />
    <Compile Include="RavenDB_766.cs" />
    <Compile Include="RavenDB_772.cs" />
    <Compile Include="RavenDb_783.cs" />
    <Compile Include="RavenDB_784.cs" />
    <Compile Include="RavenDB_790.cs" />
    <Compile Include="RavenDB_806.cs" />
    <Compile Include="RavenDB_851.cs" />
    <Compile Include="RavenDB_863.cs" />
    <Compile Include="RavenDB_863_2.cs" />
    <Compile Include="RavenDB_868.cs" />
    <Compile Include="RavenDB_967.cs" />
    <Compile Include="RavenDB_993.cs" />
    <Compile Include="RavenDB_2344.cs" />
    <Compile Include="RavenDB_2907.cs" />
    <Compile Include="RavenDB_3555.cs" />
    <Compile Include="RDBQA_1.cs" />
    <Compile Include="RDBQA_11.cs" />
    <Compile Include="RDBQA_13.cs" />
    <Compile Include="RDBQA_16.cs" />
    <Compile Include="RDBQA_17.cs" />
    <Compile Include="RDBQA_18.cs" />
    <Compile Include="RDBQA_4.cs" />
    <Compile Include="RDBQA_7.cs" />
    <Compile Include="RDBQA_9.cs" />
    <Compile Include="RDoc_391.cs" />
    <Compile Include="RDoc_56.cs" />
    <Compile Include="RDoc_60.cs" />
    <Compile Include="RDoc_76.cs" />
    <Compile Include="ReplicationAlerts.cs" />
    <Compile Include="ReplicationBehavior.cs" />
    <Compile Include="RavenDB_3096.cs" />
    <Compile Include="SlowIndex.cs" />
    <Compile Include="RavenDB_3113.cs" />
    <Compile Include="RavenDB_3106.cs" />
    <Compile Include="RavenDB-3225.cs" />
    <Compile Include="WaitForStaleOnAbandonedIndexShouldWork.cs" />
  </ItemGroup>
  <ItemGroup>
    <ProjectReference Include="..\Bundles\Raven.Client.Authorization\Raven.Client.Authorization.csproj">
      <Project>{3A852FD2-E0F9-449C-8F66-0C6A180D030A}</Project>
      <Name>Raven.Client.Authorization</Name>
    </ProjectReference>
    <ProjectReference Include="..\Bundles\Raven.Client.UniqueConstraints\Raven.Client.UniqueConstraints.csproj">
      <Project>{d185331d-2b7c-4251-8ebe-140ede1fab9f}</Project>
      <Name>Raven.Client.UniqueConstraints</Name>
    </ProjectReference>
    <ProjectReference Include="..\Raven.Abstractions\Raven.Abstractions.csproj">
      <Project>{41ac479e-1eb2-4d23-aaf2-e4c8df1bc2ba}</Project>
      <Name>Raven.Abstractions</Name>
    </ProjectReference>
    <ProjectReference Include="..\Raven.Backup\Raven.Backup.csproj">
      <Project>{dbb6561c-6264-430d-8f3c-e11c6268981e}</Project>
      <Name>Raven.Backup</Name>
    </ProjectReference>
    <ProjectReference Include="..\Raven.Client.Lightweight\Raven.Client.Lightweight.csproj">
      <Project>{4e087ecb-e7ca-4891-ac3c-3c76702715b6}</Project>
      <Name>Raven.Client.Lightweight</Name>
    </ProjectReference>
    <ProjectReference Include="..\Raven.Database\Raven.Database.csproj">
      <Project>{212823cd-25e1-41ac-92d1-d6df4d53fc85}</Project>
      <Name>Raven.Database</Name>
    </ProjectReference>
    <ProjectReference Include="..\Raven.Migration\Raven.Migration.csproj">
      <Project>{e6c2eaa5-b5bc-4be2-b981-0064e819dbeb}</Project>
      <Name>Raven.Migration</Name>
    </ProjectReference>
    <ProjectReference Include="..\Raven.Smuggler\Raven.Smuggler.csproj">
      <Project>{3e6401ac-3e33-4b61-a460-49953654a207}</Project>
      <Name>Raven.Smuggler</Name>
    </ProjectReference>
    <ProjectReference Include="..\Raven.Sparrow\Sparrow\Sparrow.csproj">
      <Project>{104699c8-0fd3-4ab9-8542-e8fa89ed199b}</Project>
      <Name>Sparrow</Name>
    </ProjectReference>
    <ProjectReference Include="..\Raven.Tests.Bundles\Raven.Tests.Bundles.csproj">
      <Project>{83AB5B46-5502-40DD-BA5F-83499F19B953}</Project>
      <Name>Raven.Tests.Bundles</Name>
    </ProjectReference>
    <ProjectReference Include="..\Raven.Tests.Common\Raven.Tests.Common.csproj">
      <Project>{381234cc-8aa7-41ff-8cad-22330e15f993}</Project>
      <Name>Raven.Tests.Common</Name>
    </ProjectReference>
    <ProjectReference Include="..\Raven.Tests.Core\Raven.Tests.Core.csproj">
      <Project>{93287FBA-732A-4603-9BBE-9CFDC82FC8BE}</Project>
      <Name>Raven.Tests.Core</Name>
    </ProjectReference>
    <ProjectReference Include="..\Raven.Tests.Helpers\Raven.Tests.Helpers.csproj">
      <Project>{1B88473F-743B-4F6B-8E5E-97BB816E6C68}</Project>
      <Name>Raven.Tests.Helpers</Name>
    </ProjectReference>
    <ProjectReference Include="..\Raven.Tests.MailingList\Raven.Tests.MailingList.csproj">
      <Project>{EA32FD05-8537-4A31-879E-20A0F2C87479}</Project>
      <Name>Raven.Tests.MailingList</Name>
    </ProjectReference>
    <ProjectReference Include="..\Raven.Voron\Voron\Voron.csproj">
      <Project>{ff83c7c2-bc7b-4dcc-a782-49ef9bbd9390}</Project>
      <Name>Voron</Name>
    </ProjectReference>
  </ItemGroup>
  <ItemGroup>
    <None Include="..\Raven.Database\RavenDB.snk">
      <Link>RavenDB.snk</Link>
    </None>
    <None Include="app.config" />
    <None Include="packages.config" />
  </ItemGroup>
  <ItemGroup>
    <Service Include="{82A7F48D-3B50-4B1E-B82E-3ADA8210C358}" />
  </ItemGroup>
  <Import Project="$(MSBuildToolsPath)\Microsoft.CSharp.targets" Condition="'$(TasksTargetsImported)' == ''" />
  <Import Project="$(SolutionDir)\.nuget\NuGet.targets" Condition="'$(TasksTargetsImported)' == ''" />
  <Target Name="EnsureNuGetPackageBuildImports" BeforeTargets="PrepareForBuild">
    <PropertyGroup>
      <ErrorText>This project references NuGet package(s) that are missing on this computer. Enable NuGet Package Restore to download them.  For more information, see http://go.microsoft.com/fwlink/?LinkID=322105. The missing file is {0}.</ErrorText>
    </PropertyGroup>
    <Error Condition="!Exists('$(SolutionDir)\.nuget\NuGet.targets')" Text="$([System.String]::Format('$(ErrorText)', '$(SolutionDir)\.nuget\NuGet.targets'))" />
  </Target>
  <!-- To modify your build process, add your task inside one of the targets below and uncomment it. 
       Other similar extension points exist, see Microsoft.Common.targets.
  <Target Name="BeforeBuild">
  </Target>
  <Target Name="AfterBuild">
  </Target>
  -->
  <Import Project="..\Imports\Tasks.targets" Condition="'$(TasksTargetsImported)' == ''" />
</Project><|MERGE_RESOLUTION|>--- conflicted
+++ resolved
@@ -158,13 +158,9 @@
     <Compile Include="RavenDB-3530.cs" />
     <Compile Include="RavenDB-3632.cs" />
     <Compile Include="RavenDB_3230.cs" />
-<<<<<<< HEAD
-    <Compile Include="RavenDB_3460.cs" />
-=======
     <Compile Include="RavenDB_3400.cs" />
     <Compile Include="RavenDB_3543.cs" />
     <Compile Include="RavenDB_3570.cs" />
->>>>>>> 5875ee56
     <Compile Include="RavenDB_3573.cs" />
     <Compile Include="RavenDB_3365.cs" />
     <Compile Include="RavenDB_3580.cs" />
@@ -440,10 +436,7 @@
     <Compile Include="RavenDB_3574.cs" />
     <Compile Include="Prefetcher\RavenDB_3581.cs" />
     <Compile Include="RavenDB_3612.cs" />
-<<<<<<< HEAD
-=======
     <Compile Include="RavenDB_3628.cs" />
->>>>>>> 5875ee56
     <Compile Include="RavenDB_3629.cs" />
     <Compile Include="RavenDB_3625.cs" />
     <Compile Include="RavenDB_3647.cs" />
