// -----------------------------------------------------------------------
//  <copyright file="RavenDB_1497 .cs" company="Hibernating Rhinos LTD">
//      Copyright (c) Hibernating Rhinos LTD. All rights reserved.
//  </copyright>
// -----------------------------------------------------------------------
using System;
using System.Linq;
using System.Text;
using System.Threading;
using Raven.Abstractions.Data;
using Raven.Client.Embedded;
using Raven.Client.Indexes;
using Raven.Database;
using Raven.Database.Actions;
using Raven.Database.Config;
using Raven.Database.Extensions;
using Raven.Tests.Common;

using Xunit;
using Xunit.Extensions;

namespace Raven.Tests.Issues
{
    public class RavenDB_1497 : RavenTest
    {
        private readonly string BackupDir;
        private readonly string DataDir;

        public class User
        {
            public string Name { get; set; }
            public string Country { get; set; }
        }

        public RavenDB_1497()
        {
            DataDir = NewDataPath("DataDirectory");
            BackupDir = NewDataPath("BackupDatabase");

            IOExtensions.DeleteDirectory(BackupDir);
            IOExtensions.DeleteDirectory(DataDir);
        }

        protected override void ModifyConfiguration(InMemoryRavenConfiguration configuration)
        {
            configuration.Settings[Constants.Esent.CircularLog] = "false";
            configuration.Settings[Constants.Voron.AllowIncrementalBackups] = "true"; //for now all tests run under Voron - so this is needed
            configuration.RunInUnreliableYetFastModeThatIsNotSuitableForProduction = false;
        }

        public class Users_ByName : AbstractIndexCreationTask<User> 
        {
            public Users_ByName()
            {
                Map = users => from u in users select new {u.Name};
            }
        }

        public class Users_ByNameAndCountry : AbstractIndexCreationTask<User>
        {
            public Users_ByNameAndCountry()
            {
                Map = users => from u in users select new { u.Name, u.Country };
            }
        }

        [Fact]
        public void AfterRestoreOfIncrementalBackupAllIndexesShouldWork()
        {
            using(var store = NewDocumentStore(requestedStorage: "esent"))
            {
                new Users_ByName().Execute(store);

                using (var session = store.OpenSession())
                {
                    session.Store(new User {Name = "Arek", Country = "Poland"});
                    session.SaveChanges();
                }

                WaitForIndexing(store);

                store.SystemDatabase.Maintenance.StartBackup(BackupDir, true, new DatabaseDocument());
                WaitForBackup(store.SystemDatabase, true);

                Thread.Sleep(1000); // incremental tag has seconds precision

                using (var session = store.OpenSession())
                {
                    session.Store(new User {Name = "Ramon", Country = "Spain"});
                    session.SaveChanges();
                }

                WaitForIndexing(store);

                store.SystemDatabase.Maintenance.StartBackup(BackupDir, true, new DatabaseDocument());
                WaitForBackup(store.SystemDatabase, true);

                Thread.Sleep(1000); // incremental tag has seconds precision

                new Users_ByNameAndCountry().Execute(store);

                WaitForIndexing(store);

                store.SystemDatabase.Maintenance.StartBackup(BackupDir, true, new DatabaseDocument());
                WaitForBackup(store.SystemDatabase, true);

                var output = new StringBuilder();

                MaintenanceActions.Restore(new RavenConfiguration
                {
                    Settings =
                {
                    {Constants.Esent.CircularLog, "false"},
                    {Constants.Voron.AllowIncrementalBackups, "true"}
                }

                }, new DatabaseRestoreRequest
                {
                    BackupLocation = BackupDir,
                    Defrag = true,
                    DatabaseLocation = DataDir
<<<<<<< HEAD
				}, s => output.Append(s));

				Assert.DoesNotContain("error", output.ToString().ToLower());

				using (var db = new DocumentDatabase(new RavenConfiguration
				{
					DataDirectory = DataDir,
					Settings =
					{
						{Constants.Esent.CircularLog, "false"}
					}
				}, null))
				{
					var indexStats = db.Statistics.Indexes;

					Assert.Equal(3, indexStats.Length); // Users/* and Raven/DocumentsByEntityName 

					QueryResult docs = db.Queries.Query("Users/ByName", new IndexQuery
					{
						Query = "Name:*",
						Start = 0,
						PageSize = 10
					}, CancellationToken.None);

					Assert.Equal(2, docs.Results.Count);

					docs = db.Queries.Query("Users/ByNameAndCountry", new IndexQuery
					{
						Query = "Name:*",
						Start = 0,
						PageSize = 10
					}, CancellationToken.None);

					Assert.Equal(2, docs.Results.Count);

				}
			}
		}
	}
=======
                }, s => output.Append(s));

                Assert.DoesNotContain("error", output.ToString().ToLower());

                using (var db = new DocumentDatabase(new RavenConfiguration
                {
                    DataDirectory = DataDir,
                    Settings =
                    {
                        {Constants.Esent.CircularLog, "false"}
                    }
                }))
                {
                    var indexStats = db.Statistics.Indexes;

                    Assert.Equal(3, indexStats.Length); // Users/* and Raven/DocumentsByEntityName 

                    QueryResult docs = db.Queries.Query("Users/ByName", new IndexQuery
                    {
                        Query = "Name:*",
                        Start = 0,
                        PageSize = 10
                    }, CancellationToken.None);

                    Assert.Equal(2, docs.Results.Count);

                    docs = db.Queries.Query("Users/ByNameAndCountry", new IndexQuery
                    {
                        Query = "Name:*",
                        Start = 0,
                        PageSize = 10
                    }, CancellationToken.None);

                    Assert.Equal(2, docs.Results.Count);

                }
            }
        }
    }
>>>>>>> b19bf61a
}<|MERGE_RESOLUTION|>--- conflicted
+++ resolved
@@ -119,7 +119,6 @@
                     BackupLocation = BackupDir,
                     Defrag = true,
                     DatabaseLocation = DataDir
-<<<<<<< HEAD
 				}, s => output.Append(s));
 
 				Assert.DoesNotContain("error", output.ToString().ToLower());
@@ -159,45 +158,4 @@
 			}
 		}
 	}
-=======
-                }, s => output.Append(s));
-
-                Assert.DoesNotContain("error", output.ToString().ToLower());
-
-                using (var db = new DocumentDatabase(new RavenConfiguration
-                {
-                    DataDirectory = DataDir,
-                    Settings =
-                    {
-                        {Constants.Esent.CircularLog, "false"}
-                    }
-                }))
-                {
-                    var indexStats = db.Statistics.Indexes;
-
-                    Assert.Equal(3, indexStats.Length); // Users/* and Raven/DocumentsByEntityName 
-
-                    QueryResult docs = db.Queries.Query("Users/ByName", new IndexQuery
-                    {
-                        Query = "Name:*",
-                        Start = 0,
-                        PageSize = 10
-                    }, CancellationToken.None);
-
-                    Assert.Equal(2, docs.Results.Count);
-
-                    docs = db.Queries.Query("Users/ByNameAndCountry", new IndexQuery
-                    {
-                        Query = "Name:*",
-                        Start = 0,
-                        PageSize = 10
-                    }, CancellationToken.None);
-
-                    Assert.Equal(2, docs.Results.Count);
-
-                }
-            }
-        }
-    }
->>>>>>> b19bf61a
 }