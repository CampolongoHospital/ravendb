--- conflicted
+++ resolved
@@ -16,7 +16,6 @@
 
     using Xunit;
 
-<<<<<<< HEAD
 	public class RavenDB_1187 : RavenTest
 	{
 		[Fact]
@@ -31,22 +30,6 @@
 							   Map = "from doc in docs select new { doc.Name, doc.Other }",
 							   SuggestionsOptions = new HashSet<string> { "Name" }
 						   });
-=======
-    public class RavenDB_1187 : RavenTest
-    {
-        [Fact]
-        public void QueryingForSuggestionsAgainstFieldWithSuggestionsTurnedOnShouldNotThrow()
-        {
-            Assert.DoesNotThrow(() =>
-                   {
-                       using (var store = this.NewDocumentStore())
-                       {
-                           store.DatabaseCommands.PutIndex("Test", new IndexDefinition
-                           {
-                               Map = "from doc in docs select new { doc.Name, doc.Other }",
-                               Suggestions = new Dictionary<string, SuggestionOptions> { { "Name", new SuggestionOptions() } }
-                           });
->>>>>>> b19bf61a
 
                            store.DatabaseCommands.Suggest("Test", new SuggestionQuery
                            {
@@ -58,7 +41,6 @@
                    });
         }
 
-<<<<<<< HEAD
 		[Fact]
 		public void QueryingForSuggestionsAgainstFieldWithSuggestionsTurnedOffShouldThrow()
 		{
@@ -71,20 +53,6 @@
 								Map = "from doc in docs select new { doc.Name, doc.Other }",
 								SuggestionsOptions = new HashSet<string> { "Name"}
 							});
-=======
-        [Fact]
-        public void QueryingForSuggestionsAgainstFieldWithSuggestionsTurnedOffShouldThrow()
-        {
-            var e = Assert.Throws<ErrorResponseException>(() =>
-                    {
-                        using (var store = this.NewDocumentStore())
-                        {
-                            store.DatabaseCommands.PutIndex("Test", new IndexDefinition
-                            {
-                                Map = "from doc in docs select new { doc.Name, doc.Other }",
-                                Suggestions = new Dictionary<string, SuggestionOptions> { { "Name", new SuggestionOptions() } }
-                            });
->>>>>>> b19bf61a
 
                             store.DatabaseCommands.Suggest("Test", new SuggestionQuery
                             {
