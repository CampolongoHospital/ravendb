using System;
using System.Diagnostics;
using System.Linq;
using System.Net.Http;

using Raven.Abstractions.Connection;
using Raven.Abstractions.Data;
using Raven.Client.Document;
using Raven.Client.Extensions;
using Raven.Client.Listeners;
using Raven.Json.Linq;
using Raven.Tests.Common;
using Xunit;

namespace Raven.Tests.Issues
{
<<<<<<< HEAD
	public class RavenDB_3435 : ReplicationBase
	{
		private const string TestDatabaseName = "testDB";
		private const string TestUsername1 = "John Doe A";
		private const string TestUsername2 = "John Doe B";
		private readonly HttpRavenRequestFactory httpRavenRequestFactory;

		public RavenDB_3435()
		{
			httpRavenRequestFactory = new HttpRavenRequestFactory { RequestTimeoutInMs = Debugger.IsAttached ? 600000 : 15000 };
		}

		public class User
		{
			public string Id { get; set; }

			public string Name { get; set; }
		}

		public class DocumentStoreSetDateModifiedListener : IDocumentStoreListener
		{
			// This will get called after the 'DocumentConflictListener' is handled - repopulating the Asos
			// Last Modified Date property
			public bool BeforeStore(string key, object entityInstance, RavenJObject metadata, RavenJObject original)
			{
				if (metadata == null)
				{
					// Log that the metadata was null (warning?), but assume all is well
					return true;
				}

				var lastModifiedDate = DateTime.UtcNow;
				metadata[Constants.RavenLastModified] = lastModifiedDate;
				return true;
			}

			public void AfterStore(string key, object entityInstance, RavenJObject metadata)
			{
				// All's good in the hood
			}
		}

		public class TestDocumentConflictListener : IDocumentConflictListener
		{
			public bool TryResolveConflict(string key, JsonDocument[] conflictedDocs, out JsonDocument resolvedDocument)
			{
				if (conflictedDocs == null || !conflictedDocs.Any())
				{
					resolvedDocument = null;
					return false;
				}

				if (key.StartsWith("Raven/"))
				{
					resolvedDocument = null;
					return false;
				}

				var maxDate = conflictedDocs.Max(x => x.Metadata.Value<DateTimeOffset>(Constants.RavenLastModified));

				resolvedDocument =
					conflictedDocs.FirstOrDefault(x => x.Metadata.Value<DateTimeOffset>(Constants.RavenLastModified) == maxDate);
				if (resolvedDocument != null)
				{
					// Do the logging before we override the metadata
					resolvedDocument.Metadata.Remove("@id");
					resolvedDocument.Metadata.Remove("@etag");
					resolvedDocument.Metadata.Remove(Constants.RavenReplicationConflict);
					resolvedDocument.Metadata.Remove(Constants.RavenReplicationConflictDocument);
				}

				return resolvedDocument != null;
			}
		}

		[Fact]
		public void Resolution_of_conflict_should_delete_all_conflict_files_with_simulated_second_node()
		{
			var user = new User
			{
				Name = TestUsername1
			};

			using (var storeB = CreateStore(databaseName: TestDatabaseName))
			{
				//initial replication -> essentially create the doc in storeB
				var initialReplicationRequestBody = RavenJArray.Parse("[{\"Max\":32,\"@metadata\":{\"Raven-Replication-Version\":2,\"Raven-Replication-Source\":\"b2f4bdf5-9bc2-46bf-a173-8c441c5b3b5a\",\"@id\":\"Raven/Hilo/users\",\"Last-Modified\":\"2015-05-19T11:28:05.2198563Z\",\"Raven-Last-Modified\":\"2015-05-19T11:28:05.2198563\",\"@etag\":\"01000000-0000-0002-0000-000000000003\"}},{\"Name\":\"John Doe A\",\"@metadata\":{\"Raven-Entity-Name\":\"Users\",\"Raven-Clr-Type\":\"Raven.Tests.Issues.RavenDB_3435+User, Raven.Tests.Issues\",\"Raven-Replication-Version\":3,\"Raven-Replication-Source\":\"b2f4bdf5-9bc2-46bf-a173-8c441c5b3b5a\",\"@id\":\"users/1\",\"Last-Modified\":\"2015-05-19T11:28:05.2348669Z\",\"Raven-Last-Modified\":\"2015-05-19T11:28:05.2348669\",\"@etag\":\"01000000-0000-0002-0000-000000000004\"}}]");
				var serverUrl = servers[0].DocumentStore.Url;
				var serverPort = servers[0].Configuration.Core.Port;
				var url = string.Format("{0}:{1}/databases/{2}/replication/replicateDocs?from=http%3A%2F%2Fmichael%3A9000%2Fdatabases%2FtestDB&dbid=b2f4bdf5-9bc2-46bf-a173-8c441c5b3b5a&count=2", serverUrl, serverPort, TestDatabaseName);

				var replicateRequest = httpRavenRequestFactory.Create(url, HttpMethod.Post, new RavenConnectionStringOptions
				{
					DefaultDatabase = TestDatabaseName,
					Url = url
				});
				replicateRequest.Write(initialReplicationRequestBody);
				replicateRequest.ExecuteRequest();				

				ChangeDocument(storeB, "users/1", TestUsername2);

				//simulate what happens when on storeA the doc is changed -> replication request to storeB
				var afterChangeReplicationRequestBody = RavenJArray.Parse("[{\"Name\":\"John Doe B\",\"@metadata\":{\"Raven-Entity-Name\":\"Users\",\"Raven-Clr-Type\":\"Raven.Tests.Issues.RavenDB_3435+User, Raven.Tests.Issues\",\"Raven-Replication-Version\":4,\"Raven-Replication-Source\":\"b2f4bdf5-9bc2-46bf-a173-8c441c5b3b5a\",\"Raven-Replication-History\":[{\"Raven-Replication-Version\":3,\"Raven-Replication-Source\":\"b2f4bdf5-9bc2-46bf-a173-8c441c5b3b5a\"}],\"@id\":\"users/1\",\"Last-Modified\":\"2015-05-19T11:28:05.7662451Z\",\"Raven-Last-Modified\":\"2015-05-19T11:28:05.7662451\",\"@etag\":\"01000000-0000-0002-0000-000000000005\"}}]");
				url = string.Format("{0}:{1}/databases/{2}/replication/replicateDocs?from=http%3A%2F%2Fmichael%3A9000%2Fdatabases%2FtestDB&dbid=b2f4bdf5-9bc2-46bf-a173-8c441c5b3b5a&count=1", serverUrl, serverPort, TestDatabaseName);

				replicateRequest = httpRavenRequestFactory.Create(url, HttpMethod.Post, new RavenConnectionStringOptions
				{
					DefaultDatabase = TestDatabaseName,
					Url = url
				});

				replicateRequest.Write(afterChangeReplicationRequestBody);
				replicateRequest.ExecuteRequest();				

				//sanity check -> make sure that the conflict is created on storeB
				Assert.True(WaitForConflictDocumentsToAppear(storeB, user.Id, TestDatabaseName));

				//simulate replication request from storeA as if concurrent replication happened on storeA and storeB
				var storeBDatabaseId = storeB.DatabaseCommands.ForDatabase(TestDatabaseName).GetStatistics().DatabaseId.ToString();
				var requestString = "[{\"Name\":\"John Doe B\",\"@metadata\":{\"Raven-Entity-Name\":\"Users\",\"Raven-Clr-Type\":\"Raven.Tests.Issues.RavenDB_3435+User, Raven.Tests.Issues\",\"Raven-Replication-Version\":2,\"Raven-Replication-Source\":\"b2f4bdf5-9bc2-46bf-a173-8c441c5b3b5a\",\"Raven-Replication-History\":[{\"Raven-Replication-Version\":3,\"Raven-Replication-Source\":\"b2f4bdf5-9bc2-46bf-a173-8c441c5b3b5a\"},{\"Raven-Replication-Version\":3,\"Raven-Replication-Source\":\"b2f4bdf5-9bc2-46bf-a173-8c441c5b3b5a\"},{\"Raven-Replication-Version\":4,\"Raven-Replication-Source\":\"b2f4bdf5-9bc2-46bf-a173-8c441c5b3b5a\"},{\"Raven-Replication-Version\":2,\"Raven-Replication-Source\":\"6009d0d3-4976-41e9-8068-110f97d894be\"}],\"@id\":\"users/1\",\"Last-Modified\":\"2015-05-19T11:28:07.6190254Z\",\"Raven-Last-Modified\":\"2015-05-19T11:28:07.6190254\",\"@etag\":\"01000000-0000-0003-0000-000000000005\"}}]";
				requestString = requestString.Replace("6009d0d3-4976-41e9-8068-110f97d894be", storeBDatabaseId);
				var afterConflictResolveRequestBody = RavenJArray.Parse(requestString);			
				url = string.Format("{0}:{1}/databases/{2}/replication/replicateDocs?from=http%3A%2F%2Fmichael%3A9000%2Fdatabases%2FtestDB&dbid=b2f4bdf5-9bc2-46bf-a173-8c441c5b3b5a&count=1", serverUrl, serverPort, TestDatabaseName);

				replicateRequest = httpRavenRequestFactory.Create(url, HttpMethod.Post, new RavenConnectionStringOptions
				{
					DefaultDatabase = TestDatabaseName,
					Url = url
				});

				replicateRequest.Write(afterConflictResolveRequestBody);
				replicateRequest.ExecuteRequest();

				Assert.True(CheckIfConflictDocumentsIsThere(storeB, "users/1", TestDatabaseName));
			}
		}

		private static void ChangeDocument(DocumentStore store, string id, string newName)
		{
			using (var session = store.OpenSession())
			{
				var fetchedUser = session.Load<User>(id);				
				fetchedUser.Name = newName;
				session.SaveChanges();
			}
		}
	}
=======
    public class RavenDB_3435 : ReplicationBase
    {
        private const string TestDatabaseName = "testDB";
        private const string TestUsername1 = "John Doe A";
        private const string TestUsername2 = "John Doe B";
        private readonly HttpRavenRequestFactory httpRavenRequestFactory;

        public RavenDB_3435()
        {
            httpRavenRequestFactory = new HttpRavenRequestFactory { RequestTimeoutInMs = Debugger.IsAttached ? 600000 : 15000 };
        }

        public class User
        {
            public string Id { get; set; }

            public string Name { get; set; }
        }

        public class DocumentStoreSetDateModifiedListener : IDocumentStoreListener
        {
            // This will get called after the 'DocumentConflictListener' is handled - repopulating the Asos
            // Last Modified Date property
            public bool BeforeStore(string key, object entityInstance, RavenJObject metadata, RavenJObject original)
            {
                if (metadata == null)
                {
                    // Log that the metadata was null (warning?), but assume all is well
                    return true;
                }

                var lastModifiedDate = DateTime.UtcNow;
                metadata[Constants.RavenLastModified] = lastModifiedDate;
                return true;
            }

            public void AfterStore(string key, object entityInstance, RavenJObject metadata)
            {
                // All's good in the hood
            }
        }

        public class TestDocumentConflictListener : IDocumentConflictListener
        {
            public bool TryResolveConflict(string key, JsonDocument[] conflictedDocs, out JsonDocument resolvedDocument)
            {
                if (conflictedDocs == null || !conflictedDocs.Any())
                {
                    resolvedDocument = null;
                    return false;
                }

                if (key.StartsWith("Raven/"))
                {
                    resolvedDocument = null;
                    return false;
                }

                var maxDate = conflictedDocs.Max(x => x.Metadata.Value<DateTimeOffset>(Constants.RavenLastModified));

                resolvedDocument =
                    conflictedDocs.FirstOrDefault(x => x.Metadata.Value<DateTimeOffset>(Constants.RavenLastModified) == maxDate);
                if (resolvedDocument != null)
                {
                    // Do the logging before we override the metadata
                    resolvedDocument.Metadata.Remove("@id");
                    resolvedDocument.Metadata.Remove("@etag");
                    resolvedDocument.Metadata.Remove(Constants.RavenReplicationConflict);
                    resolvedDocument.Metadata.Remove(Constants.RavenReplicationConflictDocument);
                }

                return resolvedDocument != null;
            }
        }

        [Fact]
        public void Resolution_of_conflict_should_delete_all_conflict_files_with_simulated_second_node()
        {
            var user = new User
            {
                Name = TestUsername1
            };

            using (var storeB = CreateStore(databaseName: TestDatabaseName))
            {
                //initial replication -> essentially create the doc in storeB
                var initialReplicationRequestBody = RavenJArray.Parse("[{\"Max\":32,\"@metadata\":{\"Raven-Replication-Version\":2,\"Raven-Replication-Source\":\"b2f4bdf5-9bc2-46bf-a173-8c441c5b3b5a\",\"@id\":\"Raven/Hilo/users\",\"Last-Modified\":\"2015-05-19T11:28:05.2198563Z\",\"Raven-Last-Modified\":\"2015-05-19T11:28:05.2198563\",\"@etag\":\"01000000-0000-0002-0000-000000000003\"}},{\"Name\":\"John Doe A\",\"@metadata\":{\"Raven-Entity-Name\":\"Users\",\"Raven-Clr-Type\":\"Raven.Tests.Issues.RavenDB_3435+User, Raven.Tests.Issues\",\"Raven-Replication-Version\":3,\"Raven-Replication-Source\":\"b2f4bdf5-9bc2-46bf-a173-8c441c5b3b5a\",\"@id\":\"users/1\",\"Last-Modified\":\"2015-05-19T11:28:05.2348669Z\",\"Raven-Last-Modified\":\"2015-05-19T11:28:05.2348669\",\"@etag\":\"01000000-0000-0002-0000-000000000004\"}}]");
                var serverUrl = servers[0].DocumentStore.Url;
                var serverPort = servers[0].Configuration.Port;
                var url = string.Format("{0}:{1}/databases/{2}/replication/replicateDocs?from=http%3A%2F%2Fmichael%3A9000%2Fdatabases%2FtestDB&dbid=b2f4bdf5-9bc2-46bf-a173-8c441c5b3b5a&count=2", serverUrl, serverPort, TestDatabaseName);

                var replicateRequest = httpRavenRequestFactory.Create(url, HttpMethod.Post, new RavenConnectionStringOptions
                {
                    DefaultDatabase = TestDatabaseName,
                    Url = url
                });
                replicateRequest.Write(initialReplicationRequestBody);
                replicateRequest.ExecuteRequest();				

                ChangeDocument(storeB, "users/1", TestUsername2);

                //simulate what happens when on storeA the doc is changed -> replication request to storeB
                var afterChangeReplicationRequestBody = RavenJArray.Parse("[{\"Name\":\"John Doe B\",\"@metadata\":{\"Raven-Entity-Name\":\"Users\",\"Raven-Clr-Type\":\"Raven.Tests.Issues.RavenDB_3435+User, Raven.Tests.Issues\",\"Raven-Replication-Version\":4,\"Raven-Replication-Source\":\"b2f4bdf5-9bc2-46bf-a173-8c441c5b3b5a\",\"Raven-Replication-History\":[{\"Raven-Replication-Version\":3,\"Raven-Replication-Source\":\"b2f4bdf5-9bc2-46bf-a173-8c441c5b3b5a\"}],\"@id\":\"users/1\",\"Last-Modified\":\"2015-05-19T11:28:05.7662451Z\",\"Raven-Last-Modified\":\"2015-05-19T11:28:05.7662451\",\"@etag\":\"01000000-0000-0002-0000-000000000005\"}}]");
                url = string.Format("{0}:{1}/databases/{2}/replication/replicateDocs?from=http%3A%2F%2Fmichael%3A9000%2Fdatabases%2FtestDB&dbid=b2f4bdf5-9bc2-46bf-a173-8c441c5b3b5a&count=1", serverUrl, serverPort, TestDatabaseName);

                replicateRequest = httpRavenRequestFactory.Create(url, HttpMethod.Post, new RavenConnectionStringOptions
                {
                    DefaultDatabase = TestDatabaseName,
                    Url = url
                });

                replicateRequest.Write(afterChangeReplicationRequestBody);
                replicateRequest.ExecuteRequest();				

                //sanity check -> make sure that the conflict is created on storeB
                Assert.True(WaitForConflictDocumentsToAppear(storeB, user.Id, TestDatabaseName));

                //simulate replication request from storeA as if concurrent replication happened on storeA and storeB
                var storeBDatabaseId = storeB.DatabaseCommands.ForDatabase(TestDatabaseName).GetStatistics().DatabaseId.ToString();
                var requestString = "[{\"Name\":\"John Doe B\",\"@metadata\":{\"Raven-Entity-Name\":\"Users\",\"Raven-Clr-Type\":\"Raven.Tests.Issues.RavenDB_3435+User, Raven.Tests.Issues\",\"Raven-Replication-Version\":2,\"Raven-Replication-Source\":\"b2f4bdf5-9bc2-46bf-a173-8c441c5b3b5a\",\"Raven-Replication-History\":[{\"Raven-Replication-Version\":3,\"Raven-Replication-Source\":\"b2f4bdf5-9bc2-46bf-a173-8c441c5b3b5a\"},{\"Raven-Replication-Version\":3,\"Raven-Replication-Source\":\"b2f4bdf5-9bc2-46bf-a173-8c441c5b3b5a\"},{\"Raven-Replication-Version\":4,\"Raven-Replication-Source\":\"b2f4bdf5-9bc2-46bf-a173-8c441c5b3b5a\"},{\"Raven-Replication-Version\":2,\"Raven-Replication-Source\":\"6009d0d3-4976-41e9-8068-110f97d894be\"}],\"@id\":\"users/1\",\"Last-Modified\":\"2015-05-19T11:28:07.6190254Z\",\"Raven-Last-Modified\":\"2015-05-19T11:28:07.6190254\",\"@etag\":\"01000000-0000-0003-0000-000000000005\"}}]";
                requestString = requestString.Replace("6009d0d3-4976-41e9-8068-110f97d894be", storeBDatabaseId);
                var afterConflictResolveRequestBody = RavenJArray.Parse(requestString);			
                url = string.Format("{0}:{1}/databases/{2}/replication/replicateDocs?from=http%3A%2F%2Fmichael%3A9000%2Fdatabases%2FtestDB&dbid=b2f4bdf5-9bc2-46bf-a173-8c441c5b3b5a&count=1", serverUrl, serverPort, TestDatabaseName);

                replicateRequest = httpRavenRequestFactory.Create(url, HttpMethod.Post, new RavenConnectionStringOptions
                {
                    DefaultDatabase = TestDatabaseName,
                    Url = url
                });

                replicateRequest.Write(afterConflictResolveRequestBody);
                replicateRequest.ExecuteRequest();

                Assert.True(CheckIfConflictDocumentsIsThere(storeB, "users/1", TestDatabaseName));
            }
        }

        private static void ChangeDocument(DocumentStore store, string id, string newName)
        {
            using (var session = store.OpenSession())
            {
                var fetchedUser = session.Load<User>(id);				
                fetchedUser.Name = newName;
                session.SaveChanges();
            }
        }
    }
>>>>>>> 68f1ca50
}<|MERGE_RESOLUTION|>--- conflicted
+++ resolved
@@ -14,155 +14,6 @@
 
 namespace Raven.Tests.Issues
 {
-<<<<<<< HEAD
-	public class RavenDB_3435 : ReplicationBase
-	{
-		private const string TestDatabaseName = "testDB";
-		private const string TestUsername1 = "John Doe A";
-		private const string TestUsername2 = "John Doe B";
-		private readonly HttpRavenRequestFactory httpRavenRequestFactory;
-
-		public RavenDB_3435()
-		{
-			httpRavenRequestFactory = new HttpRavenRequestFactory { RequestTimeoutInMs = Debugger.IsAttached ? 600000 : 15000 };
-		}
-
-		public class User
-		{
-			public string Id { get; set; }
-
-			public string Name { get; set; }
-		}
-
-		public class DocumentStoreSetDateModifiedListener : IDocumentStoreListener
-		{
-			// This will get called after the 'DocumentConflictListener' is handled - repopulating the Asos
-			// Last Modified Date property
-			public bool BeforeStore(string key, object entityInstance, RavenJObject metadata, RavenJObject original)
-			{
-				if (metadata == null)
-				{
-					// Log that the metadata was null (warning?), but assume all is well
-					return true;
-				}
-
-				var lastModifiedDate = DateTime.UtcNow;
-				metadata[Constants.RavenLastModified] = lastModifiedDate;
-				return true;
-			}
-
-			public void AfterStore(string key, object entityInstance, RavenJObject metadata)
-			{
-				// All's good in the hood
-			}
-		}
-
-		public class TestDocumentConflictListener : IDocumentConflictListener
-		{
-			public bool TryResolveConflict(string key, JsonDocument[] conflictedDocs, out JsonDocument resolvedDocument)
-			{
-				if (conflictedDocs == null || !conflictedDocs.Any())
-				{
-					resolvedDocument = null;
-					return false;
-				}
-
-				if (key.StartsWith("Raven/"))
-				{
-					resolvedDocument = null;
-					return false;
-				}
-
-				var maxDate = conflictedDocs.Max(x => x.Metadata.Value<DateTimeOffset>(Constants.RavenLastModified));
-
-				resolvedDocument =
-					conflictedDocs.FirstOrDefault(x => x.Metadata.Value<DateTimeOffset>(Constants.RavenLastModified) == maxDate);
-				if (resolvedDocument != null)
-				{
-					// Do the logging before we override the metadata
-					resolvedDocument.Metadata.Remove("@id");
-					resolvedDocument.Metadata.Remove("@etag");
-					resolvedDocument.Metadata.Remove(Constants.RavenReplicationConflict);
-					resolvedDocument.Metadata.Remove(Constants.RavenReplicationConflictDocument);
-				}
-
-				return resolvedDocument != null;
-			}
-		}
-
-		[Fact]
-		public void Resolution_of_conflict_should_delete_all_conflict_files_with_simulated_second_node()
-		{
-			var user = new User
-			{
-				Name = TestUsername1
-			};
-
-			using (var storeB = CreateStore(databaseName: TestDatabaseName))
-			{
-				//initial replication -> essentially create the doc in storeB
-				var initialReplicationRequestBody = RavenJArray.Parse("[{\"Max\":32,\"@metadata\":{\"Raven-Replication-Version\":2,\"Raven-Replication-Source\":\"b2f4bdf5-9bc2-46bf-a173-8c441c5b3b5a\",\"@id\":\"Raven/Hilo/users\",\"Last-Modified\":\"2015-05-19T11:28:05.2198563Z\",\"Raven-Last-Modified\":\"2015-05-19T11:28:05.2198563\",\"@etag\":\"01000000-0000-0002-0000-000000000003\"}},{\"Name\":\"John Doe A\",\"@metadata\":{\"Raven-Entity-Name\":\"Users\",\"Raven-Clr-Type\":\"Raven.Tests.Issues.RavenDB_3435+User, Raven.Tests.Issues\",\"Raven-Replication-Version\":3,\"Raven-Replication-Source\":\"b2f4bdf5-9bc2-46bf-a173-8c441c5b3b5a\",\"@id\":\"users/1\",\"Last-Modified\":\"2015-05-19T11:28:05.2348669Z\",\"Raven-Last-Modified\":\"2015-05-19T11:28:05.2348669\",\"@etag\":\"01000000-0000-0002-0000-000000000004\"}}]");
-				var serverUrl = servers[0].DocumentStore.Url;
-				var serverPort = servers[0].Configuration.Core.Port;
-				var url = string.Format("{0}:{1}/databases/{2}/replication/replicateDocs?from=http%3A%2F%2Fmichael%3A9000%2Fdatabases%2FtestDB&dbid=b2f4bdf5-9bc2-46bf-a173-8c441c5b3b5a&count=2", serverUrl, serverPort, TestDatabaseName);
-
-				var replicateRequest = httpRavenRequestFactory.Create(url, HttpMethod.Post, new RavenConnectionStringOptions
-				{
-					DefaultDatabase = TestDatabaseName,
-					Url = url
-				});
-				replicateRequest.Write(initialReplicationRequestBody);
-				replicateRequest.ExecuteRequest();				
-
-				ChangeDocument(storeB, "users/1", TestUsername2);
-
-				//simulate what happens when on storeA the doc is changed -> replication request to storeB
-				var afterChangeReplicationRequestBody = RavenJArray.Parse("[{\"Name\":\"John Doe B\",\"@metadata\":{\"Raven-Entity-Name\":\"Users\",\"Raven-Clr-Type\":\"Raven.Tests.Issues.RavenDB_3435+User, Raven.Tests.Issues\",\"Raven-Replication-Version\":4,\"Raven-Replication-Source\":\"b2f4bdf5-9bc2-46bf-a173-8c441c5b3b5a\",\"Raven-Replication-History\":[{\"Raven-Replication-Version\":3,\"Raven-Replication-Source\":\"b2f4bdf5-9bc2-46bf-a173-8c441c5b3b5a\"}],\"@id\":\"users/1\",\"Last-Modified\":\"2015-05-19T11:28:05.7662451Z\",\"Raven-Last-Modified\":\"2015-05-19T11:28:05.7662451\",\"@etag\":\"01000000-0000-0002-0000-000000000005\"}}]");
-				url = string.Format("{0}:{1}/databases/{2}/replication/replicateDocs?from=http%3A%2F%2Fmichael%3A9000%2Fdatabases%2FtestDB&dbid=b2f4bdf5-9bc2-46bf-a173-8c441c5b3b5a&count=1", serverUrl, serverPort, TestDatabaseName);
-
-				replicateRequest = httpRavenRequestFactory.Create(url, HttpMethod.Post, new RavenConnectionStringOptions
-				{
-					DefaultDatabase = TestDatabaseName,
-					Url = url
-				});
-
-				replicateRequest.Write(afterChangeReplicationRequestBody);
-				replicateRequest.ExecuteRequest();				
-
-				//sanity check -> make sure that the conflict is created on storeB
-				Assert.True(WaitForConflictDocumentsToAppear(storeB, user.Id, TestDatabaseName));
-
-				//simulate replication request from storeA as if concurrent replication happened on storeA and storeB
-				var storeBDatabaseId = storeB.DatabaseCommands.ForDatabase(TestDatabaseName).GetStatistics().DatabaseId.ToString();
-				var requestString = "[{\"Name\":\"John Doe B\",\"@metadata\":{\"Raven-Entity-Name\":\"Users\",\"Raven-Clr-Type\":\"Raven.Tests.Issues.RavenDB_3435+User, Raven.Tests.Issues\",\"Raven-Replication-Version\":2,\"Raven-Replication-Source\":\"b2f4bdf5-9bc2-46bf-a173-8c441c5b3b5a\",\"Raven-Replication-History\":[{\"Raven-Replication-Version\":3,\"Raven-Replication-Source\":\"b2f4bdf5-9bc2-46bf-a173-8c441c5b3b5a\"},{\"Raven-Replication-Version\":3,\"Raven-Replication-Source\":\"b2f4bdf5-9bc2-46bf-a173-8c441c5b3b5a\"},{\"Raven-Replication-Version\":4,\"Raven-Replication-Source\":\"b2f4bdf5-9bc2-46bf-a173-8c441c5b3b5a\"},{\"Raven-Replication-Version\":2,\"Raven-Replication-Source\":\"6009d0d3-4976-41e9-8068-110f97d894be\"}],\"@id\":\"users/1\",\"Last-Modified\":\"2015-05-19T11:28:07.6190254Z\",\"Raven-Last-Modified\":\"2015-05-19T11:28:07.6190254\",\"@etag\":\"01000000-0000-0003-0000-000000000005\"}}]";
-				requestString = requestString.Replace("6009d0d3-4976-41e9-8068-110f97d894be", storeBDatabaseId);
-				var afterConflictResolveRequestBody = RavenJArray.Parse(requestString);			
-				url = string.Format("{0}:{1}/databases/{2}/replication/replicateDocs?from=http%3A%2F%2Fmichael%3A9000%2Fdatabases%2FtestDB&dbid=b2f4bdf5-9bc2-46bf-a173-8c441c5b3b5a&count=1", serverUrl, serverPort, TestDatabaseName);
-
-				replicateRequest = httpRavenRequestFactory.Create(url, HttpMethod.Post, new RavenConnectionStringOptions
-				{
-					DefaultDatabase = TestDatabaseName,
-					Url = url
-				});
-
-				replicateRequest.Write(afterConflictResolveRequestBody);
-				replicateRequest.ExecuteRequest();
-
-				Assert.True(CheckIfConflictDocumentsIsThere(storeB, "users/1", TestDatabaseName));
-			}
-		}
-
-		private static void ChangeDocument(DocumentStore store, string id, string newName)
-		{
-			using (var session = store.OpenSession())
-			{
-				var fetchedUser = session.Load<User>(id);				
-				fetchedUser.Name = newName;
-				session.SaveChanges();
-			}
-		}
-	}
-=======
     public class RavenDB_3435 : ReplicationBase
     {
         private const string TestDatabaseName = "testDB";
@@ -251,7 +102,7 @@
                 //initial replication -> essentially create the doc in storeB
                 var initialReplicationRequestBody = RavenJArray.Parse("[{\"Max\":32,\"@metadata\":{\"Raven-Replication-Version\":2,\"Raven-Replication-Source\":\"b2f4bdf5-9bc2-46bf-a173-8c441c5b3b5a\",\"@id\":\"Raven/Hilo/users\",\"Last-Modified\":\"2015-05-19T11:28:05.2198563Z\",\"Raven-Last-Modified\":\"2015-05-19T11:28:05.2198563\",\"@etag\":\"01000000-0000-0002-0000-000000000003\"}},{\"Name\":\"John Doe A\",\"@metadata\":{\"Raven-Entity-Name\":\"Users\",\"Raven-Clr-Type\":\"Raven.Tests.Issues.RavenDB_3435+User, Raven.Tests.Issues\",\"Raven-Replication-Version\":3,\"Raven-Replication-Source\":\"b2f4bdf5-9bc2-46bf-a173-8c441c5b3b5a\",\"@id\":\"users/1\",\"Last-Modified\":\"2015-05-19T11:28:05.2348669Z\",\"Raven-Last-Modified\":\"2015-05-19T11:28:05.2348669\",\"@etag\":\"01000000-0000-0002-0000-000000000004\"}}]");
                 var serverUrl = servers[0].DocumentStore.Url;
-                var serverPort = servers[0].Configuration.Port;
+                var serverPort = servers[0].Configuration.Core.Port;
                 var url = string.Format("{0}:{1}/databases/{2}/replication/replicateDocs?from=http%3A%2F%2Fmichael%3A9000%2Fdatabases%2FtestDB&dbid=b2f4bdf5-9bc2-46bf-a173-8c441c5b3b5a&count=2", serverUrl, serverPort, TestDatabaseName);
 
                 var replicateRequest = httpRavenRequestFactory.Create(url, HttpMethod.Post, new RavenConnectionStringOptions
@@ -310,5 +161,4 @@
             }
         }
     }
->>>>>>> 68f1ca50
 }