--- conflicted
+++ resolved
@@ -72,11 +72,8 @@
     <Optimize>true</Optimize>
     <DefineConstants>TRACE</DefineConstants>
     <Prefer32Bit>false</Prefer32Bit>
-<<<<<<< HEAD
     <WarningLevel>4</WarningLevel>
-=======
     <NoWarn>618</NoWarn>
->>>>>>> a9347902
   </PropertyGroup>
   <ItemGroup>
     <Reference Include="System" />
