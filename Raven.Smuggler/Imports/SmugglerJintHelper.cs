--- conflicted
+++ resolved
@@ -16,11 +16,7 @@
 {
 	public class SmugglerJintHelper
 	{
-<<<<<<< HEAD
-		private static Engine jint;
-=======
-		private JintEngine jint;
->>>>>>> d03d8165
+        private Engine jint;
 
 		public void Initialize(SmugglerOptions options)
 		{
@@ -57,6 +53,6 @@
 
         private class OperationScope : JintOperationScope
         {
-        }
-	}
-}+            }
+                }
+            }