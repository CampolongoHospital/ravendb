--- conflicted
+++ resolved
@@ -126,26 +126,6 @@
 			GC.WaitForPendingFinalizers();
 		}
 
-<<<<<<< HEAD
-=======
-		protected void RenderAndShow(Transaction tx, int showEntries = 25, string name = null)
-		{
-			if (name == null)
-				RenderAndShow(tx, tx.Root);
-			else
-				RenderAndShow(tx, tx.Environment.CreateTree(tx,name));
-		}
-
-		protected void RenderAndShow(Transaction tx, Tree root)
-		{
-			if (Debugger.IsAttached == false)
-				return;
-			var rootPageNumber = tx.Environment.CreateTree(tx,root.Name).State.RootPageNumber;
-            DebugStuff.RenderAndShow(root);
-
-		}
-
->>>>>>> 799bb2f8
 		protected unsafe Tuple<Slice, Slice> ReadKey(Transaction tx, Slice key)
 		{
 			Lazy<Cursor> lazy;
