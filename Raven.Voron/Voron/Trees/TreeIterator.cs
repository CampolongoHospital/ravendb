--- conflicted
+++ resolved
@@ -33,25 +33,10 @@
 			_cursor = lazy.Value;
 			_cursor.Pop();
 
-<<<<<<< HEAD
-			var node = _currentPage.Search(key);
-			if (node != null)
-			{
+		    if (node != null)
+		    {
 				_currentKey = _currentPage.GetNodeKey(node).ToSlice();
 				return this.ValidateCurrentKey(Current, _currentPage);
-			}
-
-			// The key is not found in the db, but we are Seek()ing for equals or starts with.
-			// We know that the exact value isn't there, but it is possible that the next page has values 
-			// that is actually greater than the key, so we need to check it as well.
-
-			_currentPage.LastSearchPosition = _currentPage.NumberOfEntries; // force next MoveNext to move to the next _page_.
-			return MoveNext();
-=======
-		    if (node != null)
-		    {
-                _currentKey.Set(node);
-                return this.ValidateCurrentKey(Current);
 		    }
 		    
             // The key is not found in the db, but we are Seek()ing for equals or starts with.
@@ -60,7 +45,6 @@
 
 		    _currentPage.LastSearchPosition = _currentPage.NumberOfEntries; // force next MoveNext to move to the next _page_.
 		    return MoveNext();
->>>>>>> 60f6dc32
 		}
 
 		public Slice CurrentKey
