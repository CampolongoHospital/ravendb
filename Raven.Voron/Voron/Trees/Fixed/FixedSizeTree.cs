--- conflicted
+++ resolved
@@ -55,21 +55,12 @@
                 p.IsLeaf ? _entrySize : BranchEntrySize);
         }
 
-<<<<<<< HEAD
-	    public Slice Name
-	    {
-		    get { return _treeName; }
-	    }
-
-	    public long[] Debug(byte* p, int entries, int size)
-=======
         public Slice Name
         {
             get { return _treeName; }
         }
 
         public long[] Debug(byte* p, int entries, int size)
->>>>>>> 0b2535d7
         {
             var a = new long[entries];
             for (int i = 0; i < entries; i++)
@@ -81,46 +72,6 @@
 
         public void Add(long key, Slice val = null)
         {
-<<<<<<< HEAD
-			if (_valSize == 0 && val != null)
-				throw new InvalidOperationException("When the value size is zero, no value can be specified");
-			if (_valSize != 0 && val == null)
-				throw new InvalidOperationException("When the value size is not zero, the value must be specified");
-			if (val != null && val.Size != _valSize)
-				throw new InvalidOperationException("The value size must be " + _valSize + " but was " + val.Size);
-				
-			var pos = DirectAdd(key);
-	        if(val != null)
-				val.CopyTo(pos);
-        }
-
-		public void Add(long key, byte[] val)
-		{
-			Add(key, new Slice(val));
-		}
-
-	    public byte* DirectAdd(long key)
-	    {
-		    byte* pos;
-		    switch (_flags)
-		    {
-			    case null:
-				    pos = AddNewEntry(key);
-				    break;
-			    case FixedSizeTreeHeader.OptionFlags.Embedded:
-				    pos = AddEmbeddedEntry(key);
-				    break;
-			    case FixedSizeTreeHeader.OptionFlags.Large:
-				    pos = AddLargeEntry(key);
-				    break;
-			    default:
-				    throw new ArgumentOutOfRangeException();
-		    }
-		    return pos;
-	    }
-
-	    private byte* AddLargeEntry(long key)
-=======
             if (_valSize == 0 && val != null)
                 throw new InvalidOperationException("When the value size is zero, no value can be specified");
             if (_valSize != 0 && val == null)
@@ -154,7 +105,6 @@
         }
 
         private byte* AddLargeEntry(long key)
->>>>>>> 0b2535d7
         {
             var page = FindPageFor(key);
 
@@ -162,11 +112,7 @@
 
             if (_lastMatch == 0) // update
             {
-<<<<<<< HEAD
-	            return page.Base + page.FixedSize_StartPosition + (page.LastSearchPosition*_entrySize) + sizeof (long);
-=======
                 return page.Base + page.FixedSize_StartPosition + (page.LastSearchPosition * _entrySize) + sizeof(long);
->>>>>>> 0b2535d7
             }
             var headerToWrite = (FixedSizeTreeHeader.Large*)_parent.DirectAdd(_treeName, sizeof(FixedSizeTreeHeader.Large));
             headerToWrite->NumberOfEntries++;
@@ -177,15 +123,9 @@
             if ((page.FixedSize_NumberOfEntries + 1) * _entrySize > page.PageMaxSpace)
             {
                 PageSplit(page, key);
-<<<<<<< HEAD
-                
-				// now we know we have enough space, or we need to split the parent page
-	            return AddLargeEntry(key, val);
-=======
 
                 // now we know we have enough space, or we need to split the parent page
                 return AddLargeEntry(key);
->>>>>>> 0b2535d7
             }
 
             if (page.FixedSize_StartPosition != Constants.PageHeaderSize)
@@ -206,11 +146,7 @@
             }
             page.FixedSize_NumberOfEntries++;
             *((long*)(page.Base + page.FixedSize_StartPosition + (page.LastSearchPosition * _entrySize))) = key;
-<<<<<<< HEAD
-	        return (page.Base + page.FixedSize_StartPosition + (page.LastSearchPosition*_entrySize) + sizeof (long));
-=======
             return (page.Base + page.FixedSize_StartPosition + (page.LastSearchPosition * _entrySize) + sizeof(long));
->>>>>>> 0b2535d7
         }
 
         private Page FindPageFor(long key)
@@ -343,11 +279,7 @@
                 MemoryUtils.Copy(tmp.TempPagePointer, dataStart, srcCopyStart);
                 var newEntryStart = tmp.TempPagePointer + srcCopyStart;
                 *((long*)newEntryStart) = key;
-<<<<<<< HEAD
-				
-=======
-
->>>>>>> 0b2535d7
+
                 MemoryUtils.Copy(newEntryStart + _entrySize, dataStart + srcCopyStart, (startingEntryCount - pos) * _entrySize);
 
                 if (newEntriesCount > _maxEmbeddedEntries)
@@ -369,11 +301,7 @@
                     MemoryUtils.Copy(allocatePage.Base + allocatePage.FixedSize_StartPosition, tmp.TempPagePointer,
                         newSize);
 
-<<<<<<< HEAD
-	                return allocatePage.Base + allocatePage.FixedSize_StartPosition + srcCopyStart;
-=======
                     return allocatePage.Base + allocatePage.FixedSize_StartPosition + srcCopyStart + sizeof(long);
->>>>>>> 0b2535d7
                 }
                 else
                 {
@@ -386,11 +314,7 @@
                     MemoryUtils.Copy(newData + sizeof(FixedSizeTreeHeader.Embedded), tmp.TempPagePointer,
                         newSize);
 
-<<<<<<< HEAD
-	                return newData + sizeof (FixedSizeTreeHeader.Embedded) + srcCopyStart;
-=======
                     return newData + sizeof(FixedSizeTreeHeader.Embedded) + srcCopyStart + sizeof(long);
->>>>>>> 0b2535d7
                 }
             }
         }
@@ -670,18 +594,10 @@
             return null;
         }
 
-<<<<<<< HEAD
-	    public void WriteStructure(long key, IStructure structure)
-	    {
-			var ptr = DirectAdd(key);
-			structure.Write(ptr);
-	    }
-=======
         public void WriteStructure(long key, IStructure structure)
         {
             var ptr = DirectAdd(key);
             structure.Write(ptr);
         }
->>>>>>> 0b2535d7
     }
 }