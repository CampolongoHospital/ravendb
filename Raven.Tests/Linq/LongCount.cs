<<<<<<< HEAD
﻿// -----------------------------------------------------------------------
//  <copyright file="LongCount.cs" company="Hibernating Rhinos LTD">
//      Copyright (c) Hibernating Rhinos LTD. All rights reserved.
//  </copyright>
// -----------------------------------------------------------------------
namespace Raven.Tests.Linq
{
	using Raven.Abstractions;
	using System;
	using System.Linq;
	using Xunit;

	public class LongCount : LocalClientTest
	{
		private class TestDoc
		{
			public string Name { get; set; }
		}

		[Fact]
		public void CanQueryLongCount()
		{
			using (var store = NewDocumentStore())
			{
				using (var session = store.OpenSession())
				{
					var doc = new TestDoc { Name = "foo" };
					session.Store(doc);
					session.SaveChanges();
				}

				using (var session = store.OpenSession())
				{
					long count = session.Query<TestDoc>().LongCount();
					Assert.Equal(1, count);
				}
			}
		}
	}
=======
﻿// -----------------------------------------------------------------------
//  <copyright file="LongCount.cs" company="Hibernating Rhinos LTD">
//      Copyright (c) Hibernating Rhinos LTD. All rights reserved.
//  </copyright>
// -----------------------------------------------------------------------
namespace Raven.Tests.Linq
{
	using Raven.Abstractions;
	using System;
	using System.Linq;
	using Xunit;

	public class LongCount : LocalClientTest
	{
		private class TestDoc
		{
			public string Name { get; set; }
		}

		[Fact]
		public void CanQueryLongCount()
		{
			using (var store = NewDocumentStore())
			{
				using (var session = store.OpenSession())
				{
					var doc = new TestDoc { Name = "foo" };
					session.Store(doc);
					session.SaveChanges();
				}

				using (var session = store.OpenSession())
				{
					long count = session.Query<TestDoc>()
						.Customize(x=>x.WaitForNonStaleResults())
						.LongCount();
					Assert.Equal(1, count);
				}
			}
		}
	}
>>>>>>> 110c84e2
}<|MERGE_RESOLUTION|>--- conflicted
+++ resolved
@@ -1,44 +1,3 @@
-<<<<<<< HEAD
-﻿// -----------------------------------------------------------------------
-//  <copyright file="LongCount.cs" company="Hibernating Rhinos LTD">
-//      Copyright (c) Hibernating Rhinos LTD. All rights reserved.
-//  </copyright>
-// -----------------------------------------------------------------------
-namespace Raven.Tests.Linq
-{
-	using Raven.Abstractions;
-	using System;
-	using System.Linq;
-	using Xunit;
-
-	public class LongCount : LocalClientTest
-	{
-		private class TestDoc
-		{
-			public string Name { get; set; }
-		}
-
-		[Fact]
-		public void CanQueryLongCount()
-		{
-			using (var store = NewDocumentStore())
-			{
-				using (var session = store.OpenSession())
-				{
-					var doc = new TestDoc { Name = "foo" };
-					session.Store(doc);
-					session.SaveChanges();
-				}
-
-				using (var session = store.OpenSession())
-				{
-					long count = session.Query<TestDoc>().LongCount();
-					Assert.Equal(1, count);
-				}
-			}
-		}
-	}
-=======
 ﻿// -----------------------------------------------------------------------
 //  <copyright file="LongCount.cs" company="Hibernating Rhinos LTD">
 //      Copyright (c) Hibernating Rhinos LTD. All rights reserved.
@@ -80,5 +39,4 @@
 			}
 		}
 	}
->>>>>>> 110c84e2
 }