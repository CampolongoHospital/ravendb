--- conflicted
+++ resolved
@@ -1,116 +1,3 @@
-<<<<<<< HEAD
-﻿using System;
-using System.Collections.Concurrent;
-using System.Collections.Generic;
-using System.Diagnostics;
-using System.IO;
-using System.Linq;
-using System.Threading;
-using Voron.Impl;
-using Voron.Trees;
-
-namespace Voron.Debugging
-{
-	public class DebugStuff
-	{
-		private static DateTime _lastGenerated;
-        [Conditional("DEBUG")]
-        public static void RenderFreeSpace(Transaction tx)
-        {
-            RenderAndShow(tx, tx.ReadTree(tx.Environment.State.FreeSpaceRoot.Name).State.RootPageNumber, 1);
-        }
-
-		[Conditional("DEBUG")]
-		public static void DumpHumanReadable(Transaction tx, long startPageNumber,string filenamePrefix = null)
-		{
-			if (Debugger.IsAttached == false)
-				return;
-			var path = Path.Combine(Environment.CurrentDirectory, String.Format("{0}tree.hdump", filenamePrefix ?? String.Empty));
-			TreeDumper.DumpHumanReadable(tx, path, tx.GetReadOnlyPage(startPageNumber));
-		}
-
-		public unsafe static bool HasDuplicateBranchReferences(Transaction tx, Page start,out long pageNumberWithDuplicates)
-		{
-			var stack = new Stack<Page>();
-			var existingTreeReferences = new ConcurrentDictionary<long, List<long>>();
-			stack.Push(start);
-			while (stack.Count > 0)
-			{
-				var currentPage = stack.Pop();
-				if (currentPage.IsBranch)
-				{
-					for (int nodeIndex = 0; nodeIndex < currentPage.NumberOfEntries; nodeIndex++)
-					{
-						var node = currentPage.GetNode(nodeIndex);
-
-						existingTreeReferences.AddOrUpdate(currentPage.PageNumber, new List<long> { node->PageNumber },
-							(branchPageNumber, pageNumberReferences) =>
-							{
-								pageNumberReferences.Add(node->PageNumber);
-								return pageNumberReferences;
-							});
-					}
-
-					for (int nodeIndex = 0; nodeIndex < currentPage.NumberOfEntries; nodeIndex++)
-					{
-						var node = currentPage.GetNode(nodeIndex);
-						if (node->PageNumber < 0 || node->PageNumber > tx.State.NextPageNumber)
-						{
-							throw new InvalidDataException("found invalid reference on branch - tree is corrupted");
-						}
-
-						var child = tx.GetReadOnlyPage(node->PageNumber);
-						stack.Push(child);
-					}
-
-				}
-			}
-
-			Func<long, HashSet<long>> relevantPageReferences =
-				branchPageNumber => new HashSet<long>(existingTreeReferences
-					.Where(kvp => kvp.Key != branchPageNumber)
-					.SelectMany(kvp => kvp.Value));
-
-			// ReSharper disable once LoopCanBeConvertedToQuery
-			foreach (var branchReferences in existingTreeReferences)
-			{
-				if (
-					branchReferences.Value.Any(
-						referencePageNumber => relevantPageReferences(branchReferences.Key).Contains(referencePageNumber)))
-				{
-					pageNumberWithDuplicates = branchReferences.Key;
-					return true;
-				}
-			}
-			pageNumberWithDuplicates = -1;
-			return false;
-		}
-
-		[Conditional("DEBUG")]
-		public static void RenderAndShow(Transaction tx, long startPageNumber, int showNodesEvery = 25, string format = "svg")
-		{
-			if (Debugger.IsAttached == false)
-				return;
-
-			var dateTime = DateTime.UtcNow;
-
-			if ((dateTime - _lastGenerated).TotalSeconds < 2.5)
-			{
-				return;
-			}
-			_lastGenerated = dateTime;
-
-			var path = Path.Combine(Environment.CurrentDirectory, "output.dot");
-			TreeDumper.Dump(tx, path, tx.GetReadOnlyPage(startPageNumber), showNodesEvery);
-
-			var output = Path.Combine(Environment.CurrentDirectory, "output." + format);
-			var p = Process.Start(@"C:\Program Files (x86)\Graphviz2.32\bin\dot.exe", "-T" + format + " " + path + " -o " + output);
-			p.WaitForExit();
-			Process.Start(output);
-			Thread.Sleep(500);
-		} 
-	}
-=======
 ﻿using System;
 using System.Collections.Concurrent;
 using System.Collections.Generic;
@@ -239,5 +126,4 @@
         }
 
 	}
->>>>>>> 7061802e
 }