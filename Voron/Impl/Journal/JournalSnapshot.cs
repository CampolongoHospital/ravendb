<<<<<<< HEAD
﻿using System.Collections.Generic;
using Voron.Util;

namespace Voron.Impl.Journal
{
	public class JournalSnapshot
	{
		public long Number;
		public PageTable PageTranslationTable;
		public ImmutableAppendOnlyList<KeyValuePair<long, long>> TransactionEndPositions;
	    public long AvailablePages;
		public long LastTransaction;
	}
=======
﻿using System.Collections.Generic;
using Voron.Util;

namespace Voron.Impl.Journal
{
	public class JournalSnapshot
	{
		public long Number;
		public PageTable PageTranslationTable;
	    public long AvailablePages;
		public long LastTransaction;
	}
>>>>>>> d8897405
}<|MERGE_RESOLUTION|>--- conflicted
+++ resolved
@@ -1,18 +1,3 @@
-<<<<<<< HEAD
-﻿using System.Collections.Generic;
-using Voron.Util;
-
-namespace Voron.Impl.Journal
-{
-	public class JournalSnapshot
-	{
-		public long Number;
-		public PageTable PageTranslationTable;
-		public ImmutableAppendOnlyList<KeyValuePair<long, long>> TransactionEndPositions;
-	    public long AvailablePages;
-		public long LastTransaction;
-	}
-=======
 ﻿using System.Collections.Generic;
 using Voron.Util;
 
@@ -25,5 +10,4 @@
 	    public long AvailablePages;
 		public long LastTransaction;
 	}
->>>>>>> d8897405
 }