--- conflicted
+++ resolved
@@ -48,13 +48,10 @@
     <PlatformTarget>AnyCPU</PlatformTarget>
     <ErrorReport>prompt</ErrorReport>
     <CodeAnalysisRuleSet>MinimumRecommendedRules.ruleset</CodeAnalysisRuleSet>
-<<<<<<< HEAD
     <Prefer32Bit>true</Prefer32Bit>
     <Prefer32Bit>false</Prefer32Bit>
     <WarningLevel>4</WarningLevel>
-=======
     <Prefer32Bit>false</Prefer32Bit>
->>>>>>> 7b05be79
   </PropertyGroup>
   <ItemGroup>
     <Reference Include="System" />
