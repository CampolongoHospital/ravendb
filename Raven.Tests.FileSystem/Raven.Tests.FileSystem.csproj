--- conflicted
+++ resolved
@@ -168,11 +168,8 @@
     <Compile Include="Issues\RavenDB_4206.cs" />
     <Compile Include="Issues\RavenDB_4208.cs" />
     <Compile Include="Issues\RavenDB_4217.cs" />
-<<<<<<< HEAD
     <Compile Include="Issues\RavenDB_4224.cs" />
-=======
     <Compile Include="Issues\RavenDB_4219.cs" />
->>>>>>> 47ca056f
     <Compile Include="Issues\RavenDB_FEI_2.cs" />
     <Compile Include="Issues\RavenDB_3648.cs" />
     <Compile Include="Issues\RavenDB_2889.cs" />
