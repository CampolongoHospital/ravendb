//-----------------------------------------------------------------------
// <copyright file="Documents.cs" company="Hibernating Rhinos LTD">
//     Copyright (c) Hibernating Rhinos LTD. All rights reserved.
// </copyright>
//-----------------------------------------------------------------------
using System;
using System.Collections.Generic;
using System.Diagnostics;
using System.Globalization;
using System.IO;
using System.Linq;
using System.Text;
using System.Threading;

using Microsoft.Isam.Esent.Interop;
using Raven.Abstractions;
using Raven.Abstractions.Connection;
using Raven.Abstractions.Data;
using Raven.Abstractions.Exceptions;
using Raven.Abstractions.Extensions;
using Raven.Abstractions.Logging;
using Raven.Abstractions.Util;
using Raven.Database.Impl;
using Raven.Database.Storage;
using Raven.Json.Linq;

namespace Raven.Storage.Esent.StorageActions
{
	public partial class DocumentStorageActions : IDocumentStorageActions
	{
		public long GetDocumentsCount()
		{
			if (Api.TryMoveFirst(session, Details))
				return Api.RetrieveColumnAsInt32(session, Details, tableColumnsCache.DetailsColumns["document_count"]).Value;
			return 0;
		}

		public JsonDocument DocumentByKey(string key)
		{
			return DocumentByKeyInternal(key, (metadata, createDocument) =>
			{
				Debug.Assert(metadata.Etag != null);
				return new JsonDocument
				{
					DataAsJson = createDocument(metadata.Key, metadata.Etag, metadata.Metadata),
					Etag = metadata.Etag,
					Key = metadata.Key,
					LastModified = metadata.LastModified,
					Metadata = metadata.Metadata,
					NonAuthoritativeInformation = metadata.NonAuthoritativeInformation,
				};
			});
		}

		public JsonDocumentMetadata DocumentMetadataByKey(string key)
		{
			return DocumentByKeyInternal(key, (metadata, func) => metadata);
		}

		private T DocumentByKeyInternal<T>(string key, Func<JsonDocumentMetadata, Func<string, Etag, RavenJObject, RavenJObject>, T> createResult)
			where T : class
		{

			Api.JetSetCurrentIndex(session, Documents, "by_key");
			Api.MakeKey(session, Documents, key, Encoding.Unicode, MakeKeyGrbit.NewKey);
			if (Api.TrySeek(session, Documents, SeekGrbit.SeekEQ) == false)
			{
				logger.Debug("Document with key '{0}' was not found", key);
				return null;
			}
			var existingEtag = Etag.Parse(Api.RetrieveColumn(session, Documents, tableColumnsCache.DocumentsColumns["etag"]));
			logger.Debug("Document with key '{0}' was found, etag: {1}", key, existingEtag);
			var lastModifiedInt64 = Api.RetrieveColumnAsInt64(session, Documents, tableColumnsCache.DocumentsColumns["last_modified"]).Value;
			return createResult(new JsonDocumentMetadata()
			{
				Etag = existingEtag,
				LastModified = DateTime.FromBinary(lastModifiedInt64),
				Key = Api.RetrieveColumnAsString(session, Documents, tableColumnsCache.DocumentsColumns["key"], Encoding.Unicode),
				Metadata = ReadDocumentMetadata(key, existingEtag)
			}, ReadDocumentData);
		}

		private RavenJObject ReadDocumentMetadata(string key, Etag existingEtag)
		{
			var existingCachedDocument = cacher.GetCachedDocument(key, existingEtag);
			if (existingCachedDocument != null)
				return existingCachedDocument.Metadata;

			return Api.RetrieveColumn(session, Documents, tableColumnsCache.DocumentsColumns["metadata"]).ToJObject();
		}

		private RavenJObject ReadDocumentData(string key, Etag existingEtag, RavenJObject metadata)
		{
			var existingCachedDocument = cacher.GetCachedDocument(key, existingEtag);
			if (existingCachedDocument != null)
				return existingCachedDocument.Document;


			using (Stream stream = new BufferedStream(new ColumnStream(session, Documents, tableColumnsCache.DocumentsColumns["data"])))
			{
				var size = stream.Length;
				using (var columnStream = documentCodecs.Aggregate(stream, (dataStream, codec) => codec.Decode(key, metadata, dataStream)))
				{
					var data = columnStream.ToJObject();

					cacher.SetCachedDocument(key, existingEtag, data, metadata, (int)size);

					return data;
				}
			}
		}

		public IEnumerable<JsonDocument> GetDocumentsByReverseUpdateOrder(int start, int take)
		{
			Api.JetSetCurrentIndex(session, Documents, "by_etag");
			Api.MoveAfterLast(session, Documents);
			if (TryMoveTableRecords(Documents, start, backward: true))
				return Enumerable.Empty<JsonDocument>();
			if (take < 1024 * 4)
			{
				var optimizer = new OptimizedIndexReader();
				while (Api.TryMovePrevious(session, Documents) && optimizer.Count < take)
				{
					optimizer.Add(Session, Documents);
				}

				return optimizer.Select(Session, Documents, ReadCurrentDocument);
			}
			return GetDocumentsWithoutBuffering(take);
		}

		private IEnumerable<JsonDocument> GetDocumentsWithoutBuffering(int take)
		{
			while (Api.TryMovePrevious(session, Documents) && take >= 0)
			{
				take--;
				yield return ReadCurrentDocument();
			}
		}

        private bool TryMoveTableRecords(Table table, int start, bool backward)
        {
            if (start <= 0)
                return false;
            if (start == int.MaxValue)
                return true;
            if (backward)
                start *= -1;
            try
            {
                Api.JetMove(session, table, start, MoveGrbit.None);
            }
            catch (EsentErrorException e)
            {
                if (e.Error == JET_err.NoCurrentRecord)
                {
                    return true;
                }
                throw;
            }
            return false;
        }

		private JsonDocument ReadCurrentDocument()
		{
			int docSize;

			var metadataBuffer = Api.RetrieveColumn(session, Documents, tableColumnsCache.DocumentsColumns["metadata"]);
			var metadata = metadataBuffer.ToJObject();
			var key = Api.RetrieveColumnAsString(session, Documents, tableColumnsCache.DocumentsColumns["key"], Encoding.Unicode);

			RavenJObject dataAsJson;
			using (Stream stream = new BufferedStream(new ColumnStream(session, Documents, tableColumnsCache.DocumentsColumns["data"])))
			{
				using (var aggregateStream = documentCodecs.Aggregate(stream, (bytes, codec) => codec.Decode(key, metadata, bytes)))
				{
					var streamInUse = aggregateStream;
					if (streamInUse != stream)
						streamInUse = new CountingStream(aggregateStream);

					dataAsJson = streamInUse.ToJObject();
					docSize = (int)Math.Max(streamInUse.Position,stream.Position);
				}
			}

			bool isDocumentModifiedInsideTransaction = false;
			var lastModified = Api.RetrieveColumnAsInt64(session, Documents, tableColumnsCache.DocumentsColumns["last_modified"]).Value;
			return new JsonDocument
			{
				SerializedSizeOnDisk = metadataBuffer.Length + docSize,
				Key = key,
				DataAsJson = dataAsJson,
				NonAuthoritativeInformation = isDocumentModifiedInsideTransaction,
				LastModified = DateTime.FromBinary(lastModified),
				Etag = Etag.Parse(Api.RetrieveColumn(session, Documents, tableColumnsCache.DocumentsColumns["etag"])),
				Metadata = metadata
			};
		}


<<<<<<< HEAD
        public IEnumerable<JsonDocument> GetDocumentsAfter(Etag etag, int take, CancellationToken cancellationToken, long? maxSize = null, Etag untilEtag = null, TimeSpan? timeout = null)
=======
		public IEnumerable<JsonDocument> GetDocumentsAfter(Etag etag, int take, CancellationToken cancellationToken, long? maxSize = null, Etag untilEtag = null, TimeSpan? timeout = null)
>>>>>>> 42c6e6db
		{
			Api.JetSetCurrentIndex(session, Documents, "by_etag");
			Api.MakeKey(session, Documents, etag.TransformToValueForEsentSorting(), MakeKeyGrbit.NewKey);
			if (Api.TrySeek(session, Documents, SeekGrbit.SeekGT) == false)
				yield break;
			long totalSize = 0;
			int count = 0;
		    Stopwatch duration = null;
		    if (timeout != null)
		    {
		        duration = Stopwatch.StartNew();
		    }
			do
			{
				cancellationToken.ThrowIfCancellationRequested();

<<<<<<< HEAD
				if (untilEtag != null)
=======
				if (untilEtag != null && count > 0)
>>>>>>> 42c6e6db
				{
					var docEtag = Etag.Parse(Api.RetrieveColumn(session, Documents, tableColumnsCache.DocumentsColumns["etag"]));
					if (EtagUtil.IsGreaterThan(docEtag, untilEtag))
						yield break;
				}
				var readCurrentDocument = ReadCurrentDocument();
				totalSize += readCurrentDocument.SerializedSizeOnDisk;
				if (maxSize != null && totalSize > maxSize.Value)
				{
					yield return readCurrentDocument;
					yield break;
				}
				yield return readCurrentDocument;
				count++;
			    if (timeout != null)
			    {
			        if (duration.Elapsed > timeout.Value)
			            yield break;
			    }
			} while (Api.TryMoveNext(session, Documents) && count < take);
		}

		public Etag GetBestNextDocumentEtag(Etag etag)
		{
			Api.JetSetCurrentIndex(session, Documents, "by_etag");
			Api.MakeKey(session, Documents, etag.TransformToValueForEsentSorting(), MakeKeyGrbit.NewKey);
			if (Api.TrySeek(session, Documents, SeekGrbit.SeekGT) == false)
				return etag;


			var val = Api.RetrieveColumn(session, Documents, tableColumnsCache.DocumentsColumns["etag"],
										 RetrieveColumnGrbit.RetrieveFromIndex, null);
			return Etag.Parse(val);
		}

	    public DebugDocumentStats GetDocumentStatsVerySlowly()
	    {
	        var sp = Stopwatch.StartNew();
            var stat = new DebugDocumentStats { Total = GetDocumentsCount() };

            Api.JetSetCurrentIndex(session, Documents, "by_etag");
			Api.MoveBeforeFirst(Session, Documents);
	        while (Api.TryMoveNext(Session, Documents))
	        {
	            var key = Api.RetrieveColumnAsString(Session, Documents, tableColumnsCache.DocumentsColumns["key"],
	                                                 Encoding.Unicode);
               
                var doc = DocumentByKey(key);
                var size = doc.SerializedSizeOnDisk;
                stat.TotalSize += size;
	            if (key.StartsWith("Raven/", StringComparison.OrdinalIgnoreCase))
	            {
	                stat.System++;
                    stat.SystemSize += size;
	            }


	            var metadata =
	                Api.RetrieveColumn(session, Documents, tableColumnsCache.DocumentsColumns["metadata"]).ToJObject();

	            var entityName = metadata.Value<string>(Constants.RavenEntityName);
	            if (string.IsNullOrEmpty(entityName))
	            {
	                stat.NoCollection++;
	                stat.NoCollectionSize += size;
	            }
	               
	            else
	            {
                    stat.IncrementCollection(entityName, size);
	            }


	            if (metadata.ContainsKey("Raven-Delete-Marker"))
	                stat.Tombstones++;
	        }
            var sortedStat = stat.Collections.OrderByDescending(x => x.Value.Size).ToDictionary(x => x.Key, x => x.Value);
	        stat.TimeToGenerate = sp.Elapsed;
            stat.Collections = sortedStat;
	       
	        return stat;
	    }

	    public IEnumerable<JsonDocument> GetDocumentsWithIdStartingWith(string idPrefix, int start, int take, string skipAfter)
		{
			if (take <= 0)
				yield break;
			Api.JetSetCurrentIndex(session, Documents, "by_key");
			Api.MakeKey(session, Documents, skipAfter ?? idPrefix, Encoding.Unicode, MakeKeyGrbit.NewKey);
			if (Api.TrySeek(session, Documents, SeekGrbit.SeekGE) == false)
				yield break;

			Api.MakeKey(session, Documents, idPrefix, Encoding.Unicode, MakeKeyGrbit.NewKey | MakeKeyGrbit.SubStrLimit);
			if (
				Api.TrySetIndexRange(session, Documents, SetIndexRangeGrbit.RangeUpperLimit | SetIndexRangeGrbit.RangeInclusive) ==
				false)
				yield break;

		    if (skipAfter != null && TryMoveTableRecords(Documents, 1, backward: false))
			    yield break;

			if (TryMoveTableRecords(Documents, start, backward: false))
				yield break;
			do
			{
				yield return ReadCurrentDocument();
				take--;
			} while (Api.TryMoveNext(session, Documents) && take > 0);
		}

		public void TouchDocument(string key, out Etag preTouchEtag, out Etag afterTouchEtag)
		{
			Api.JetSetCurrentIndex(session, Documents, "by_key");
			Api.MakeKey(session, Documents, key, Encoding.Unicode, MakeKeyGrbit.NewKey);
			var isUpdate = Api.TrySeek(session, Documents, SeekGrbit.SeekEQ);
			if (isUpdate == false)
			{
				preTouchEtag = null;
				afterTouchEtag = null;
				return;
			}

			preTouchEtag = Etag.Parse(Api.RetrieveColumn(session, Documents, tableColumnsCache.DocumentsColumns["etag"]));
			Etag newEtag = uuidGenerator.CreateSequentialUuid(UuidType.Documents);
			afterTouchEtag = newEtag;
			try
			{
                logger.Debug("Touching document {0} {1} -> {2}", key, preTouchEtag, afterTouchEtag);
				using (var update = new Update(session, Documents, JET_prep.Replace))
				{
					Api.SetColumn(session, Documents, tableColumnsCache.DocumentsColumns["etag"], newEtag.TransformToValueForEsentSorting());
					update.Save();
				}
			}
			catch (EsentErrorException e)
			{
				switch (e.Error)
				{
					case JET_err.WriteConflict:
					case JET_err.WriteConflictPrimaryIndex:
						throw new ConcurrencyException("Cannot touch document " + key + " because it is already modified");
					default:
						throw;
				}
			}

			etagTouches.Add(preTouchEtag, afterTouchEtag);
		}

		public void IncrementDocumentCount(int value)
		{
			if (Api.TryMoveFirst(session, Details))
				Api.EscrowUpdate(session, Details, tableColumnsCache.DetailsColumns["document_count"], value);
		}

		public AddDocumentResult AddDocument(string key, Etag etag, RavenJObject data, RavenJObject metadata)
		{
		    if (key == null) throw new ArgumentNullException("key");
		    var byteCount = Encoding.Unicode.GetByteCount(key);
		    if (byteCount >= 2048)
				throw new ArgumentException(string.Format("The key must be a maximum of 2,048 bytes in Unicode, 1,024 characters, key is: '{0}'", key), "key");

			try
			{
				Api.JetSetCurrentIndex(session, Documents, "by_key");
				Api.MakeKey(session, Documents, key, Encoding.Unicode, MakeKeyGrbit.NewKey);
				var isUpdate = Api.TrySeek(session, Documents, SeekGrbit.SeekEQ);

				Etag existingEtag = null;
				if (isUpdate)
				{
					existingEtag = EnsureDocumentEtagMatch(key, etag, "PUT");
				}
				else
				{
					if (etag != null && etag != Etag.Empty) // expected something to be there.
						throw new ConcurrencyException("PUT attempted on document '" + key +
													   "' using a non current etag (document deleted)")
						{
							ExpectedETag = etag
						};
					if (Api.TryMoveFirst(session, Details))
						Api.EscrowUpdate(session, Details, tableColumnsCache.DetailsColumns["document_count"], 1);
				}
				Etag newEtag = uuidGenerator.CreateSequentialUuid(UuidType.Documents);

				DateTime savedAt;
				try
				{
					using (var update = new Update(session, Documents, isUpdate ? JET_prep.Replace : JET_prep.Insert))
					{
						Api.SetColumn(session, Documents, tableColumnsCache.DocumentsColumns["key"], key, Encoding.Unicode);
						using (var columnStream = new ColumnStream(session, Documents, tableColumnsCache.DocumentsColumns["data"]))
						{
							if (isUpdate)
								columnStream.SetLength(0); // empty the existing value, since we are going to overwrite the entire thing
							using (Stream stream = new BufferedStream(columnStream))
							using (
								var finalStream = documentCodecs.Aggregate(stream, (current, codec) => codec.Encode(key, data, metadata, current))
								)
							{
								data.WriteTo(finalStream);
								finalStream.Flush();
							}
						}
						Api.SetColumn(session, Documents, tableColumnsCache.DocumentsColumns["etag"],
									  newEtag.TransformToValueForEsentSorting());

						savedAt = SystemTime.UtcNow;
						Api.SetColumn(session, Documents, tableColumnsCache.DocumentsColumns["last_modified"], savedAt.ToBinary());

						using (var columnStream = new ColumnStream(session, Documents, tableColumnsCache.DocumentsColumns["metadata"]))
						{
							if (isUpdate)
								columnStream.SetLength(0);
							using (Stream stream = new BufferedStream(columnStream))
							{
								metadata.WriteTo(stream);
								stream.Flush();
							}
						}


						update.Save();
					}
				}
				catch (EsentErrorException e)
				{
					if (e.Error == JET_err.KeyDuplicate || e.Error == JET_err.WriteConflict)
						throw new ConcurrencyException("PUT attempted on document '" + key + "' concurrently", e);
					throw;
				}


				logger.Debug("Inserted a new document with key '{0}', update: {1}, ",
							   key, isUpdate);

				cacher.RemoveCachedDocument(key, newEtag);
				return new AddDocumentResult
				{
					Etag = newEtag,
					PrevEtag = existingEtag,
					SavedAt = savedAt,
					Updated = isUpdate
				};
			}
			catch (EsentKeyDuplicateException e)
			{
				throw new ConcurrencyException("Illegal duplicate key " + key, e);
			}
		}


		public AddDocumentResult InsertDocument(string key, RavenJObject data, RavenJObject metadata, bool overwriteExisting)
		{
			var prep = JET_prep.Insert;
			bool isUpdate = false;

			Etag existingETag = null;
			if (overwriteExisting)
			{
				Api.JetSetCurrentIndex(session, Documents, "by_key");
				Api.MakeKey(session, Documents, key, Encoding.Unicode, MakeKeyGrbit.NewKey);
				isUpdate = Api.TrySeek(session, Documents, SeekGrbit.SeekEQ);
				if (isUpdate)
				{
					existingETag = Etag.Parse(Api.RetrieveColumn(session, Documents, tableColumnsCache.DocumentsColumns["etag"]));
					prep = JET_prep.Replace;
				}
			}

            try 
            {
			using (var update = new Update(session, Documents, prep))
			{
				Api.SetColumn(session, Documents, tableColumnsCache.DocumentsColumns["key"], key, Encoding.Unicode);
				using (var columnStream = new ColumnStream(session, Documents, tableColumnsCache.DocumentsColumns["data"]))
				{
					if (isUpdate)
						columnStream.SetLength(0);
					using (Stream stream = new BufferedStream(columnStream))
					using (var finalStream = documentCodecs.Aggregate(stream, (current, codec) => codec.Encode(key, data, metadata, current)))
					{
						data.WriteTo(finalStream);
						finalStream.Flush();
					}
				}
				Etag newEtag = uuidGenerator.CreateSequentialUuid(UuidType.Documents);
				Api.SetColumn(session, Documents, tableColumnsCache.DocumentsColumns["etag"], newEtag.TransformToValueForEsentSorting());
				DateTime savedAt = SystemTime.UtcNow;
				Api.SetColumn(session, Documents, tableColumnsCache.DocumentsColumns["last_modified"], savedAt.ToBinary());

				using (var columnStream = new ColumnStream(session, Documents, tableColumnsCache.DocumentsColumns["metadata"]))
				{
					if (isUpdate)
						columnStream.SetLength(0);
					using (Stream stream = new BufferedStream(columnStream))
					{
						metadata.WriteTo(stream);
						stream.Flush();
					}
				}

				update.Save();

				return new AddDocumentResult
				{
					Etag = newEtag,
					PrevEtag = existingETag,
					SavedAt = savedAt,
					Updated = isUpdate
				};
			}
		}
            catch (EsentKeyDuplicateException e)
            {
                throw new ConcurrencyException("Illegal duplicate key " + key, e);
            }
		}

		public bool DeleteDocument(string key, Etag etag, out RavenJObject metadata, out Etag deletedETag)
		{
			metadata = null;
			Api.JetSetCurrentIndex(session, Documents, "by_key");
			Api.MakeKey(session, Documents, key, Encoding.Unicode, MakeKeyGrbit.NewKey);
			if (Api.TrySeek(session, Documents, SeekGrbit.SeekEQ) == false)
			{
				logger.Debug("Document with key '{0}' was not found, and considered deleted", key);
				deletedETag = null;
				return false;
			}
			if (Api.TryMoveFirst(session, Details))
				Api.EscrowUpdate(session, Details, tableColumnsCache.DetailsColumns["document_count"], -1);

			var existingEtag = EnsureDocumentEtagMatch(key, etag, "DELETE");

			metadata = Api.RetrieveColumn(session, Documents, tableColumnsCache.DocumentsColumns["metadata"]).ToJObject();
			deletedETag = existingEtag;

			Api.JetDelete(session, Documents);
			logger.Debug("Document with key '{0}' was deleted", key);

			cacher.RemoveCachedDocument(key, existingEtag);

			return true;
		}
	}
}<|MERGE_RESOLUTION|>--- conflicted
+++ resolved
@@ -198,11 +198,7 @@
 		}
 
 
-<<<<<<< HEAD
-        public IEnumerable<JsonDocument> GetDocumentsAfter(Etag etag, int take, CancellationToken cancellationToken, long? maxSize = null, Etag untilEtag = null, TimeSpan? timeout = null)
-=======
 		public IEnumerable<JsonDocument> GetDocumentsAfter(Etag etag, int take, CancellationToken cancellationToken, long? maxSize = null, Etag untilEtag = null, TimeSpan? timeout = null)
->>>>>>> 42c6e6db
 		{
 			Api.JetSetCurrentIndex(session, Documents, "by_etag");
 			Api.MakeKey(session, Documents, etag.TransformToValueForEsentSorting(), MakeKeyGrbit.NewKey);
@@ -219,11 +215,7 @@
 			{
 				cancellationToken.ThrowIfCancellationRequested();
 
-<<<<<<< HEAD
-				if (untilEtag != null)
-=======
 				if (untilEtag != null && count > 0)
->>>>>>> 42c6e6db
 				{
 					var docEtag = Etag.Parse(Api.RetrieveColumn(session, Documents, tableColumnsCache.DocumentsColumns["etag"]));
 					if (EtagUtil.IsGreaterThan(docEtag, untilEtag))
