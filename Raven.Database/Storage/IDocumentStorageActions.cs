--- conflicted
+++ resolved
@@ -17,13 +17,8 @@
 	public interface IDocumentStorageActions 
 	{
 		IEnumerable<JsonDocument> GetDocumentsByReverseUpdateOrder(int start, int take);
-<<<<<<< HEAD
-        IEnumerable<JsonDocument> GetDocumentsAfter(Etag etag, int take, CancellationToken cancellationToken, long? maxSize = null, Etag untilEtag = null, TimeSpan? timeout = null);
+		IEnumerable<JsonDocument> GetDocumentsAfter(Etag etag, int take, CancellationToken cancellationToken, long? maxSize = null, Etag untilEtag = null, TimeSpan? timeout = null);
 		IEnumerable<JsonDocument> GetDocumentsWithIdStartingWith(string idPrefix, int start, int take, string skipAfter);
-=======
-		IEnumerable<JsonDocument> GetDocumentsAfter(Etag etag, int take, CancellationToken cancellationToken, long? maxSize = null, Etag untilEtag = null, TimeSpan? timeout = null);
-		IEnumerable<JsonDocument> GetDocumentsWithIdStartingWith(string idPrefix, int start, int take);
->>>>>>> 42c6e6db
 
 		long GetDocumentsCount();
 
