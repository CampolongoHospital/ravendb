﻿using System.Collections.Concurrent;
using System.Diagnostics;
using System.Runtime.CompilerServices;
using System.Text;
using System.Threading;
using ICSharpCode.NRefactory.CSharp.Refactoring;
using Raven.Abstractions.Util.Encryptors;
using Raven.Abstractions.Util.Streams;
using Raven.Database.Storage.Voron.StorageActions.StructureSchemas;
using Raven.Database.Util;
using Voron.Trees;

namespace Raven.Database.Storage.Voron.StorageActions
{
	using System;
	using System.Collections.Generic;
	using System.Globalization;
	using System.IO;
	using System.Linq;

	using Abstractions;
	using Abstractions.Data;
	using Abstractions.Extensions;
	using Abstractions.MEF;
	using Database.Impl;
	using Indexing;
	using Plugins;
	using Impl;
	using Raven.Json.Linq;

	using global::Voron;
	using global::Voron.Impl;

	using Index = Raven.Database.Storage.Voron.Impl.Index;
    using Sparrow.Collections;

	internal class MappedResultsStorageActions : StorageActionsBase, IMappedResultsStorageAction
	{
		private readonly TableStorage tableStorage;

		private readonly IUuidGenerator generator;

		private readonly Reference<WriteBatch> writeBatch;
		private readonly IStorageActionsAccessor storageActionsAccessor;

		private readonly OrderedPartCollection<AbstractDocumentCodec> documentCodecs;

		private readonly ConcurrentDictionary<int, RemainingReductionPerLevel> scheduledReductionsPerViewAndLevel;		

        public MappedResultsStorageActions(TableStorage tableStorage, IUuidGenerator generator, OrderedPartCollection<AbstractDocumentCodec> documentCodecs, Reference<SnapshotReader> snapshot, 
			Reference<WriteBatch> writeBatch, IBufferPool bufferPool, IStorageActionsAccessor storageActionsAccessor, ConcurrentDictionary<int, RemainingReductionPerLevel> ScheduledReductionsPerViewAndLevel)
			: base(snapshot, bufferPool)
		{
			this.tableStorage = tableStorage;
			this.generator = generator;
			this.documentCodecs = documentCodecs;
			this.writeBatch = writeBatch;
	        this.storageActionsAccessor = storageActionsAccessor;
	        this.scheduledReductionsPerViewAndLevel = ScheduledReductionsPerViewAndLevel;
		}

		public IEnumerable<ReduceKeyAndCount> GetKeysStats(int view, int start, int pageSize)
		{
			var reduceKeyCountsByView = tableStorage.ReduceKeyCounts.GetIndex(Tables.ReduceKeyCounts.Indices.ByView);
            using (var iterator = reduceKeyCountsByView.MultiRead(Snapshot, (Slice)CreateKey(view)))
			{
				if (!iterator.Seek(Slice.BeforeAllKeys) || !iterator.Skip(start))
					yield break;

				var count = 0;
				do
				{
					ushort version;
					var value = LoadStruct(tableStorage.ReduceKeyCounts, iterator.CurrentKey, writeBatch.Value, out version);

					Debug.Assert(value != null);
					yield return new ReduceKeyAndCount
					{
						Count = value.ReadInt(ReduceKeyCountFields.MappedItemsCount),
						Key = value.ReadString(ReduceKeyCountFields.ReduceKey)
					};

					count++;
				}
				while (iterator.MoveNext() && count < pageSize);
			}
		}

		public void PutMappedResult(int view, string docId, string reduceKey, RavenJObject data)
		{
			var mappedResultsByViewAndDocumentId = tableStorage.MappedResults.GetIndex(Tables.MappedResults.Indices.ByViewAndDocumentId);
			var mappedResultsByView = tableStorage.MappedResults.GetIndex(Tables.MappedResults.Indices.ByView);
			var mappedResultsByViewAndReduceKey = tableStorage.MappedResults.GetIndex(Tables.MappedResults.Indices.ByViewAndReduceKey);
			var mappedResultsByViewAndReduceKeyAndSourceBucket = tableStorage.MappedResults.GetIndex(Tables.MappedResults.Indices.ByViewAndReduceKeyAndSourceBucket);

			var mappedResultsData = tableStorage.MappedResults.GetIndex(Tables.MappedResults.Indices.Data);

            var ms = CreateStream();
			using (var stream = documentCodecs.Aggregate((Stream) new UndisposableStream(ms), (ds, codec) => codec.Value.Encode(reduceKey, data, null, ds)))
			{
				data.WriteTo(stream);
				stream.Flush();
			}

			var id = generator.CreateSequentialUuid(UuidType.MappedResults);
            var idSlice = (Slice)id.ToString();
			var bucket = IndexingUtil.MapBucket(docId);

		    var reduceKeyHash = HashKey(reduceKey);

			var mappedResult = new Structure<MappedResultFields>(tableStorage.MappedResults.Schema)
				.Set(MappedResultFields.IndexId, view)
				.Set(MappedResultFields.Bucket, bucket)
				.Set(MappedResultFields.Timestamp, SystemTime.UtcNow.ToBinary())
				.Set(MappedResultFields.ReduceKey, reduceKey)
				.Set(MappedResultFields.DocId, docId)
				.Set(MappedResultFields.Etag, id.ToByteArray());

			tableStorage.MappedResults.AddStruct(
				writeBatch.Value,
                idSlice,
				mappedResult, 0);

			ms.Position = 0;
            mappedResultsData.Add(writeBatch.Value, idSlice, ms, 0);

            string viewKey = CreateKey(view);
			string viewReduceKey = AppendToKey(viewKey, ReduceKeySizeLimited(reduceKey));
            string viewReduceHashKey = AppendToKey(viewReduceKey, reduceKeyHash);

            mappedResultsByViewAndDocumentId.MultiAdd(writeBatch.Value, (Slice)AppendToKey(viewKey, docId), idSlice);
            mappedResultsByView.MultiAdd(writeBatch.Value, (Slice)viewKey, idSlice);
            mappedResultsByViewAndReduceKey.MultiAdd(writeBatch.Value, (Slice)viewReduceHashKey, idSlice);
            mappedResultsByViewAndReduceKeyAndSourceBucket.MultiAdd(writeBatch.Value, (Slice)AppendToKey(viewReduceHashKey, bucket), idSlice);
		}

		[MethodImpl(MethodImplOptions.AggressiveInlining)]
		private static string ReduceKeySizeLimited(string key)
		{
			if (key.Length < 512)
				return key;
			return key.Substring(0, 500) + "<truncated>";
		}

        public void IncrementReduceKeyCounter(int view, string reduceKey, int val)
		{
		    var reduceKeyHash = HashKey(reduceKey);
            var viewKey = CreateKey(view);            
            
            var keySlice = (Slice)AppendToKey(viewKey, ReduceKeySizeLimited(reduceKey), reduceKeyHash);
            var viewKeySlice = (Slice)viewKey;

			ushort version;
            var value = LoadStruct(tableStorage.ReduceKeyCounts, keySlice, writeBatch.Value, out version);

			var newValue = val;
			if (value != null)
				newValue += value.ReadInt(ReduceKeyCountFields.MappedItemsCount);

            AddReduceKeyCount(keySlice, view, viewKeySlice, reduceKey, newValue, version);
		}

        private void DecrementReduceKeyCounter(int view, string viewKey, string reduceKey, int val)
		{
            var reduceKeyHash = HashKey(reduceKey);
            var key =  AppendToKey(viewKey, reduceKey, reduceKeyHash);
            var keySlice = (Slice)key;
            var viewKeySlice = (Slice)viewKey;

			ushort reduceKeyCountVersion;
            var reduceKeyCount = LoadStruct(tableStorage.ReduceKeyCounts, keySlice, writeBatch.Value, out reduceKeyCountVersion);

			var newValue = -val;
			if (reduceKeyCount != null)
			{
				var currentValue = reduceKeyCount.ReadInt(ReduceKeyCountFields.MappedItemsCount);
				if (currentValue == val)
				{
                    var reduceKeyTypeVersion = tableStorage.ReduceKeyTypes.ReadVersion(Snapshot, keySlice, writeBatch.Value);

                    DeleteReduceKeyCount(keySlice, view, viewKeySlice, reduceKeyCountVersion);
                    DeleteReduceKeyType(keySlice, view, viewKeySlice, reduceKeyTypeVersion);
					return;
				}

				newValue += currentValue;
			}

            AddReduceKeyCount(keySlice, view, viewKeySlice, reduceKey, newValue, reduceKeyCountVersion);
		}

		public void DeleteMappedResultsForDocumentId(string documentId, int view, Dictionary<ReduceKeyAndBucket, int> removed)
		{
            var viewKey = CreateKey(view);
            var viewKeySlice = new Slice(viewKey);
			var viewAndDocumentId = new Slice(AppendToKey(viewKey, documentId));

            var mappedResultsByViewAndDocumentId = tableStorage.MappedResults.GetIndex(Tables.MappedResults.Indices.ByViewAndDocumentId);
            var mappedResultsByView = tableStorage.MappedResults.GetIndex(Tables.MappedResults.Indices.ByView);
            var mappedResultsByViewAndReduceKey = tableStorage.MappedResults.GetIndex(Tables.MappedResults.Indices.ByViewAndReduceKey);
            var mappedResultsByViewAndReduceKeyAndSourceBucket = tableStorage.MappedResults.GetIndex(Tables.MappedResults.Indices.ByViewAndReduceKeyAndSourceBucket);
            var mappedResultsData = tableStorage.MappedResults.GetIndex(Tables.MappedResults.Indices.Data);

			using (var iterator = mappedResultsByViewAndDocumentId.MultiRead(Snapshot, viewAndDocumentId))
			{
				if (!iterator.Seek(Slice.BeforeAllKeys))
					return;

				do
				{
					// TODO: Check if we can relax the clone.
                    var id = iterator.CurrentKey.Clone();

					ushort version;
					var value = LoadStruct(tableStorage.MappedResults, id, writeBatch.Value, out version);
					if (value == null)
						continue;
					var reduceKey = value.ReadString(MappedResultFields.ReduceKey);
					var bucket = value.ReadInt(MappedResultFields.Bucket);

                    var reduceKeyHash = HashKey(reduceKey);                  
                    var viewAndReduceKey = AppendToKey(viewKey, ReduceKeySizeLimited(reduceKey), reduceKeyHash);
                    var viewAndReduceKeyAndSourceBucket = AppendToKey(viewAndReduceKey, bucket);

                    tableStorage.MappedResults.Delete(writeBatch.Value, id);

                    mappedResultsByViewAndDocumentId.MultiDelete(writeBatch.Value, viewAndDocumentId, id);
                    mappedResultsByView.MultiDelete(writeBatch.Value, viewKeySlice, id);
                    mappedResultsByViewAndReduceKey.MultiDelete(writeBatch.Value, (Slice)viewAndReduceKey, id);
                    mappedResultsByViewAndReduceKeyAndSourceBucket.MultiDelete(writeBatch.Value, (Slice)viewAndReduceKeyAndSourceBucket, id);
                    mappedResultsData.Delete(writeBatch.Value, id);

					var reduceKeyAndBucket = new ReduceKeyAndBucket(bucket, reduceKey);
					removed[reduceKeyAndBucket] = removed.GetOrDefault(reduceKeyAndBucket) + 1;
				}
				while (iterator.MoveNext());
			}
		}

		public void UpdateRemovedMapReduceStats(int view, Dictionary<ReduceKeyAndBucket, int> removed)
		{
            var viewKey = CreateKey(view);
			foreach (var keyAndBucket in removed)
			{
                DecrementReduceKeyCounter(view, viewKey, keyAndBucket.Key.ReduceKey, keyAndBucket.Value);
			}
		}

		public void DeleteMappedResultsForView(int view, CancellationToken token)
		{
			var deletedReduceKeys = new List<string>();

            var mappedResultsByViewAndDocumentId = tableStorage.MappedResults.GetIndex(Tables.MappedResults.Indices.ByViewAndDocumentId);
            var mappedResultsByView = tableStorage.MappedResults.GetIndex(Tables.MappedResults.Indices.ByView);
            var mappedResultsByViewAndReduceKey = tableStorage.MappedResults.GetIndex(Tables.MappedResults.Indices.ByViewAndReduceKey);
            var mappedResultsByViewAndReduceKeyAndSourceBucket = tableStorage.MappedResults.GetIndex(Tables.MappedResults.Indices.ByViewAndReduceKeyAndSourceBucket);
            var mappedResultsData = tableStorage.MappedResults.GetIndex(Tables.MappedResults.Indices.Data);

            var viewKey = CreateKey(view);

            using (var iterator = mappedResultsByView.MultiRead(Snapshot, (Slice)viewKey))
			{
				if (!iterator.Seek(Slice.BeforeAllKeys))
					return;

				do
				{
					var id = iterator.CurrentKey.Clone();

					ushort version;
					var value = LoadStruct(tableStorage.MappedResults, id, writeBatch.Value, out version);
					if (value == null)
						continue;
					var reduceKey = value.ReadString(MappedResultFields.ReduceKey);
					var bucket = value.ReadInt(MappedResultFields.Bucket);
					var documentId = value.ReadString(MappedResultFields.DocId);

                    var reduceKeyHash = HashKey(reduceKey);

                    var viewAndDocumentId = AppendToKey(viewKey, documentId);
                    var viewAndReduceKey = AppendToKey(viewKey, ReduceKeySizeLimited(reduceKey), reduceKeyHash);
                    var viewAndReduceKeyAndSourceBucket = AppendToKey(viewAndReduceKey, bucket);

                    tableStorage.MappedResults.Delete(writeBatch.Value, id);

                    mappedResultsByViewAndDocumentId.MultiDelete(writeBatch.Value, (Slice)viewAndDocumentId, id);
                    mappedResultsByView.MultiDelete(writeBatch.Value, (Slice)viewKey, id);
                    mappedResultsByViewAndReduceKey.MultiDelete(writeBatch.Value, (Slice)viewAndReduceKey, id);
                    mappedResultsByViewAndReduceKeyAndSourceBucket.MultiDelete(writeBatch.Value, (Slice)viewAndReduceKeyAndSourceBucket, id);
                    mappedResultsData.Delete(writeBatch.Value, id);
					
					deletedReduceKeys.Add(reduceKey);
					storageActionsAccessor.General.MaybePulseTransaction();
				}
				while (iterator.MoveNext() && token.IsCancellationRequested == false);
			}

			foreach (var g in deletedReduceKeys.GroupBy(x => x, StringComparer.InvariantCultureIgnoreCase))
			{
				DecrementReduceKeyCounter(view, viewKey, g.Key, g.Count());
			}
		}

		public IEnumerable<string> GetKeysForIndexForDebug(int view, string startsWith, string sourceId, int start, int take)
		{
			var mappedResultsByView = tableStorage.MappedResults.GetIndex(Tables.MappedResults.Indices.ByView);
            using (var iterator = mappedResultsByView.MultiRead(Snapshot, (Slice)CreateKey(view)))
			{
				if (!iterator.Seek(Slice.BeforeAllKeys)) 
					return Enumerable.Empty<string>();

				var needExactMatch = take == 1;
				var results = new List<string>();
				do
				{
					ushort version;
					var value = LoadStruct(tableStorage.MappedResults, iterator.CurrentKey, writeBatch.Value, out version);
					if (value == null)
						continue;
					if (string.IsNullOrEmpty(sourceId) == false)
					{
						var docId = value.ReadString(MappedResultFields.DocId);
						if (string.Equals(sourceId, docId, StringComparison.OrdinalIgnoreCase) == false)
							continue;
					}

					var reduceKey = value.ReadString(MappedResultFields.ReduceKey);

					if (StringHelper.Compare(startsWith, reduceKey, needExactMatch) == false)
						continue;

					results.Add(reduceKey);
				}
				while (iterator.MoveNext());

				return results
					.Distinct()
					.Skip(start)
					.Take(take);
			}
		}

        public IEnumerable<MappedResultInfo> GetMappedResultsForDebug(int view, string reduceKey, int start, int take)
        {
            var reduceKeyHash = HashKey(reduceKey);
            var viewAndReduceKey = (Slice)CreateKey(view, reduceKey, reduceKeyHash);
            var mappedResultsByViewAndReduceKey = tableStorage.MappedResults.GetIndex(Tables.MappedResults.Indices.ByViewAndReduceKey);
            var mappedResultsData = tableStorage.MappedResults.GetIndex(Tables.MappedResults.Indices.Data);

            using (var iterator = mappedResultsByViewAndReduceKey.MultiRead(Snapshot, viewAndReduceKey))
            {
                if (!iterator.Seek(Slice.BeforeAllKeys) || !iterator.Skip(start))
                    yield break;

                var count = 0;
                do
                {
                    ushort version;
                    var value = LoadStruct(tableStorage.MappedResults, iterator.CurrentKey, writeBatch.Value, out version);
					if (value == null)
						continue;
                    var size = tableStorage.MappedResults.GetDataSize(Snapshot, iterator.CurrentKey);
                    yield return new MappedResultInfo
                    {
                        ReduceKey = value.ReadString(MappedResultFields.ReduceKey),
                        Etag = Etag.Parse(value.ReadBytes(MappedResultFields.Etag)),
                        Timestamp = DateTime.FromBinary(value.ReadLong(MappedResultFields.Timestamp)),
                        Bucket = value.ReadInt(MappedResultFields.Bucket),
                        Source = value.ReadString(MappedResultFields.DocId),
                        Size = size,
						Data = LoadMappedResult(iterator.CurrentKey, value.ReadString(MappedResultFields.ReduceKey), mappedResultsData)
                    };

                    count++;
                }
                while (iterator.MoveNext() && count < take);
            }
        }

		public IEnumerable<string> GetSourcesForIndexForDebug(int view, string startsWith, int take)
        {
            var mappedResultsByView = tableStorage.MappedResults.GetIndex(Tables.MappedResults.Indices.ByView);
            using (var iterator = mappedResultsByView.MultiRead(Snapshot, (Slice)CreateKey(view)))
            {
                if (!iterator.Seek(Slice.BeforeAllKeys))
                    return Enumerable.Empty<string>();

	            var needExactMatch = take == 1;
                var results = new HashSet<string>();
                do
                {
                    ushort version;
                    var value = LoadStruct(tableStorage.MappedResults, iterator.CurrentKey, writeBatch.Value, out version);
					if (value == null)
						continue;
                    var docId = value.ReadString(MappedResultFields.DocId);

					if (StringHelper.Compare(startsWith, docId, needExactMatch) == false)
						continue;

                    results.Add(docId);
                }
                while (iterator.MoveNext() && results.Count <= take);

                return results;
            }
        }

		public IEnumerable<MappedResultInfo> GetReducedResultsForDebug(int view, string reduceKey, int level, int start, int take)
		{
		    var reduceKeyHash = HashKey(reduceKey);
            var viewAndReduceKeyAndLevel = (Slice) CreateKey(view, ReduceKeySizeLimited(reduceKey), reduceKeyHash, level);
			var reduceResultsByViewAndReduceKeyAndLevel =
				tableStorage.ReduceResults.GetIndex(Tables.ReduceResults.Indices.ByViewAndReduceKeyAndLevel);
			var reduceResultsData = tableStorage.ReduceResults.GetIndex(Tables.ReduceResults.Indices.Data);

			using (var iterator = reduceResultsByViewAndReduceKeyAndLevel.MultiRead(Snapshot, viewAndReduceKeyAndLevel))
			{
				if (!iterator.Seek(Slice.BeforeAllKeys) || !iterator.Skip(start))
					yield break;

				var count = 0;
				do
				{
					ushort version;
					var value = LoadStruct(tableStorage.ReduceResults, iterator.CurrentKey, writeBatch.Value, out version);
					if (value == null)
						continue;
					var size = tableStorage.ReduceResults.GetDataSize(Snapshot, iterator.CurrentKey);

					var readReduceKey = value.ReadString(ReduceResultFields.ReduceKey);

					yield return
						new MappedResultInfo
						{
							ReduceKey = readReduceKey,
							Etag = Etag.Parse(value.ReadBytes(ReduceResultFields.Etag)),
							Timestamp = DateTime.FromBinary(value.ReadLong(ReduceResultFields.Timestamp)),
							Bucket = value.ReadInt(ReduceResultFields.Bucket),
							Source = value.ReadInt(ReduceResultFields.SourceBucket).ToString(),
							Size = size,
							Data = LoadMappedResult(iterator.CurrentKey, readReduceKey, reduceResultsData)
						};

					count++;
				}
				while (iterator.MoveNext() && count < take);
			}
		}

		public IEnumerable<ScheduledReductionDebugInfo> GetScheduledReductionForDebug(int view, int start, int take)
		{
			var scheduledReductionsByView = tableStorage.ScheduledReductions.GetIndex(Tables.ScheduledReductions.Indices.ByView);
            using (var iterator = scheduledReductionsByView.MultiRead(Snapshot, (Slice)CreateKey(view)))
			{
				if (!iterator.Seek(Slice.BeforeAllKeys) || !iterator.Skip(start))
					yield break;

				var count = 0;
				do
				{
					ushort version;
					var value = LoadStruct(tableStorage.ScheduledReductions, iterator.CurrentKey, writeBatch.Value, out version);
					if (value == null)
						continue;

					yield return new ScheduledReductionDebugInfo
					{
						Key = value.ReadString(ScheduledReductionFields.ReduceKey),
						Bucket = value.ReadInt(ScheduledReductionFields.Bucket),
						Etag = new Guid(value.ReadBytes(ScheduledReductionFields.Etag)),
						Level = value.ReadInt(ScheduledReductionFields.Level),
						Timestamp = DateTime.FromBinary(value.ReadLong(ScheduledReductionFields.Timestamp)),
					};

					count++;
				}
				while (iterator.MoveNext() && count < take);
			}
		}

		public void ScheduleReductions(int view, int level, ReduceKeyAndBucket reduceKeysAndBuckets)
		{
			var scheduledReductionsByView = tableStorage.ScheduledReductions.GetIndex(Tables.ScheduledReductions.Indices.ByView);
			var scheduledReductionsByViewAndLevelAndReduceKey = tableStorage.ScheduledReductions.GetIndex(Tables.ScheduledReductions.Indices.ByViewAndLevelAndReduceKey);

			var id = generator.CreateSequentialUuid(UuidType.ScheduledReductions);
            var idSlice = (Slice)id.ToString();
		    var reduceHashKey = HashKey(reduceKeysAndBuckets.ReduceKey);

			var scheduledReduction = new Structure<ScheduledReductionFields>(tableStorage.ScheduledReductions.Schema);

			scheduledReduction.Set(ScheduledReductionFields.IndexId, view)
				.Set(ScheduledReductionFields.ReduceKey, reduceKeysAndBuckets.ReduceKey)
				.Set(ScheduledReductionFields.Bucket, reduceKeysAndBuckets.Bucket)
				.Set(ScheduledReductionFields.Level, level)
				.Set(ScheduledReductionFields.Etag, id.ToByteArray())
				.Set(ScheduledReductionFields.Timestamp, SystemTime.UtcNow.ToBinary());

			tableStorage.ScheduledReductions.AddStruct(writeBatch.Value, idSlice, scheduledReduction);

            var viewKey = CreateKey(view);
            var viewKeySlice = (Slice)viewKey;


            scheduledReductionsByView.MultiAdd(writeBatch.Value, viewKeySlice, idSlice);
            scheduledReductionsByViewAndLevelAndReduceKey.MultiAdd(writeBatch.Value, (Slice)AppendToKey(viewKey, level, ReduceKeySizeLimited(reduceKeysAndBuckets.ReduceKey), reduceHashKey), idSlice);
			if (scheduledReductionsPerViewAndLevel != null)
				scheduledReductionsPerViewAndLevel.AddOrUpdate(view, new RemainingReductionPerLevel(level), (key, oldvalue) => oldvalue.IncrementPerLevelCounters(level));
		}

		public IEnumerable<MappedResultInfo> GetItemsToReduce(GetItemsToReduceParams getItemsToReduceParams, CancellationToken cancellationToken)
		{
			var scheduledReductionsByViewAndLevelAndReduceKey = tableStorage.ScheduledReductions.GetIndex(Tables.ScheduledReductions.Indices.ByViewAndLevelAndReduceKey);
            var deleter = new ScheduledReductionDeleter(getItemsToReduceParams.ItemsToDelete, o =>
            {
                var etag = o as Etag;
                if (etag == null) 
                    return null;

                return (Slice)etag.ToString();
            });

            var seenLocally = new HashSet<ReduceKeyAndBucket>(ReduceKeyAndBucketEqualityComparer.Instance);

            var keysToRemove = new List<string>();
			foreach (var reduceKey in getItemsToReduceParams.ReduceKeys)
			{
				cancellationToken.ThrowIfCancellationRequested();

			    var reduceKeyHash = HashKey(reduceKey);
                var viewAndLevelAndReduceKey = (Slice) CreateKey(getItemsToReduceParams.Index, getItemsToReduceParams.Level, ReduceKeySizeLimited(reduceKey), reduceKeyHash);
				using (var iterator = scheduledReductionsByViewAndLevelAndReduceKey.MultiRead(Snapshot, viewAndLevelAndReduceKey))
				{
					if (!iterator.Seek(Slice.BeforeAllKeys))
						continue;

					do
					{
						cancellationToken.ThrowIfCancellationRequested();

						if (getItemsToReduceParams.Take <= 0)
							break;

						ushort version;
					    var value = LoadStruct(tableStorage.ScheduledReductions, iterator.CurrentKey, writeBatch.Value, out version);
                        if (value == null) // TODO: Check if this is correct. 
                            continue;

						var reduceKeyFromDb = value.ReadString(ScheduledReductionFields.ReduceKey);                        

						var bucket = value.ReadInt(ScheduledReductionFields.Bucket);
                        var rowKey = new ReduceKeyAndBucket(bucket, reduceKeyFromDb);

					    var thisIsNewScheduledReductionRow = deleter.Delete(iterator.CurrentKey, Etag.Parse(value.ReadBytes(ScheduledReductionFields.Etag)));
						var neverSeenThisKeyAndBucket = getItemsToReduceParams.ItemsAlreadySeen.Add(rowKey);

						if (thisIsNewScheduledReductionRow || neverSeenThisKeyAndBucket)
						{
							if (seenLocally.Add(rowKey))
							{
								foreach (var mappedResultInfo in GetResultsForBucket(getItemsToReduceParams.Index, getItemsToReduceParams.Level, reduceKeyFromDb, bucket, getItemsToReduceParams.LoadData, cancellationToken))
								{
									getItemsToReduceParams.Take--;
									yield return mappedResultInfo;
								}
							}
						}

						if (getItemsToReduceParams.Take <= 0)
							yield break;
					}
					while (iterator.MoveNext());
				}

                keysToRemove.Add(reduceKey);

				if (getItemsToReduceParams.Take <= 0)
                    yield break;
			}

            foreach (var keyToRemove in keysToRemove)
                getItemsToReduceParams.ReduceKeys.Remove(keyToRemove);
		}

		private IEnumerable<MappedResultInfo> GetResultsForBucket(int view, int level, string reduceKey, int bucket, bool loadData, CancellationToken cancellationToken)
		{
			switch (level)
			{
				case 0:
					return GetMappedResultsForBucket(view, reduceKey, bucket, loadData, cancellationToken);
				case 1:
				case 2:
					return GetReducedResultsForBucket(view, reduceKey, level, bucket, loadData, cancellationToken);
				default:
					throw new ArgumentException("Invalid level: " + level);
			}
		}

		private IEnumerable<MappedResultInfo> GetReducedResultsForBucket(int view, string reduceKey, int level, int bucket, bool loadData, CancellationToken cancellationToken)
		{
		    var reduceKeyHash = HashKey(reduceKey);
            var viewAndReduceKeyAndLevelAndBucket = (Slice)CreateKey(view, ReduceKeySizeLimited(reduceKey), reduceKeyHash, level, bucket);

			var reduceResultsByViewAndReduceKeyAndLevelAndBucket = tableStorage.ReduceResults.GetIndex(Tables.ReduceResults.Indices.ByViewAndReduceKeyAndLevelAndBucket);
			var reduceResultsData = tableStorage.ReduceResults.GetIndex(Tables.ReduceResults.Indices.Data);
			using (var iterator = reduceResultsByViewAndReduceKeyAndLevelAndBucket.MultiRead(Snapshot, viewAndReduceKeyAndLevelAndBucket))
			{
				if (!iterator.Seek(Slice.BeforeAllKeys))
				{
					yield return new MappedResultInfo
								 {
									 Bucket = bucket,
									 ReduceKey = reduceKey
								 };

					yield break;
				}

				do
				{
					cancellationToken.ThrowIfCancellationRequested();

					ushort version;
					var value = LoadStruct(tableStorage.ReduceResults, iterator.CurrentKey, writeBatch.Value, out version);
					if (value == null)
						continue;
					var size = tableStorage.ReduceResults.GetDataSize(Snapshot, iterator.CurrentKey);

					var readReduceKey = value.ReadString(ReduceResultFields.ReduceKey);

					yield return new MappedResultInfo
					{
						ReduceKey = readReduceKey,
						Etag = Etag.Parse(value.ReadBytes(ReduceResultFields.Etag)),
						Timestamp = DateTime.FromBinary(value.ReadLong(ReduceResultFields.Timestamp)),
						Bucket = value.ReadInt(ReduceResultFields.Bucket),
						Source = null,
						Size = size,
						Data = loadData ? LoadMappedResult(iterator.CurrentKey, readReduceKey, reduceResultsData) : null
					};
				}
				while (iterator.MoveNext());
			}
		}

		private IEnumerable<MappedResultInfo> GetMappedResultsForBucket(int view, string reduceKey, int bucket, bool loadData, CancellationToken cancellationToken)
		{
		    var reduceKeyHash = HashKey(reduceKey);
            var viewAndReduceKeyAndSourceBucket = (Slice)CreateKey(view, reduceKey, reduceKeyHash, bucket);

			var mappedResultsByViewAndReduceKeyAndSourceBucket = tableStorage.MappedResults.GetIndex(Tables.MappedResults.Indices.ByViewAndReduceKeyAndSourceBucket);
			var mappedResultsData = tableStorage.MappedResults.GetIndex(Tables.MappedResults.Indices.Data);

			using (var iterator = mappedResultsByViewAndReduceKeyAndSourceBucket.MultiRead(Snapshot, viewAndReduceKeyAndSourceBucket))
			{
				if (!iterator.Seek(Slice.BeforeAllKeys))
				{
					yield return new MappedResultInfo
					{
						Bucket = bucket,
						ReduceKey = reduceKey
					};

					yield break;
				}

				do
				{
					cancellationToken.ThrowIfCancellationRequested();

					ushort version;
					var value = LoadStruct(tableStorage.MappedResults, iterator.CurrentKey, writeBatch.Value, out version);
					if (value == null)
						continue;
					var size = tableStorage.MappedResults.GetDataSize(Snapshot, iterator.CurrentKey);

					var readReduceKey = value.ReadString(MappedResultFields.ReduceKey);
					yield return new MappedResultInfo
					{
						ReduceKey = readReduceKey,
						Etag = Etag.Parse(value.ReadBytes(MappedResultFields.Etag)),
						Timestamp = DateTime.FromBinary(value.ReadLong(MappedResultFields.Timestamp)),
						Bucket = value.ReadInt(MappedResultFields.Bucket),
						Source = null,
						Size = size,
						Data = loadData ? LoadMappedResult(iterator.CurrentKey, readReduceKey, mappedResultsData) : null
					};
				}
				while (iterator.MoveNext());
			}
		}

		public ScheduledReductionInfo DeleteScheduledReduction(IEnumerable<object> itemsToDelete)
		{
			if (itemsToDelete == null)
				return null;

			var result = new ScheduledReductionInfo();
			var hasResult = false;
			var currentEtag = Etag.Empty;
			foreach (Etag etag in itemsToDelete.Where(x => x != null))
			{
                var etagAsString = (Slice)etag.ToString();

				ushort version;
				var value = LoadStruct(tableStorage.ScheduledReductions, etagAsString, writeBatch.Value, out version);
				if (value == null)
					continue;

				if (etag.CompareTo(currentEtag) > 0)
				{
					hasResult = true;
					result.Etag = etag;
					result.Timestamp = DateTime.FromBinary(value.ReadLong(ScheduledReductionFields.Timestamp));
				}

				var view = value.ReadInt(ScheduledReductionFields.IndexId);
				var level = value.ReadInt(ScheduledReductionFields.Level);
				var reduceKey = value.ReadString(ScheduledReductionFields.ReduceKey);

				DeleteScheduledReduction(etagAsString, view, CreateKey(view), level, reduceKey);
				if (scheduledReductionsPerViewAndLevel != null)
					scheduledReductionsPerViewAndLevel.AddOrUpdate(view, new RemainingReductionPerLevel(level), (key, oldvalue) => oldvalue.DecrementPerLevelCounters(level));
			}

			return hasResult ? result : null;
		}

		public void DeleteScheduledReduction(int view, int level, string reduceKey)
		{
		    var reduceKeyHash = HashKey(reduceKey);
            var viewKey = CreateKey(view);

			var scheduledReductionsByViewAndLevelAndReduceKey = tableStorage.ScheduledReductions.GetIndex(Tables.ScheduledReductions.Indices.ByViewAndLevelAndReduceKey);
            using (var iterator = scheduledReductionsByViewAndLevelAndReduceKey.MultiRead(Snapshot, (Slice)AppendToKey(viewKey, level, reduceKey, reduceKeyHash)))
			{
				if (!iterator.Seek(Slice.BeforeAllKeys))
					return;

				do
				{
					var id = iterator.CurrentKey;
					DeleteScheduledReduction(id, view, viewKey, level, reduceKey);
					if (scheduledReductionsPerViewAndLevel != null)
						scheduledReductionsPerViewAndLevel.AddOrUpdate(view, new RemainingReductionPerLevel(level), (key, oldvalue) => oldvalue.DecrementPerLevelCounters(level));
				}
				while (iterator.MoveNext());
			}
		}

		public Dictionary<int, RemainingReductionPerLevel> GetRemainingScheduledReductionPerIndex()
		{
			var res = new Dictionary<int, RemainingReductionPerLevel>();
			if (scheduledReductionsPerViewAndLevel == null) return null;
			var iterator = scheduledReductionsPerViewAndLevel.GetEnumerator();
			do
			{
				res.Add(iterator.Current.Key, iterator.Current.Value);
			} while (iterator.MoveNext());
			return res;
		}

		public void PutReducedResult(int view, string reduceKey, int level, int sourceBucket, int bucket, RavenJObject data)
		{
			var reduceResultsByViewAndReduceKeyAndLevelAndSourceBucket =
				tableStorage.ReduceResults.GetIndex(Tables.ReduceResults.Indices.ByViewAndReduceKeyAndLevelAndSourceBucket);
			var reduceResultsByViewAndReduceKeyAndLevelAndBucket =
				tableStorage.ReduceResults.GetIndex(Tables.ReduceResults.Indices.ByViewAndReduceKeyAndLevelAndBucket);
			var reduceResultsByViewAndReduceKeyAndLevel =
				tableStorage.ReduceResults.GetIndex(Tables.ReduceResults.Indices.ByViewAndReduceKeyAndLevel);
			var reduceResultsByView =
				tableStorage.ReduceResults.GetIndex(Tables.ReduceResults.Indices.ByView);
			var reduceResultsData = tableStorage.ReduceResults.GetIndex(Tables.ReduceResults.Indices.Data);

            var ms = CreateStream();
			using (
				var stream = documentCodecs.Aggregate((Stream) new UndisposableStream(ms),
					(ds, codec) => codec.Value.Encode(reduceKey, data, null, ds)))
			{
				data.WriteTo(stream);
				stream.Flush();
			}

			var id = generator.CreateSequentialUuid(UuidType.MappedResults);
            var idAsSlice = (Slice)id.ToString();
		    var reduceKeyHash = HashKey(reduceKey);

			var reduceResult = new Structure<ReduceResultFields>(tableStorage.ReduceResults.Schema)
				.Set(ReduceResultFields.IndexId, view)
				.Set(ReduceResultFields.Etag, id.ToByteArray())
				.Set(ReduceResultFields.ReduceKey, reduceKey)
				.Set(ReduceResultFields.Level, level)
				.Set(ReduceResultFields.SourceBucket, sourceBucket)
				.Set(ReduceResultFields.Bucket, bucket)
				.Set(ReduceResultFields.Timestamp, SystemTime.UtcNow.ToBinary());

			tableStorage.ReduceResults.AddStruct(writeBatch.Value, idAsSlice, reduceResult, 0);

			ms.Position = 0;
			reduceResultsData.Add(writeBatch.Value, idAsSlice, ms, 0);

            var viewKey = CreateKey(view);
            var viewAndReduceKeyAndLevel = AppendToKey(viewKey, ReduceKeySizeLimited(reduceKey), reduceKeyHash, level);
            var viewAndReduceKeyAndLevelAndSourceBucket = AppendToKey(viewAndReduceKeyAndLevel, sourceBucket);
            var viewAndReduceKeyAndLevelAndBucket = AppendToKey(viewAndReduceKeyAndLevel, bucket);

            reduceResultsByViewAndReduceKeyAndLevelAndSourceBucket.MultiAdd(writeBatch.Value, (Slice)viewAndReduceKeyAndLevelAndSourceBucket, idAsSlice);
            reduceResultsByViewAndReduceKeyAndLevel.MultiAdd(writeBatch.Value, (Slice)viewAndReduceKeyAndLevel, idAsSlice);
            reduceResultsByViewAndReduceKeyAndLevelAndBucket.MultiAdd(writeBatch.Value, (Slice)viewAndReduceKeyAndLevelAndBucket, idAsSlice);
            reduceResultsByView.MultiAdd(writeBatch.Value, (Slice)viewKey, idAsSlice);
		}

		public void RemoveReduceResults(int view, int level, string reduceKey, int sourceBucket)
		{
		    var reduceKeyHash = HashKey(reduceKey);
            var viewAndReduceKeyAndLevelAndSourceBucket = CreateKey(view, ReduceKeySizeLimited(reduceKey), reduceKeyHash, level, sourceBucket);
			var reduceResultsByViewAndReduceKeyAndLevelAndSourceBucket = tableStorage.ReduceResults.GetIndex(Tables.ReduceResults.Indices.ByViewAndReduceKeyAndLevelAndSourceBucket);

			using (var iterator = reduceResultsByViewAndReduceKeyAndLevelAndSourceBucket.MultiRead(Snapshot, (Slice)viewAndReduceKeyAndLevelAndSourceBucket))
			{
				if (!iterator.Seek(Slice.BeforeAllKeys))
					return;

                RemoveReduceResult(iterator, null, CancellationToken.None);
			}
		}

		public IEnumerable<ReduceTypePerKey> GetReduceTypesPerKeys(int view, int take, int limitOfItemsToReduceInSingleStep, CancellationToken cancellationToken)
		{
			if (take <= 0)
				take = 1;

			var allKeysToReduce = new HashSet<string>(StringComparer.OrdinalIgnoreCase);

			var key = (Slice) CreateKey(view);
			var scheduledReductionsByView = tableStorage.ScheduledReductions.GetIndex(Tables.ScheduledReductions.Indices.ByView);
            using (var iterator = scheduledReductionsByView.MultiRead(Snapshot, key))
			{
				if (!iterator.Seek(Slice.BeforeAllKeys))
					yield break;

                var processedItems = 0;

				do
				{
					cancellationToken.ThrowIfCancellationRequested();

					ushort version;
					var value = LoadStruct(tableStorage.ScheduledReductions, iterator.CurrentKey, writeBatch.Value, out version);
                    if (value == null) // TODO: Check if this is correct. 
                        continue; 

					allKeysToReduce.Add(value.ReadString(ScheduledReductionFields.ReduceKey));
                    processedItems++;
				}
				while (iterator.MoveNext() && processedItems < take);
			}

            foreach (var reduceKey in allKeysToReduce)
            {
                var count = GetNumberOfMappedItemsPerReduceKey(view, reduceKey);
                var reduceType = count >= limitOfItemsToReduceInSingleStep ? ReduceType.MultiStep : ReduceType.SingleStep;
                yield return new ReduceTypePerKey(reduceKey, reduceType);
            }
		}

		private int GetNumberOfMappedItemsPerReduceKey(int view, string reduceKey)
		{
		    var reduceKeyHash = HashKey(reduceKey);
            var key = (Slice) CreateKey(view, reduceKey, reduceKeyHash);

			ushort version;
			var value = LoadStruct(tableStorage.ReduceKeyCounts, key, writeBatch.Value, out version);
			if (value == null)
				return 0;

			return value.ReadInt(ReduceKeyCountFields.MappedItemsCount);
		}

		public void UpdatePerformedReduceType(int view, string reduceKey, ReduceType reduceType)
		{
            var reduceKeyHash = HashKey(reduceKey);
            var key = (Slice)CreateKey(view, ReduceKeySizeLimited(reduceKey), reduceKeyHash);
			var version = tableStorage.ReduceKeyTypes.ReadVersion(Snapshot, key, writeBatch.Value);

			AddReduceKeyType(key, view, reduceKey, reduceType, version);
		}

        private void DeleteReduceKeyCount( Slice key, int view, Slice viewKey, ushort? expectedVersion)
		{
			var reduceKeyCountsByView = tableStorage.ReduceKeyCounts.GetIndex(Tables.ReduceKeyCounts.Indices.ByView);

			tableStorage.ReduceKeyCounts.Delete(writeBatch.Value, key, expectedVersion);
			reduceKeyCountsByView.MultiDelete(writeBatch.Value, viewKey, key);
		}

        private void DeleteReduceKeyType(Slice key, int view, Slice viewKey, ushort? expectedVersion)
		{
			var reduceKeyTypesByView = tableStorage.ReduceKeyTypes.GetIndex(Tables.ReduceKeyTypes.Indices.ByView);

			tableStorage.ReduceKeyTypes.Delete(writeBatch.Value, key, expectedVersion);
			reduceKeyTypesByView.MultiDelete(writeBatch.Value, viewKey, key);
		}

        private void AddReduceKeyCount(Slice key, int view, Slice viewKey, string reduceKey, int count, ushort? expectedVersion)
		{
			var reduceKeyCountsByView = tableStorage.ReduceKeyCounts.GetIndex(Tables.ReduceKeyCounts.Indices.ByView);

			tableStorage.ReduceKeyCounts.AddStruct(
				writeBatch.Value,
				key,
				new Structure<ReduceKeyCountFields>(tableStorage.ReduceKeyCounts.Schema)
					.Set(ReduceKeyCountFields.IndexId, view)
					.Set(ReduceKeyCountFields.MappedItemsCount, count)
					.Set(ReduceKeyCountFields.ReduceKey, reduceKey), 
				expectedVersion);

            reduceKeyCountsByView.MultiAdd(writeBatch.Value, viewKey, key);
		}

		private void AddReduceKeyType(Slice key, int view, string reduceKey, ReduceType status, ushort? expectedVersion)
		{
			var reduceKeyTypesByView = tableStorage.ReduceKeyTypes.GetIndex(Tables.ReduceKeyTypes.Indices.ByView);

			tableStorage.ReduceKeyTypes.AddStruct(
				writeBatch.Value,
				key,
				new Structure<ReduceKeyTypeFields>(tableStorage.ReduceKeyTypes.Schema)
					.Set(ReduceKeyTypeFields.IndexId, view)
					.Set(ReduceKeyTypeFields.ReduceType, (int) status)
					.Set(ReduceKeyTypeFields.ReduceKey, reduceKey),
				expectedVersion);

            reduceKeyTypesByView.MultiAdd(writeBatch.Value, (Slice)CreateKey(view), key);
		}

		public ReduceType GetLastPerformedReduceType(int view, string reduceKey)
		{
            var reduceKeyHash = HashKey(reduceKey);
            var key = (Slice)CreateKey(view, reduceKey, reduceKeyHash);

			ushort version;
			var value = LoadStruct(tableStorage.ReduceKeyTypes, key, writeBatch.Value, out version);
			if (value == null)
				return ReduceType.None;

			return (ReduceType)value.ReadInt(ReduceKeyTypeFields.ReduceType);
		}

		public IEnumerable<int> GetMappedBuckets(int view, string reduceKey, CancellationToken cancellationToken)
		{
            var reduceKeyHash = HashKey(reduceKey);
            var viewAndReduceKey = (Slice) CreateKey(view, reduceKey, reduceKeyHash);
			var mappedResultsByViewAndReduceKey = tableStorage.MappedResults.GetIndex(Tables.MappedResults.Indices.ByViewAndReduceKey);

			using (var iterator = mappedResultsByViewAndReduceKey.MultiRead(Snapshot, viewAndReduceKey))
			{
				if (!iterator.Seek(Slice.BeforeAllKeys))
					yield break;

				do
				{
					cancellationToken.ThrowIfCancellationRequested();

					ushort version;
					var value = LoadStruct(tableStorage.MappedResults, iterator.CurrentKey, writeBatch.Value, out version);
<<<<<<< HEAD
				    
=======
					if (value == null)
						continue;
>>>>>>> 3a551844
					yield return value.ReadInt(MappedResultFields.Bucket);
				}
				while (iterator.MoveNext());
			}
		}

		public IEnumerable<MappedResultInfo> GetMappedResults(int view, HashSet<string> keysLeftToReduce, bool loadData, int take, HashSet<string> keysReturned, CancellationToken cancellationToken)
		{
			var mappedResultsByViewAndReduceKey = tableStorage.MappedResults.GetIndex(Tables.MappedResults.Indices.ByViewAndReduceKey);
			var mappedResultsData = tableStorage.MappedResults.GetIndex(Tables.MappedResults.Indices.Data);
			var keysToReduce = new HashSet<string>(keysLeftToReduce);
			foreach (var reduceKey in keysToReduce)
			{
				cancellationToken.ThrowIfCancellationRequested();

				keysLeftToReduce.Remove(reduceKey);
				
                var reduceKeyHash = HashKey(reduceKey);
                var viewAndReduceKey = (Slice)CreateKey(view, ReduceKeySizeLimited(reduceKey), reduceKeyHash);
				using (var iterator = mappedResultsByViewAndReduceKey.MultiRead(Snapshot, viewAndReduceKey))
				{
					keysReturned.Add(reduceKey);

					if (!iterator.Seek(Slice.BeforeAllKeys))
						continue;

					do
					{
						cancellationToken.ThrowIfCancellationRequested();

						ushort version;
						var value = LoadStruct(tableStorage.MappedResults, iterator.CurrentKey, writeBatch.Value, out version);
						if (value == null)
							continue;
						var size = tableStorage.MappedResults.GetDataSize(Snapshot, iterator.CurrentKey);

						var readReduceKey = value.ReadString(MappedResultFields.ReduceKey);

						yield return new MappedResultInfo
						{
							Bucket = value.ReadInt(MappedResultFields.Bucket),
							ReduceKey = readReduceKey,
							Etag = Etag.Parse(value.ReadBytes(MappedResultFields.Etag)),
							Timestamp = DateTime.FromBinary(value.ReadLong(MappedResultFields.Timestamp)),
							Data = loadData ? LoadMappedResult(iterator.CurrentKey, readReduceKey, mappedResultsData) : null,
							Size = size
						};
					}
					while (iterator.MoveNext());
				}

				if (take < 0)
				{
					yield break;
				}
			}
		}

		private RavenJObject LoadMappedResult(Slice key, string reduceKey, Index dataIndex)
		{
			var read = dataIndex.Read(Snapshot, key, writeBatch.Value);
			if (read == null)
				return null;

			using (var readerStream = read.Reader.AsStream())
			{
				using (var stream = documentCodecs.Aggregate(readerStream, (ds, codec) => codec.Decode(reduceKey, null, ds)))
					return stream.ToJObject();
			}
		}

		public IEnumerable<ReduceTypePerKey> GetReduceKeysAndTypes(int view, int start, int take)
		{
			var reduceKeyTypesByView = tableStorage.ReduceKeyTypes.GetIndex(Tables.ReduceKeyTypes.Indices.ByView);
            using (var iterator = reduceKeyTypesByView.MultiRead(Snapshot, (Slice)CreateKey(view)))
			{
				if (!iterator.Seek(Slice.BeforeAllKeys) || !iterator.Skip(start))
					yield break;

				var count = 0;
				do
				{
					ushort version;
					var value = LoadStruct(tableStorage.ReduceKeyTypes, iterator.CurrentKey, writeBatch.Value, out version);

					yield return new ReduceTypePerKey(value.ReadString(ReduceKeyTypeFields.ReduceKey), (ReduceType) value.ReadInt(ReduceKeyTypeFields.ReduceType));

					count++;
				}
				while (iterator.MoveNext() && count < take);
			}
		}

		public void DeleteScheduledReductionForView(int view, CancellationToken token)
		{
			var scheduledReductionsByView = tableStorage.ScheduledReductions.GetIndex(Tables.ScheduledReductions.Indices.ByView);

            using (var iterator = scheduledReductionsByView.MultiRead(Snapshot, (Slice)CreateKey(view)))
			{
				if (!iterator.Seek(Slice.BeforeAllKeys))
					return;

				do
				{
					var id = iterator.CurrentKey.Clone();

					ushort version;
					var value = LoadStruct(tableStorage.ScheduledReductions, id, writeBatch.Value, out version);
					if (value == null)
						continue;

					var v = value.ReadInt(ScheduledReductionFields.IndexId);
					var level = value.ReadInt(ScheduledReductionFields.Level);
					var reduceKey = value.ReadString(ScheduledReductionFields.ReduceKey);

					DeleteScheduledReduction(id, v, CreateKey(v), level, reduceKey);
					storageActionsAccessor.General.MaybePulseTransaction();
				}
				while (iterator.MoveNext() && token.IsCancellationRequested == false);
			}
		}



		public void RemoveReduceResultsForView(int view, CancellationToken token)
		{
			var reduceResultsByView = tableStorage.ReduceResults.GetIndex(Tables.ReduceResults.Indices.ByView);

            using (var iterator = reduceResultsByView.MultiRead(Snapshot, (Slice)CreateKey(view)))
			{
				if (!iterator.Seek(Slice.BeforeAllKeys))
					return;

                RemoveReduceResult(iterator, PulseTransaction, token);
			}
		}

		private void DeleteScheduledReduction(Slice id, int view, string viewKey, int level, string reduceKey)
		{
		    var reduceKeyHash = HashKey(reduceKey);

			var scheduledReductionsByView = tableStorage.ScheduledReductions.GetIndex(Tables.ScheduledReductions.Indices.ByView);
			var scheduledReductionsByViewAndLevelAndReduceKey = tableStorage.ScheduledReductions.GetIndex(Tables.ScheduledReductions.Indices.ByViewAndLevelAndReduceKey);

			tableStorage.ScheduledReductions.Delete(writeBatch.Value, id);

            scheduledReductionsByView.MultiDelete(writeBatch.Value, (Slice)viewKey, id);
            scheduledReductionsByViewAndLevelAndReduceKey.MultiDelete(writeBatch.Value, (Slice)AppendToKey(viewKey, level, ReduceKeySizeLimited(reduceKey), reduceKeyHash), id);
		}

        private void RemoveReduceResult(IIterator iterator, Action afterRecordDeleted, CancellationToken token)
        {
            var reduceResultsByViewAndReduceKeyAndLevelAndSourceBucket = tableStorage.ReduceResults.GetIndex(Tables.ReduceResults.Indices.ByViewAndReduceKeyAndLevelAndSourceBucket);
            var reduceResultsByViewAndReduceKeyAndLevel = tableStorage.ReduceResults.GetIndex(Tables.ReduceResults.Indices.ByViewAndReduceKeyAndLevel);
            var reduceResultsByViewAndReduceKeyAndLevelAndBucket = tableStorage.ReduceResults.GetIndex(Tables.ReduceResults.Indices.ByViewAndReduceKeyAndLevelAndBucket);
            var reduceResultsByView = tableStorage.ReduceResults.GetIndex(Tables.ReduceResults.Indices.ByView);
            var reduceResultsData = tableStorage.ReduceResults.GetIndex(Tables.ReduceResults.Indices.Data);

            do
            {
                // TODO: Check if we can avoid the clone.
                Slice id = iterator.CurrentKey.Clone();

                ushort version;
                var value = LoadStruct(tableStorage.ReduceResults, id, writeBatch.Value, out version);
				if (value == null)
					continue;
                var view = value.ReadInt(ReduceResultFields.IndexId);
                var reduceKey = value.ReadString(ReduceResultFields.ReduceKey);
                var level = value.ReadInt(ReduceResultFields.Level);
                var bucket = value.ReadInt(ReduceResultFields.Bucket);
                var sourceBucket = value.ReadInt(ReduceResultFields.SourceBucket);

                var reduceKeyHash = HashKey(reduceKey);

                var viewKey = CreateKey(view);
                var viewAndReduceKeyAndLevel = AppendToKey(viewKey, ReduceKeySizeLimited(reduceKey), reduceKeyHash, level);
                var viewAndReduceKeyAndLevelAndSourceBucket = AppendToKey(viewAndReduceKeyAndLevel, sourceBucket);
                var viewAndReduceKeyAndLevelAndBucket = AppendToKey(viewAndReduceKeyAndLevel, bucket);

                tableStorage.ReduceResults.Delete(writeBatch.Value, id);

                reduceResultsByViewAndReduceKeyAndLevelAndSourceBucket.MultiDelete(writeBatch.Value, (Slice)viewAndReduceKeyAndLevelAndSourceBucket, id);
                reduceResultsByViewAndReduceKeyAndLevel.MultiDelete(writeBatch.Value, (Slice)viewAndReduceKeyAndLevel, id);
                reduceResultsByViewAndReduceKeyAndLevelAndBucket.MultiDelete(writeBatch.Value, (Slice)viewAndReduceKeyAndLevelAndBucket, id);
                reduceResultsByView.MultiDelete(writeBatch.Value, (Slice)viewKey, id);

                reduceResultsData.Delete(writeBatch.Value, id);

                if (afterRecordDeleted != null)
                    afterRecordDeleted();
            }
			while (iterator.MoveNext() && token.IsCancellationRequested == false);
        }

        private void PulseTransaction()
        {
            storageActionsAccessor.General.MaybePulseTransaction();
        }

        private static string HashKey(string key)
        {
            return Convert.ToBase64String(Encryptor.Current.Hash.Compute16(Encoding.UTF8.GetBytes(key)));
        }
	}

    internal class ScheduledReductionDeleter
    {
        private readonly ConcurrentSet<object> innerSet;

        private readonly IDictionary<Slice, object> state = new Dictionary<Slice, object>(new SliceComparer());

        public ScheduledReductionDeleter(ConcurrentSet<object> set, Func<object, Slice> extractKey)
        {
            innerSet = set;

            InitializeState(set, extractKey);
        }

        private void InitializeState(IEnumerable<object> set, Func<object, Slice> extractKey)
        {
            foreach (var item in set)
            {
                var key = extractKey(item);
                if (key == null)
                    continue;

                state.Add(key, null);
            }
        }

        public bool Delete(Slice key, object value)
        {
            if (state.ContainsKey(key))
                return false;

            state.Add(key, null);
            innerSet.Add(value);

            return true;
        }
    }
}<|MERGE_RESOLUTION|>--- conflicted
+++ resolved
@@ -965,12 +965,8 @@
 
 					ushort version;
 					var value = LoadStruct(tableStorage.MappedResults, iterator.CurrentKey, writeBatch.Value, out version);
-<<<<<<< HEAD
-				    
-=======
 					if (value == null)
 						continue;
->>>>>>> 3a551844
 					yield return value.ReadInt(MappedResultFields.Bucket);
 				}
 				while (iterator.MoveNext());
