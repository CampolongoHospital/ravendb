--- conflicted
+++ resolved
@@ -90,31 +90,17 @@
             EnlistInDistributedTransactions = true;
         }
 
-<<<<<<< HEAD
-	    private static void LegacyDataDirSupport(InMemoryRavenConfiguration configuration)
-	    {
-		    if (System.IO.Directory.Exists(configuration.Core.DataDirectory))
-				return;
-
-			var directory = FilePathTools.ApplyWorkingDirectoryToPathAndMakeSureThatItEndsWithSlash(configuration.Core.WorkingDirectory, "~\\Data");
-			if (System.IO.Directory.Exists(directory) == false)
-				return;
-			
-		    configuration.Core.DataDirectory = "~\\Data";
-	    }
-=======
         private static void LegacyDataDirSupport(InMemoryRavenConfiguration configuration)
         {
-            if (System.IO.Directory.Exists(configuration.DataDirectory))
+            if (System.IO.Directory.Exists(configuration.Core.DataDirectory))
                 return;
 
-            var directory = FilePathTools.ApplyWorkingDirectoryToPathAndMakeSureThatItEndsWithSlash(configuration.WorkingDirectory, "~\\Data");
+            var directory = FilePathTools.ApplyWorkingDirectoryToPathAndMakeSureThatItEndsWithSlash(configuration.Core.WorkingDirectory, "~\\Data");
             if (System.IO.Directory.Exists(directory) == false)
                 return;
             
-            configuration.DataDirectory = "~\\Data";
-        }
->>>>>>> 68f1ca50
+            configuration.Core.DataDirectory = "~\\Data";
+        }
 
         private IDocumentStore Inner
         {
@@ -219,21 +205,12 @@
             get; set;
         }
 
-<<<<<<< HEAD
-	    public string DataDirectory
-	    {
-		    get { return Configuration.Core.DataDirectory; }
-			set { Configuration.Core.DataDirectory = value; }
-	    }
-	    public string Url
-=======
         public string DataDirectory
         {
-            get { return Configuration.DataDirectory; }
-            set { Configuration.DataDirectory = value; }
+            get { return Configuration.Core.DataDirectory; }
+            set { Configuration.Core.DataDirectory = value; }
         }
         public string Url
->>>>>>> 68f1ca50
         {
             get; set;
         }
@@ -432,19 +409,11 @@
         ///</summary>
         public bool UseEmbeddedHttpServer { get; set; }
 
-<<<<<<< HEAD
-		public bool RunInMemory
-		{
-			get { return Configuration.Core.RunInMemory; }
-			set { Configuration.Core.RunInMemory = value; }
-		}
-=======
         public bool RunInMemory
         {
-            get { return Configuration.RunInMemory; }
-            set { Configuration.RunInMemory = value; }
-        }
->>>>>>> 68f1ca50
+            get { return Configuration.Core.RunInMemory; }
+            set { Configuration.Core.RunInMemory = value; }
+        }
 
         public IDocumentStore RegisterListener(IDocumentStoreListener listener)
         {
