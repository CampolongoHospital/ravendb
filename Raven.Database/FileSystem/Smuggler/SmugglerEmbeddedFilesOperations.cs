// -----------------------------------------------------------------------
//  <copyright file="SmugglerEmbeddedDatabaseOperations.cs" company="Hibernating Rhinos LTD">
//      Copyright (c) Hibernating Rhinos LTD. All rights reserved.
//  </copyright>
// -----------------------------------------------------------------------
using System;
using System.Collections.Generic;
using System.IO;
using System.Linq;
using System.Threading.Tasks;
using Raven.Abstractions.Data;
using Raven.Abstractions.FileSystem;
using Raven.Abstractions.Smuggler;
using Raven.Abstractions.Smuggler.Data;
using Raven.Abstractions.Util;
using Raven.Database.FileSystem.Actions;
using Raven.Database.FileSystem.Util;
using Raven.Json.Linq;

namespace Raven.Database.FileSystem.Smuggler
{
<<<<<<< HEAD
	public class SmugglerEmbeddedFilesOperations : ISmugglerFilesOperations
	{

		private readonly RavenFileSystem filesystem;

		public SmugglerEmbeddedFilesOperations(RavenFileSystem filesystem)
		{
			this.filesystem = filesystem;
		}

		public Action<string> Progress { get; set; }

		public SmugglerFilesOptions Options { get; private set; }

		public Task<FileSystemStats[]> GetStats()
		{
			var count = 0;
			filesystem.Storage.Batch(accessor =>
			{
				count = accessor.GetFileCount();
			});

			var stats = new FileSystemStats
			{
				Name = filesystem.Name,
				FileCount = count,
				Metrics = filesystem.CreateMetrics(),
				ActiveSyncs = filesystem.SynchronizationTask.Queue.Active.ToList(),
				PendingSyncs = filesystem.SynchronizationTask.Queue.Pending.ToList()
			};
			return new CompletedTask<FileSystemStats[]>(new [] {stats});
		}

		public Task<string> GetVersion(FilesConnectionStringOptions server)
		{
			return new CompletedTask<string>(DocumentDatabase.ProductVersion);
		}

		public LastFilesEtagsInfo FetchCurrentMaxEtags()
		{
			return new LastFilesEtagsInfo
			{
				LastFileEtag = null,
				LastDeletedFileEtag = null
			};
		}

		public Task<IAsyncEnumerator<FileHeader>> GetFiles(Etag lastEtag, int take)
		{
			ShowProgress("Streaming documents from {0}, batch size {1}", lastEtag, take);

			IEnumerable<FileHeader> enumerable = null;

			filesystem.Storage.Batch(accessor =>
			{
				enumerable = accessor.GetFilesAfter(lastEtag, take);
			});

			return new CompletedTask<IAsyncEnumerator<FileHeader>>(new AsyncEnumeratorBridge<FileHeader>(enumerable.GetEnumerator()));
		}

		public Task<IEnumerable<KeyValuePair<string, RavenJObject>>> GetConfigurations(int start, int take)
		{
			var results = new List<KeyValuePair<string, RavenJObject>>();

			filesystem.Storage.Batch(accessor =>
			{
				var names = accessor.GetConfigNames(start, take);

				foreach (var name in names)
				{
					results.Add(new KeyValuePair<string, RavenJObject>(name, accessor.GetConfig(name)));
				}
			});

			return new CompletedTask<IEnumerable<KeyValuePair<string, RavenJObject>>>(results);
		}

		public Task PutConfig(string name, RavenJObject value)
		{
			filesystem.Storage.Batch(accessor => accessor.SetConfig(name, value));

			return new CompletedTask();
		}

		public Task<Stream> DownloadFile(FileHeader file)
		{
			var name = file.FullPath;
			var readingStream = StorageStream.Reading(filesystem.Storage, name);
			return new CompletedTask<Stream>(readingStream);
		}

		public async Task PutFile(FileHeader file, Stream data, long dataSize)
		{
			await filesystem.Files.PutAsync(file.FullPath, null, file.Metadata, () => new CompletedTask<Stream>(data), new FileActions.PutOperationOptions
			{
				ContentLength = dataSize
			}).ConfigureAwait(false);
		}

		public void Initialize(SmugglerFilesOptions options)
		{
			Options = options;
		}

		public void Configure(SmugglerFilesOptions options)
		{
		}

		public void ShowProgress(string format, params object[] args)
		{
			if (Progress != null)
			{
				Progress(string.Format(format, args));
			}
		}

		public string CreateIncrementalKey()
		{
			throw new NotSupportedException("Copying between filesystems is currently not supported in embedded version.");
		}

		public Task<ExportFilesDestinations> GetIncrementalExportKey()
		{
			throw new NotSupportedException("Copying between filesystems is currently not supported in embedded version.");
		}

		public Task PutIncrementalExportKey(ExportFilesDestinations destinations)
		{
			throw new NotSupportedException("Copying between filesystems is currently not supported in embedded version.");
		}

		public RavenJObject StripReplicationInformationFromMetadata(RavenJObject metadata)
		{
			if (metadata != null)
			{
				metadata.Remove(SynchronizationConstants.RavenSynchronizationHistory);
				metadata.Remove(SynchronizationConstants.RavenSynchronizationSource);
				metadata.Remove(SynchronizationConstants.RavenSynchronizationVersion);
			}

			return metadata;
		}

		public RavenJObject DisableVersioning(RavenJObject metadata)
		{
			if (metadata != null)
			{
				metadata.Add(Constants.RavenIgnoreVersioning, true);
			}

			return metadata;
		}
	}
=======
    public class SmugglerEmbeddedFilesOperations : ISmugglerFilesOperations
    {

        private readonly RavenFileSystem filesystem;

        public SmugglerEmbeddedFilesOperations(RavenFileSystem filesystem)
        {
            this.filesystem = filesystem;
        }

        public Action<string> Progress { get; set; }

        public SmugglerFilesOptions Options { get; private set; }

        public Task<FileSystemStats[]> GetStats()
        {
            var count = 0;
            filesystem.Storage.Batch(accessor =>
            {
                count = accessor.GetFileCount();
            });

            var stats = new FileSystemStats
            {
                Name = filesystem.Name,
                FileCount = count,
                Metrics = filesystem.CreateMetrics(),
                ActiveSyncs = filesystem.SynchronizationTask.Queue.Active.ToList(),
                PendingSyncs = filesystem.SynchronizationTask.Queue.Pending.ToList()
            };
            return new CompletedTask<FileSystemStats[]>(new [] {stats});
        }

        public Task<string> GetVersion(FilesConnectionStringOptions server)
        {
            return new CompletedTask<string>(DocumentDatabase.ProductVersion);
        }

        public LastFilesEtagsInfo FetchCurrentMaxEtags()
        {
            return new LastFilesEtagsInfo
            {
                LastFileEtag = null,
                LastDeletedFileEtag = null
            };
        }

        public Task<IAsyncEnumerator<FileHeader>> GetFiles(Etag lastEtag, int take)
        {
            ShowProgress("Streaming documents from {0}, batch size {1}", lastEtag, take);

            IEnumerable<FileHeader> enumerable = null;

            filesystem.Storage.Batch(accessor =>
            {
                enumerable = accessor.GetFilesAfter(lastEtag, take);
            });

            return new CompletedTask<IAsyncEnumerator<FileHeader>>(new AsyncEnumeratorBridge<FileHeader>(enumerable.GetEnumerator()));
        }

        public Task<IEnumerable<KeyValuePair<string, RavenJObject>>> GetConfigurations(int start, int take)
        {
            var results = new List<KeyValuePair<string, RavenJObject>>();

            filesystem.Storage.Batch(accessor =>
            {
                var names = accessor.GetConfigNames(start, take);

                foreach (var name in names)
                {
                    results.Add(new KeyValuePair<string, RavenJObject>(name, accessor.GetConfig(name)));
                }
            });

            return new CompletedTask<IEnumerable<KeyValuePair<string, RavenJObject>>>(results);
        }

        public Task PutConfig(string name, RavenJObject value)
        {
            filesystem.Storage.Batch(accessor => accessor.SetConfig(name, value));

            return new CompletedTask();
        }

        public Task<Stream> DownloadFile(FileHeader file)
        {
            var name = file.FullPath;
            var readingStream = StorageStream.Reading(filesystem.Storage, name);
            return new CompletedTask<Stream>(readingStream);
        }

        public async Task PutFile(FileHeader file, Stream data, long dataSize)
        {
            await filesystem.Files.PutAsync(file.FullPath, null, file.Metadata, () => new CompletedTask<Stream>(data), new FileActions.PutOperationOptions
            {
                ContentLength = dataSize
            });
        }

        public void Initialize(SmugglerFilesOptions options)
        {
            Options = options;
        }

        public void Configure(SmugglerFilesOptions options)
        {
        }

        public void ShowProgress(string format, params object[] args)
        {
            if (Progress != null)
            {
                Progress(string.Format(format, args));
            }
        }

        public string CreateIncrementalKey()
        {
            throw new NotSupportedException("Copying between filesystems is currently not supported in embedded version.");
        }

        public Task<ExportFilesDestinations> GetIncrementalExportKey()
        {
            throw new NotSupportedException("Copying between filesystems is currently not supported in embedded version.");
        }

        public Task PutIncrementalExportKey(ExportFilesDestinations destinations)
        {
            throw new NotSupportedException("Copying between filesystems is currently not supported in embedded version.");
        }

        public RavenJObject StripReplicationInformationFromMetadata(RavenJObject metadata)
        {
            if (metadata != null)
            {
                metadata.Remove(SynchronizationConstants.RavenSynchronizationHistory);
                metadata.Remove(SynchronizationConstants.RavenSynchronizationSource);
                metadata.Remove(SynchronizationConstants.RavenSynchronizationVersion);
            }

            return metadata;
        }

        public RavenJObject DisableVersioning(RavenJObject metadata)
        {
            if (metadata != null)
            {
                metadata.Add(Constants.RavenIgnoreVersioning, true);
            }

            return metadata;
        }
    }
>>>>>>> b19bf61a
}<|MERGE_RESOLUTION|>--- conflicted
+++ resolved
@@ -19,7 +19,6 @@
 
 namespace Raven.Database.FileSystem.Smuggler
 {
-<<<<<<< HEAD
 	public class SmugglerEmbeddedFilesOperations : ISmugglerFilesOperations
 	{
 
@@ -174,160 +173,4 @@
 			return metadata;
 		}
 	}
-=======
-    public class SmugglerEmbeddedFilesOperations : ISmugglerFilesOperations
-    {
-
-        private readonly RavenFileSystem filesystem;
-
-        public SmugglerEmbeddedFilesOperations(RavenFileSystem filesystem)
-        {
-            this.filesystem = filesystem;
-        }
-
-        public Action<string> Progress { get; set; }
-
-        public SmugglerFilesOptions Options { get; private set; }
-
-        public Task<FileSystemStats[]> GetStats()
-        {
-            var count = 0;
-            filesystem.Storage.Batch(accessor =>
-            {
-                count = accessor.GetFileCount();
-            });
-
-            var stats = new FileSystemStats
-            {
-                Name = filesystem.Name,
-                FileCount = count,
-                Metrics = filesystem.CreateMetrics(),
-                ActiveSyncs = filesystem.SynchronizationTask.Queue.Active.ToList(),
-                PendingSyncs = filesystem.SynchronizationTask.Queue.Pending.ToList()
-            };
-            return new CompletedTask<FileSystemStats[]>(new [] {stats});
-        }
-
-        public Task<string> GetVersion(FilesConnectionStringOptions server)
-        {
-            return new CompletedTask<string>(DocumentDatabase.ProductVersion);
-        }
-
-        public LastFilesEtagsInfo FetchCurrentMaxEtags()
-        {
-            return new LastFilesEtagsInfo
-            {
-                LastFileEtag = null,
-                LastDeletedFileEtag = null
-            };
-        }
-
-        public Task<IAsyncEnumerator<FileHeader>> GetFiles(Etag lastEtag, int take)
-        {
-            ShowProgress("Streaming documents from {0}, batch size {1}", lastEtag, take);
-
-            IEnumerable<FileHeader> enumerable = null;
-
-            filesystem.Storage.Batch(accessor =>
-            {
-                enumerable = accessor.GetFilesAfter(lastEtag, take);
-            });
-
-            return new CompletedTask<IAsyncEnumerator<FileHeader>>(new AsyncEnumeratorBridge<FileHeader>(enumerable.GetEnumerator()));
-        }
-
-        public Task<IEnumerable<KeyValuePair<string, RavenJObject>>> GetConfigurations(int start, int take)
-        {
-            var results = new List<KeyValuePair<string, RavenJObject>>();
-
-            filesystem.Storage.Batch(accessor =>
-            {
-                var names = accessor.GetConfigNames(start, take);
-
-                foreach (var name in names)
-                {
-                    results.Add(new KeyValuePair<string, RavenJObject>(name, accessor.GetConfig(name)));
-                }
-            });
-
-            return new CompletedTask<IEnumerable<KeyValuePair<string, RavenJObject>>>(results);
-        }
-
-        public Task PutConfig(string name, RavenJObject value)
-        {
-            filesystem.Storage.Batch(accessor => accessor.SetConfig(name, value));
-
-            return new CompletedTask();
-        }
-
-        public Task<Stream> DownloadFile(FileHeader file)
-        {
-            var name = file.FullPath;
-            var readingStream = StorageStream.Reading(filesystem.Storage, name);
-            return new CompletedTask<Stream>(readingStream);
-        }
-
-        public async Task PutFile(FileHeader file, Stream data, long dataSize)
-        {
-            await filesystem.Files.PutAsync(file.FullPath, null, file.Metadata, () => new CompletedTask<Stream>(data), new FileActions.PutOperationOptions
-            {
-                ContentLength = dataSize
-            });
-        }
-
-        public void Initialize(SmugglerFilesOptions options)
-        {
-            Options = options;
-        }
-
-        public void Configure(SmugglerFilesOptions options)
-        {
-        }
-
-        public void ShowProgress(string format, params object[] args)
-        {
-            if (Progress != null)
-            {
-                Progress(string.Format(format, args));
-            }
-        }
-
-        public string CreateIncrementalKey()
-        {
-            throw new NotSupportedException("Copying between filesystems is currently not supported in embedded version.");
-        }
-
-        public Task<ExportFilesDestinations> GetIncrementalExportKey()
-        {
-            throw new NotSupportedException("Copying between filesystems is currently not supported in embedded version.");
-        }
-
-        public Task PutIncrementalExportKey(ExportFilesDestinations destinations)
-        {
-            throw new NotSupportedException("Copying between filesystems is currently not supported in embedded version.");
-        }
-
-        public RavenJObject StripReplicationInformationFromMetadata(RavenJObject metadata)
-        {
-            if (metadata != null)
-            {
-                metadata.Remove(SynchronizationConstants.RavenSynchronizationHistory);
-                metadata.Remove(SynchronizationConstants.RavenSynchronizationSource);
-                metadata.Remove(SynchronizationConstants.RavenSynchronizationVersion);
-            }
-
-            return metadata;
-        }
-
-        public RavenJObject DisableVersioning(RavenJObject metadata)
-        {
-            if (metadata != null)
-            {
-                metadata.Add(Constants.RavenIgnoreVersioning, true);
-            }
-
-            return metadata;
-        }
-    }
->>>>>>> b19bf61a
 }