﻿// -----------------------------------------------------------------------
//  <copyright file="TaskActions.cs" company="Hibernating Rhinos LTD">
//      Copyright (c) Hibernating Rhinos LTD. All rights reserved.
//  </copyright>
// -----------------------------------------------------------------------
using System;
using System.Collections.Concurrent;
using System.Collections.Generic;
using System.Linq;
using System.Threading;
using System.Threading.Tasks;

using Raven.Abstractions.Data;
using Raven.Abstractions.Extensions;
using Raven.Abstractions.Logging;
using Raven.Database.Data;
using Raven.Database.Impl;
using Raven.Database.Util;

namespace Raven.Database.Actions
{
    public class TaskActions : ActionsBase
    {
        private long pendingTaskCounter;
        private readonly ConcurrentDictionary<long, PendingTaskWithStateAndDescription> pendingTasks = new ConcurrentDictionary<long, PendingTaskWithStateAndDescription>();

        public TaskActions(DocumentDatabase database, SizeLimitedConcurrentDictionary<string, TouchedDocumentInfo> recentTouches, IUuidGenerator uuidGenerator, ILog log)
            : base(database, recentTouches, uuidGenerator, log)
        {
        }

        internal void ClearCompletedPendingTasks()
        {
            foreach (var taskAndState in pendingTasks)
            {
                var task = taskAndState.Value.Task;
                if (task.IsCompleted || task.IsCanceled || task.IsFaulted)
                {
                    PendingTaskWithStateAndDescription value;
                    pendingTasks.TryRemove(taskAndState.Key, out value);
                }
                if (task.Exception != null)
                {
                    Log.InfoException("Failed to execute background task " + taskAndState.Key, task.Exception);
                }
            }
        }

        public List<PendingTaskDescriptionAndStatus> GetAll()
        {
            return pendingTasks.Select(x =>
            {
                var ex = (x.Value.Task.IsFaulted || x.Value.Task.IsCanceled) ? x.Value.Task.Exception.ExtractSingleInnerException() : null;
	            var taskStatus = x.Value.Task.Status;
	            if (taskStatus == TaskStatus.WaitingForActivation)
					taskStatus = TaskStatus.Running; //aysnc task status is always WaitingForActivation
                return new PendingTaskDescriptionAndStatus
                       {
                           Id = x.Key,
                           Payload = x.Value.Description.Payload,
                           StartTime = x.Value.Description.StartTime,
						   TaskStatus = taskStatus,
                           TaskType = x.Value.Description.TaskType,
                           Exception = ex
                       };
            }).ToList();
        }

        public void AddTask(Task task, IOperationState state, PendingTaskDescription description, out long id, CancellationTokenSource tokenSource = null)
        {
            if (task.Status == TaskStatus.Created)
                throw new ArgumentException("Task must be started before it gets added to the database.", "task");
            var localId = id = Interlocked.Increment(ref pendingTaskCounter);
            pendingTasks.TryAdd(localId, new PendingTaskWithStateAndDescription
            {
                Task = task,
                State = state,
                Description = description,
                TokenSource = tokenSource
            });
        }

        public void RemoveTask(long taskId)
        {
            PendingTaskWithStateAndDescription value;
            pendingTasks.TryRemove(taskId, out value);
        }


        public object KillTask(long id)
        {
            PendingTaskWithStateAndDescription value;
            if (pendingTasks.TryGetValue(id, out value))
            {
                if (!value.Task.IsFaulted && !value.Task.IsCanceled && !value.Task.IsCompleted)
                {
                    if (value.TokenSource != null)
                    {
                        value.TokenSource.Cancel();
                    }
                }

                return value.State;
            }
            return null;
        }

        public object GetTaskState(long id)
        {
            PendingTaskWithStateAndDescription value;
            if (pendingTasks.TryGetValue(id, out value))
            {
                return value.State;
            }
            return null;
        }

        public void Dispose(ExceptionAggregator exceptionAggregator)
        {
            foreach (var pendingTaskAndState in pendingTasks.Select(shouldDispose => shouldDispose.Value))
            {
                exceptionAggregator.Execute(() =>
                {
                    try
                    {
#if DEBUG
                        pendingTaskAndState.Task.Wait(3000);
#else
						pendingTaskAndState.Task.Wait();
#endif
                    }
                    catch (Exception)
                    {
                        // we explictly don't care about this during shutdown
                    }
                });
            }

            pendingTasks.Clear();
        }

        public class PendingTaskWithStateAndDescription
        {
            public Task Task;
            public IOperationState State;
            public PendingTaskDescription Description;
            public CancellationTokenSource TokenSource;
        }

        public class PendingTaskDescription
        {
            public string Payload;

            public PendingTaskType TaskType;

            public DateTime StartTime;
        }

        public class PendingTaskDescriptionAndStatus : PendingTaskDescription
        {
            public long Id;
            public TaskStatus TaskStatus;
            public Exception Exception;
        }

        public enum PendingTaskType
        {
            SuggestionQuery,

            BulkInsert,

            IndexBulkOperation,

            IndexDeleteOperation,

			ImportDatabase,

			RestoreDatabase,

            RestoreFilesystem,

            CompactDatabase,

            CompactFilesystem,

            IoTest,

	        NewIndexPrecomputedBatch,

<<<<<<< HEAD
			ServerSmuggling
=======
			CounterBatchOperation
>>>>>>> 97e9709e
        }
    }
}<|MERGE_RESOLUTION|>--- conflicted
+++ resolved
@@ -185,13 +185,11 @@
 
             IoTest,
 
-	        NewIndexPrecomputedBatch,
+			NewIndexPrecomputedBatch,
 
-<<<<<<< HEAD
-			ServerSmuggling
-=======
+			ServerSmuggling,
+
 			CounterBatchOperation
->>>>>>> 97e9709e
-        }
+		}
     }
 }