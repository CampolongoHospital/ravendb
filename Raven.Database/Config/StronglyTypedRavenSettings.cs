﻿// -----------------------------------------------------------------------
//  <copyright file="StronglyTypedRavenSettings.cs" company="Hibernating Rhinos LTD">
//      Copyright (c) Hibernating Rhinos LTD. All rights reserved.
//  </copyright>
// -----------------------------------------------------------------------
using System;
using System.Collections.Specialized;
using System.IO;
using System.Net;
using System.Runtime.Caching;
using Rachis;
using Raven.Abstractions.Data;
using Raven.Database.Config.Settings;

namespace Raven.Database.Config
{
	internal class StronglyTypedRavenSettings
	{
		private readonly NameValueCollection settings;

		public ReplicationConfiguration Replication { get; private set; }

		public VoronConfiguration Voron { get; private set; }

		public EsentConfiguration Esent { get; private set; }

		public PrefetcherConfiguration Prefetcher { get; private set; }

		public FileSystemConfiguration FileSystem { get; private set; }

		public EncryptionConfiguration Encryption { get; private set; }

		public IndexingConfiguration Indexing { get; set; }

<<<<<<< HEAD
        public ClusterConfiguration Cluster { get; private set; }
=======
		public WebSocketsConfiguration WebSockets { get; set; }
>>>>>>> dc8e21c3

		public StronglyTypedRavenSettings(NameValueCollection settings)
		{
			Replication = new ReplicationConfiguration();
			Voron = new VoronConfiguration();
			Esent = new EsentConfiguration();
			Prefetcher = new PrefetcherConfiguration();
			FileSystem = new FileSystemConfiguration();
			Encryption = new EncryptionConfiguration();
			Indexing = new IndexingConfiguration();
<<<<<<< HEAD
            Cluster = new ClusterConfiguration();
=======
			WebSockets = new WebSocketsConfiguration();
>>>>>>> dc8e21c3

			this.settings = settings;
		}

		public void Setup(int defaultMaxNumberOfItemsToIndexInSingleBatch, int defaultInitialNumberOfItemsToIndexInSingleBatch)
		{
			AllowScriptsToAdjustNumberOfSteps = new BooleanSetting(settings[Constants.AllowScriptsToAdjustNumberOfSteps], false);

			IndexAndTransformerReplicationLatencyInSec = new IntegerSetting(settings[Constants.RavenIndexAndTransformerReplicationLatencyInSec], Constants.DefaultRavenIndexAndTransformerReplicationLatencyInSec);

			PrefetchingDurationLimit = new IntegerSetting(settings[Constants.RavenPrefetchingDurationLimit], Constants.DefaultPrefetchingDurationLimit);

			BulkImportBatchTimeout = new TimeSpanSetting(settings[Constants.BulkImportBatchTimeout], TimeSpan.FromMilliseconds(Constants.BulkImportDefaultTimeoutInMs), TimeSpanArgumentType.FromParse);

			MaxConcurrentServerRequests = new IntegerSetting(settings[Constants.MaxConcurrentServerRequests], 512);

			MaxConcurrentRequestsForDatabaseDuringLoad = new IntegerSetting(settings[Constants.MaxConcurrentRequestsForDatabaseDuringLoad], 50);

            MaxSecondsForTaskToWaitForDatabaseToLoad = new IntegerSetting(settings[Constants.MaxSecondsForTaskToWaitForDatabaseToLoad], 5);

			MaxConcurrentMultiGetRequests = new IntegerSetting(settings[Constants.MaxConcurrentMultiGetRequests], 192);

			MemoryLimitForProcessing = new IntegerSetting(settings[Constants.MemoryLimitForProcessing] ?? settings[Constants.MemoryLimitForProcessing_BackwardCompatibility],
				// we allow 1 GB by default, or up to 75% of available memory on startup, if less than that is available
				Math.Min(1024, (int)(MemoryStatistics.AvailableMemory * 0.75)));

			MaxPageSize =
				new IntegerSettingWithMin(settings["Raven/MaxPageSize"], 1024, 10);
			MemoryCacheLimitMegabytes =
				new IntegerSetting(settings["Raven/MemoryCacheLimitMegabytes"], GetDefaultMemoryCacheLimitMegabytes);
			MemoryCacheExpiration =
				new TimeSpanSetting(settings["Raven/MemoryCacheExpiration"], TimeSpan.FromMinutes(60),
									TimeSpanArgumentType.FromSeconds);
			MemoryCacheLimitPercentage =
				new IntegerSetting(settings["Raven/MemoryCacheLimitPercentage"], 0 /* auto size */);
			MemoryCacheLimitCheckInterval =
				new TimeSpanSetting(settings["Raven/MemoryCacheLimitCheckInterval"], MemoryCache.Default.PollingInterval,
									TimeSpanArgumentType.FromParse);

			PrewarmFacetsSyncronousWaitTime =
				new TimeSpanSetting(settings["Raven/PrewarmFacetsSyncronousWaitTime"], TimeSpan.FromSeconds(3),
									TimeSpanArgumentType.FromParse);

			PrewarmFacetsOnIndexingMaxAge =
				new TimeSpanSetting(settings["Raven/PrewarmFacetsOnIndexingMaxAge"], TimeSpan.FromMinutes(10),
									TimeSpanArgumentType.FromParse);


			MaxProcessingRunLatency =
				new TimeSpanSetting(settings["Raven/MaxProcessingRunLatency"] ?? settings["Raven/MaxIndexingRunLatency"], TimeSpan.FromMinutes(5),
									TimeSpanArgumentType.FromParse);
			MaxIndexWritesBeforeRecreate =
				new IntegerSetting(settings["Raven/MaxIndexWritesBeforeRecreate"], 256 * 1024);
			MaxSimpleIndexOutputsPerDocument =
				new IntegerSetting(settings["Raven/MaxSimpleIndexOutputsPerDocument"], 15);

			MaxMapReduceIndexOutputsPerDocument =
				new IntegerSetting(settings["Raven/MaxMapReduceIndexOutputsPerDocument"], 50);

			MaxNumberOfItemsToProcessInSingleBatch =
				new IntegerSettingWithMin(settings["Raven/MaxNumberOfItemsToProcessInSingleBatch"] ?? settings["Raven/MaxNumberOfItemsToIndexInSingleBatch"],
										  defaultMaxNumberOfItemsToIndexInSingleBatch, 128);
			AvailableMemoryForRaisingBatchSizeLimit =
				new IntegerSetting(settings["Raven/AvailableMemoryForRaisingBatchSizeLimit"] ?? settings["Raven/AvailableMemoryForRaisingIndexBatchSizeLimit"],
								   Math.Min(768, MemoryStatistics.TotalPhysicalMemory / 2));
			MaxNumberOfItemsToReduceInSingleBatch =
				new IntegerSettingWithMin(settings["Raven/MaxNumberOfItemsToReduceInSingleBatch"],
										  defaultMaxNumberOfItemsToIndexInSingleBatch / 2, 128);
			NumberOfItemsToExecuteReduceInSingleStep =
				new IntegerSetting(settings["Raven/NumberOfItemsToExecuteReduceInSingleStep"], 1024);
			MaxNumberOfParallelProcessingTasks =
				new IntegerSettingWithMin(settings["Raven/MaxNumberOfParallelProcessingTasks"] ?? settings["Raven/MaxNumberOfParallelIndexTasks"], Environment.ProcessorCount, 1);

			NewIndexInMemoryMaxTime =
				new TimeSpanSetting(settings["Raven/NewIndexInMemoryMaxTime"], TimeSpan.FromMinutes(15), TimeSpanArgumentType.FromParse);
			NewIndexInMemoryMaxMb =
				new MultipliedIntegerSetting(new IntegerSettingWithMin(settings["Raven/NewIndexInMemoryMaxMB"], 64, 1), 1024 * 1024);
			RunInMemory =
                new BooleanSetting(settings[Constants.RunInMemory], false);
			CreateAutoIndexesForAdHocQueriesIfNeeded =
				new BooleanSetting(settings["Raven/CreateAutoIndexesForAdHocQueriesIfNeeded"], true);
			ResetIndexOnUncleanShutdown =
				new BooleanSetting(settings["Raven/ResetIndexOnUncleanShutdown"], false);
			DisableInMemoryIndexing =
				new BooleanSetting(settings["Raven/DisableInMemoryIndexing"], false);
			WorkingDir =
				new StringSetting(settings["Raven/WorkingDir"], @"~\");
			DataDir =
				new StringSetting(settings["Raven/DataDir"], @"~\Data");
			IndexStoragePath =
				new StringSetting(settings["Raven/IndexStoragePath"], (string)null);
			CountersDataDir =
				new StringSetting(settings["Raven/Counters/DataDir"], @"~\Data\Counters");

			HostName =
				new StringSetting(settings["Raven/HostName"], (string)null);
			Port =
				new StringSetting(settings["Raven/Port"], "*");
			ExposeConfigOverTheWire =
				new StringSetting(settings[Constants.ExposeConfigOverTheWire], "Open");
			HttpCompression =
				new BooleanSetting(settings["Raven/HttpCompression"], true);
			AccessControlAllowOrigin =
				new StringSetting(settings["Raven/AccessControlAllowOrigin"], (string)null);
			AccessControlMaxAge =
				new StringSetting(settings["Raven/AccessControlMaxAge"], "1728000" /* 20 days */);
			AccessControlAllowMethods =
				new StringSetting(settings["Raven/AccessControlAllowMethods"], "PUT,PATCH,GET,DELETE,POST");
			AccessControlRequestHeaders =
				new StringSetting(settings["Raven/AccessControlRequestHeaders"], (string)null);
			RedirectStudioUrl =
				new StringSetting(settings["Raven/RedirectStudioUrl"], (string)null);
			DisableDocumentPreFetching =
				new BooleanSetting(settings["Raven/DisableDocumentPreFetching"] ?? settings["Raven/DisableDocumentPreFetchingForIndexing"], false);
			MaxNumberOfItemsToPreFetch =
				new IntegerSettingWithMin(settings["Raven/MaxNumberOfItemsToPreFetch"] ?? settings["Raven/MaxNumberOfItemsToPreFetchForIndexing"],
										  defaultMaxNumberOfItemsToIndexInSingleBatch, 128);
			WebDir =
				new StringSetting(settings["Raven/WebDir"], GetDefaultWebDir);
			PluginsDirectory =
				new StringSetting(settings["Raven/PluginsDirectory"], @"~\Plugins");
            AssembliesDirectory =
                new StringSetting(settings["Raven/AssembliesDirectory"], @"~\Assemblies");
            EmbeddedFilesDirectory =
                new StringSetting(settings["Raven/EmbeddedFilesDirectory"], (string)null);
			CompiledIndexCacheDirectory =
				new StringSetting(settings["Raven/CompiledIndexCacheDirectory"], @"~\CompiledIndexCache");
			TaskScheduler =
				new StringSetting(settings["Raven/TaskScheduler"], (string)null);
			AllowLocalAccessWithoutAuthorization =
				new BooleanSetting(settings["Raven/AllowLocalAccessWithoutAuthorization"], false);
			RejectClientsModeEnabled =
				new BooleanSetting(settings[Constants.RejectClientsModeEnabled], false);

			MaxIndexCommitPointStoreTimeInterval =
				new TimeSpanSetting(settings["Raven/MaxIndexCommitPointStoreTimeInterval"], TimeSpan.FromMinutes(5),
									TimeSpanArgumentType.FromParse);
			MaxNumberOfStoredCommitPoints =
				new IntegerSetting(settings["Raven/MaxNumberOfStoredCommitPoints"], 5);
			MinIndexingTimeIntervalToStoreCommitPoint =
				new TimeSpanSetting(settings["Raven/MinIndexingTimeIntervalToStoreCommitPoint"], TimeSpan.FromMinutes(1),
									TimeSpanArgumentType.FromParse);

			TimeToWaitBeforeRunningIdleIndexes = new TimeSpanSetting(settings["Raven/TimeToWaitBeforeRunningIdleIndexes"], TimeSpan.FromMinutes(10), TimeSpanArgumentType.FromParse);

			DatbaseOperationTimeout = new TimeSpanSetting(settings["Raven/DatabaseOperationTimeout"], TimeSpan.FromMinutes(5), TimeSpanArgumentType.FromParse);

			TimeToWaitBeforeMarkingAutoIndexAsIdle = new TimeSpanSetting(settings["Raven/TimeToWaitBeforeMarkingAutoIndexAsIdle"], TimeSpan.FromHours(1), TimeSpanArgumentType.FromParse);

			TimeToWaitBeforeMarkingIdleIndexAsAbandoned = new TimeSpanSetting(settings["Raven/TimeToWaitBeforeMarkingIdleIndexAsAbandoned"], TimeSpan.FromHours(72), TimeSpanArgumentType.FromParse);

			TimeToWaitBeforeRunningAbandonedIndexes = new TimeSpanSetting(settings["Raven/TimeToWaitBeforeRunningAbandonedIndexes"], TimeSpan.FromHours(3), TimeSpanArgumentType.FromParse);

			DisableClusterDiscovery = new BooleanSetting(settings["Raven/DisableClusterDiscovery"], false);

            TurnOffDiscoveryClient = new BooleanSetting(settings["Raven/TurnOffDiscoveryClient"], false);

			ServerName = new StringSetting(settings["Raven/ServerName"], (string)null);

			MaxStepsForScript = new IntegerSetting(settings["Raven/MaxStepsForScript"], 10 * 1000);
			AdditionalStepsForScriptBasedOnDocumentSize = new IntegerSetting(settings["Raven/AdditionalStepsForScriptBasedOnDocumentSize"], 5);

			MaxRecentTouchesToRemember = new IntegerSetting(settings["Raven/MaxRecentTouchesToRemember"], 1024);

			Prefetcher.FetchingDocumentsFromDiskTimeoutInSeconds = new IntegerSetting(settings["Raven/Prefetcher/FetchingDocumentsFromDiskTimeout"], 5);
			Prefetcher.MaximumSizeAllowedToFetchFromStorageInMb = new IntegerSetting(settings["Raven/Prefetcher/MaximumSizeAllowedToFetchFromStorage"], 256);

            Voron.MaxBufferPoolSize = new IntegerSetting(settings[Constants.Voron.MaxBufferPoolSize], 4);
            Voron.InitialFileSize = new NullableIntegerSetting(settings[Constants.Voron.InitialFileSize], (int?)null);
			Voron.MaxScratchBufferSize = new IntegerSetting(settings[Constants.Voron.MaxScratchBufferSize], 1024);
            Voron.AllowIncrementalBackups = new BooleanSetting(settings[Constants.Voron.AllowIncrementalBackups], false);
			Voron.AllowOn32Bits = new BooleanSetting(settings[Constants.Voron.AllowOn32Bits], false);
            Voron.TempPath = new StringSetting(settings[Constants.Voron.TempPath], (string)null);

			var txJournalPath = settings[Constants.RavenTxJournalPath];
			var esentLogsPath = settings[Constants.RavenEsentLogsPath];

			Voron.JournalsStoragePath = new StringSetting(string.IsNullOrEmpty(txJournalPath) ? esentLogsPath : txJournalPath, (string)null);

			Esent.JournalsStoragePath = new StringSetting(string.IsNullOrEmpty(esentLogsPath) ? txJournalPath : esentLogsPath, (string)null);

			Replication.FetchingFromDiskTimeoutInSeconds = new IntegerSetting(settings["Raven/Replication/FetchingFromDiskTimeout"], 30);
			Replication.ReplicationRequestTimeoutInMilliseconds = new IntegerSetting(settings["Raven/Replication/ReplicationRequestTimeout"], 60 * 1000);
            Replication.ForceReplicationRequestBuffering = new BooleanSetting(settings["Raven/Replication/ForceReplicationRequestBuffering"],false);
			Replication.MaxNumberOfItemsToReceiveInSingleBatch = new NullableIntegerSettingWithMin(settings["Raven/Replication/MaxNumberOfItemsToReceiveInSingleBatch"], (int?)null, 512);

            FileSystem.MaximumSynchronizationInterval = new TimeSpanSetting(settings[Constants.FileSystem.MaximumSynchronizationInterval], TimeSpan.FromSeconds(60), TimeSpanArgumentType.FromParse);
            FileSystem.IndexStoragePath = new StringSetting(settings[Constants.FileSystem.IndexStorageDirectory], string.Empty);
            FileSystem.DataDir = new StringSetting(settings[Constants.FileSystem.DataDirectory], @"~\FileSystems");
            FileSystem.DefaultStorageTypeName = new StringSetting(settings[Constants.FileSystem.Storage], string.Empty);
            FileSystem.PreventSchemaUpdate = new BooleanSetting(settings[Constants.FileSystem.PreventSchemaUpdate],false);
			Encryption.UseFips = new BooleanSetting(settings["Raven/Encryption/FIPS"], false);
			Encryption.EncryptionKeyBitsPreference = new IntegerSetting(settings[Constants.EncryptionKeyBitsPreferenceSetting], Constants.DefaultKeySizeToUseInActualEncryptionInBits);
			Encryption.UseSsl = new BooleanSetting(settings["Raven/UseSsl"], false);

			Indexing.MaxNumberOfItemsToProcessInTestIndexes = new IntegerSetting(settings[Constants.MaxNumberOfItemsToProcessInTestIndexes], 512);
			Indexing.MaxNumberOfStoredIndexingBatchInfoElements = new IntegerSetting(settings[Constants.MaxNumberOfStoredIndexingBatchInfoElements], 20);

            Cluster.ElectionTimeout = new IntegerSetting(settings["Raven/Cluster/ElectionTimeout"], RaftEngineOptions.DefaultElectionTimeout * 5);		// 6000ms
            Cluster.HeartbeatTimeout = new IntegerSetting(settings["Raven/Cluster/HeartbeatTimeout"], RaftEngineOptions.DefaultHeartbeatTimeout * 5);	// 1500ms
            Cluster.MaxLogLengthBeforeCompaction = new IntegerSetting(settings["Raven/Cluster/MaxLogLengthBeforeCompaction"], RaftEngineOptions.DefaultMaxLogLengthBeforeCompaction);
            Cluster.MaxEntriesPerRequest = new IntegerSetting(settings["Raven/Cluster/MaxEntriesPerRequest"], RaftEngineOptions.DefaultMaxEntiresPerRequest);
            Cluster.MaxStepDownDrainTime = new TimeSpanSetting(settings["Raven/Cluster/MaxStepDownDrainTime"], RaftEngineOptions.DefaultMaxStepDownDrainTime, TimeSpanArgumentType.FromParse);

			DefaultStorageTypeName = new StringSetting(settings["Raven/StorageTypeName"] ?? settings["Raven/StorageEngine"], string.Empty);

			FlushIndexToDiskSizeInMb = new IntegerSetting(settings["Raven/Indexing/FlushIndexToDiskSizeInMb"], 5);

			TombstoneRetentionTime = new TimeSpanSetting(settings["Raven/TombstoneRetentionTime"], TimeSpan.FromDays(14), TimeSpanArgumentType.FromParse);

            ImplicitFetchFieldsFromDocumentMode = new EnumSetting<ImplicitFetchFieldsMode>(settings["Raven/ImplicitFetchFieldsFromDocumentMode"], ImplicitFetchFieldsMode.Enabled);
		    
            if (settings["Raven/MaxServicePointIdleTime"] != null) 
                ServicePointManager.MaxServicePointIdleTime = Convert.ToInt32(settings["Raven/MaxServicePointIdleTime"]);

			WebSockets.InitialBufferPoolSize = new IntegerSetting(settings["Raven/WebSockets/InitialBufferPoolSize"], 128 * 1024);
		}

		private string GetDefaultWebDir()
		{
			return Path.Combine(AppDomain.CurrentDomain.BaseDirectory, @"Raven/WebUI");
		}

		private int GetDefaultMemoryCacheLimitMegabytes()
		{
            var cacheSizeMaxSetting = new IntegerSetting(settings[Constants.Esent.CacheSizeMax], 1024);

			// we need to leave ( a lot ) of room for other things as well, so we min the cache size
			var val = (MemoryStatistics.TotalPhysicalMemory / 2) -
				// reduce the unmanaged cache size from the default min
									cacheSizeMaxSetting.Value;

			if (val < 0)
				return 128; // if machine has less than 1024 MB, then only use 128 MB 

			return val;
		}

		public BooleanSetting AllowScriptsToAdjustNumberOfSteps { get; private set; }

		public IntegerSetting IndexAndTransformerReplicationLatencyInSec { get; private set; }

		public IntegerSetting MemoryLimitForProcessing { get; private set; }

		public IntegerSetting MaxConcurrentServerRequests { get; private set; }

		public IntegerSetting MaxConcurrentRequestsForDatabaseDuringLoad { get; private set; }

        public IntegerSetting MaxSecondsForTaskToWaitForDatabaseToLoad { get; set; }

		public IntegerSetting MaxConcurrentMultiGetRequests { get; private set; }

		public IntegerSetting PrefetchingDurationLimit { get; private set; }

		public TimeSpanSetting BulkImportBatchTimeout { get; private set; }

		public IntegerSettingWithMin MaxPageSize { get; private set; }

		public IntegerSetting MemoryCacheLimitMegabytes { get; private set; }

		public TimeSpanSetting MemoryCacheExpiration { get; private set; }

		public IntegerSetting MemoryCacheLimitPercentage { get; private set; }

		public TimeSpanSetting MemoryCacheLimitCheckInterval { get; private set; }

		public TimeSpanSetting MaxProcessingRunLatency { get; private set; }

		public TimeSpanSetting PrewarmFacetsOnIndexingMaxAge { get; private set; }

		public TimeSpanSetting PrewarmFacetsSyncronousWaitTime { get; private set; }
        
		public IntegerSettingWithMin MaxNumberOfItemsToProcessInSingleBatch { get; private set; }

		public IntegerSetting AvailableMemoryForRaisingBatchSizeLimit { get; private set; }

		public IntegerSettingWithMin MaxNumberOfItemsToReduceInSingleBatch { get; private set; }

		public IntegerSetting NumberOfItemsToExecuteReduceInSingleStep { get; private set; }

		public IntegerSettingWithMin MaxNumberOfParallelProcessingTasks { get; private set; }

		public MultipliedIntegerSetting NewIndexInMemoryMaxMb { get; private set; }

		public TimeSpanSetting NewIndexInMemoryMaxTime { get; private set; }

		public BooleanSetting RunInMemory { get; private set; }

		public BooleanSetting CreateAutoIndexesForAdHocQueriesIfNeeded { get; private set; }

		public BooleanSetting ResetIndexOnUncleanShutdown { get; private set; }

		public BooleanSetting DisableInMemoryIndexing { get; private set; }

		public StringSetting WorkingDir { get; private set; }

		public StringSetting DataDir { get; private set; }

		public StringSetting IndexStoragePath { get; private set; }

		public StringSetting CountersDataDir { get; private set; }

		public StringSetting HostName { get; private set; }

		public StringSetting Port { get; private set; }

		public StringSetting ExposeConfigOverTheWire { get; set; }

		public BooleanSetting HttpCompression { get; private set; }

		public StringSetting AccessControlAllowOrigin { get; private set; }

		public StringSetting AccessControlMaxAge { get; private set; }

		public StringSetting AccessControlAllowMethods { get; private set; }

		public StringSetting AccessControlRequestHeaders { get; private set; }

		public StringSetting RedirectStudioUrl { get; private set; }

		public BooleanSetting DisableDocumentPreFetching { get; private set; }

		public IntegerSettingWithMin MaxNumberOfItemsToPreFetch { get; private set; }

		public StringSetting WebDir { get; private set; }

		public BooleanSetting DisableClusterDiscovery { get; private set; }
        public BooleanSetting TurnOffDiscoveryClient { get; private set; }

		public StringSetting ServerName { get; private set; }

		public StringSetting PluginsDirectory { get; private set; }

		public StringSetting CompiledIndexCacheDirectory { get; private set; }

        public StringSetting AssembliesDirectory { get; private set; }

        public StringSetting EmbeddedFilesDirectory { get; private set; }

		public StringSetting TaskScheduler { get; private set; }

		public BooleanSetting AllowLocalAccessWithoutAuthorization { get; private set; }


		public BooleanSetting RejectClientsModeEnabled { get; private set; }

		public TimeSpanSetting MaxIndexCommitPointStoreTimeInterval { get; private set; }

		public TimeSpanSetting MinIndexingTimeIntervalToStoreCommitPoint { get; private set; }

		public IntegerSetting MaxNumberOfStoredCommitPoints { get; private set; }
		public TimeSpanSetting TimeToWaitBeforeRunningIdleIndexes { get; private set; }

		public TimeSpanSetting TimeToWaitBeforeMarkingAutoIndexAsIdle { get; private set; }

		public TimeSpanSetting TimeToWaitBeforeMarkingIdleIndexAsAbandoned { get; private set; }

		public TimeSpanSetting TimeToWaitBeforeRunningAbandonedIndexes { get; private set; }

		public IntegerSetting MaxStepsForScript { get; private set; }

		public IntegerSetting AdditionalStepsForScriptBasedOnDocumentSize { get; private set; }

		public IntegerSetting MaxIndexWritesBeforeRecreate { get; private set; }

		public IntegerSetting MaxSimpleIndexOutputsPerDocument { get; private set; }

		public IntegerSetting MaxMapReduceIndexOutputsPerDocument { get; private set; }

		public TimeSpanSetting DatbaseOperationTimeout { get; private set; }

		public IntegerSetting MaxRecentTouchesToRemember { get; private set; }

		public StringSetting DefaultStorageTypeName { get; private set; }

		public IntegerSetting FlushIndexToDiskSizeInMb { get; set; }

		public TimeSpanSetting TombstoneRetentionTime { get; private set; }

        public EnumSetting<ImplicitFetchFieldsMode> ImplicitFetchFieldsFromDocumentMode { get; private set; }

		public class VoronConfiguration
		{
			public IntegerSetting MaxBufferPoolSize { get; set; }

			public NullableIntegerSetting InitialFileSize { get; set; }

			public IntegerSetting MaxScratchBufferSize { get; set; }

			public BooleanSetting AllowIncrementalBackups { get; set; }

			public StringSetting TempPath { get; set; }

			public StringSetting JournalsStoragePath { get; set; }

			public BooleanSetting AllowOn32Bits { get; set; }
		}

		public class EsentConfiguration
		{
			public StringSetting JournalsStoragePath { get; set; }
		}

		public class IndexingConfiguration
		{
			public IntegerSetting MaxNumberOfItemsToProcessInTestIndexes { get; set; }
			public IntegerSetting MaxNumberOfStoredIndexingBatchInfoElements { get; set; }
		}

	    public class ClusterConfiguration
	    {
            public IntegerSetting ElectionTimeout { get; set; }
            public IntegerSetting HeartbeatTimeout { get; set; }
            public IntegerSetting MaxLogLengthBeforeCompaction { get; set; }
            public TimeSpanSetting MaxStepDownDrainTime { get; set; }
            public IntegerSetting MaxEntriesPerRequest { get; set; }
	    }

		public class PrefetcherConfiguration
		{
			public IntegerSetting FetchingDocumentsFromDiskTimeoutInSeconds { get; set; }

			public IntegerSetting MaximumSizeAllowedToFetchFromStorageInMb { get; set; }
		}

		public class ReplicationConfiguration
		{
			public IntegerSetting FetchingFromDiskTimeoutInSeconds { get; set; }


            public BooleanSetting ForceReplicationRequestBuffering { get; set; }

			public IntegerSetting ReplicationRequestTimeoutInMilliseconds { get; set; }

			public NullableIntegerSettingWithMin MaxNumberOfItemsToReceiveInSingleBatch { get; set; }
		}

		public class FileSystemConfiguration
		{
			public TimeSpanSetting MaximumSynchronizationInterval { get; set; }

			public StringSetting DataDir { get; set; }

			public StringSetting IndexStoragePath { get; set; }

			public StringSetting DefaultStorageTypeName { get; set; }

            public BooleanSetting PreventSchemaUpdate { get; set; }
		}

		public class EncryptionConfiguration
		{
			public BooleanSetting UseFips { get; set; }

			public IntegerSetting EncryptionKeyBitsPreference { get; set; }

			public BooleanSetting UseSsl { get; set; }
		}

		public class WebSocketsConfiguration
		{
			public IntegerSetting InitialBufferPoolSize { get; set; }
		}
	}

	public enum ImplicitFetchFieldsMode
	{
		Enabled,
		DoNothing,
		Exception
	}
}<|MERGE_RESOLUTION|>--- conflicted
+++ resolved
@@ -32,11 +32,9 @@
 
 		public IndexingConfiguration Indexing { get; set; }
 
-<<<<<<< HEAD
         public ClusterConfiguration Cluster { get; private set; }
-=======
+
 		public WebSocketsConfiguration WebSockets { get; set; }
->>>>>>> dc8e21c3
 
 		public StronglyTypedRavenSettings(NameValueCollection settings)
 		{
@@ -47,11 +45,8 @@
 			FileSystem = new FileSystemConfiguration();
 			Encryption = new EncryptionConfiguration();
 			Indexing = new IndexingConfiguration();
-<<<<<<< HEAD
+			WebSockets = new WebSocketsConfiguration();
             Cluster = new ClusterConfiguration();
-=======
-			WebSockets = new WebSocketsConfiguration();
->>>>>>> dc8e21c3
 
 			this.settings = settings;
 		}
@@ -514,7 +509,7 @@
 		public class WebSocketsConfiguration
 		{
 			public IntegerSetting InitialBufferPoolSize { get; set; }
-		}
+	}
 	}
 
 	public enum ImplicitFetchFieldsMode
