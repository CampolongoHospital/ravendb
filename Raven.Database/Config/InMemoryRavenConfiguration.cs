--- conflicted
+++ resolved
@@ -336,10 +336,6 @@
             Replication.ForceReplicationRequestBuffering = ravenSettings.Replication.ForceReplicationRequestBuffering.Value;
             Replication.MaxNumberOfItemsToReceiveInSingleBatch = ravenSettings.Replication.MaxNumberOfItemsToReceiveInSingleBatch.Value;
             Replication.ReplicationPropagationDelayInSeconds = ravenSettings.Replication.ReplicationPropagationDelayInSeconds.Value;
-<<<<<<< HEAD
-            Replication.ReplicationPropagationDelaySizeInBytes = ravenSettings.Replication.ReplicationPropagationDelaySizeInBytes.Value;
-=======
->>>>>>> 11f28eb5
 
             FileSystem.MaximumSynchronizationInterval = ravenSettings.FileSystem.MaximumSynchronizationInterval.Value;
             FileSystem.DataDirectory = ravenSettings.FileSystem.DataDir.Value;
@@ -1527,13 +1523,6 @@
             /// Indicates how many seconds replication task will wait before propagating replication documents
             /// </summary>
             public int ReplicationPropagationDelayInSeconds { get; set; }
-<<<<<<< HEAD
-            /// <summary>
-            /// This is a threshold for replication batches, if a batch is bigger than this value we will invoke replication right away.
-            /// </summary>
-            public int ReplicationPropagationDelaySizeInBytes { get; set; }
-=======
->>>>>>> 11f28eb5
         }
 
         public class FileSystemConfiguration
