using System;
using System.Collections.Generic;
using System.IO;
using System.Xml;
using Lucene.Net.Analysis.Tokenattributes;
using Lucene.Net.Index;
using Lucene.Net.Search;
using System.Linq;

namespace Raven.Database.Indexing.LuceneIntegration
{
<<<<<<< HEAD
	public interface IRavenLuceneMethodQuery
	{
		IRavenLuceneMethodQuery Merge(IRavenLuceneMethodQuery other);
		string Field { get; }
	}

	public class TermsMatchQuery : MultiTermQuery, IRavenLuceneMethodQuery
	{
		private readonly string field;
		private List<string> matches;
		public List<string> Matches
		{
			get { return matches; }
		}
		public string Field
		{
			get { return field; }
		}

		public TermsMatchQuery(string field, List<string> matches)
		{
			this.field = field;
			this.matches = matches;
			if(this.matches.Count > 1)
				this.matches.Sort(StringComparer.Ordinal);
			
			RewriteMethod = SCORING_BOOLEAN_QUERY_REWRITE;
		}

		public override string ToString(string fld)
		{
			return "@in<" + field + ">(" + string.Join(", ", matches) + ")";
		}

		protected override FilteredTermEnum GetEnum(IndexReader reader)
		{
			return new RavenTermsFilteredTermEnum(this, reader);
		}

		private sealed class RavenTermsFilteredTermEnum : FilteredTermEnum
		{
			private readonly TermsMatchQuery termsMatchQuery;
			private readonly IndexReader reader;
			private bool endEnum;
			private int pos;

			public RavenTermsFilteredTermEnum(TermsMatchQuery termsMatchQuery, IndexReader reader)
			{
				this.termsMatchQuery = termsMatchQuery;
				this.reader = reader;
				if (this.termsMatchQuery.matches.Count == 0)
				{
					endEnum = true;
					return;
				}
				MoveToCurrentTerm();
			}

			private void MoveToCurrentTerm()
			{
				if (actualEnum != null)
					actualEnum.Dispose();
				SetEnum(reader.Terms(new Term(termsMatchQuery.field, termsMatchQuery.matches[pos])));
				movedEnum = true;
			}

			private bool movedEnum;

			public override bool Next()
			{
				if (actualEnum == null)
					return false; // the actual enumerator is not initialized!
				currentTerm = null;
				while (EndEnum() == false && actualEnum.Next())
				{
					do
					{
						movedEnum = false;
						var term = actualEnum.Term;
						if (CompareTermAndMoveToNext(term, move: true) == false)
							continue;
						currentTerm = term;
						return true;
					} while (movedEnum);
				}
				currentTerm = null;
				return false;
			}

			protected override bool TermCompare(Term term)
			{
				return CompareTermAndMoveToNext(term, move: false);
			}

			private bool CompareTermAndMoveToNext(Term term, bool move)
			{
				if (term == null || term.Field != termsMatchQuery.field)
				{
					endEnum = true;
					return false;
				}
				int last;
				while (true)
				{
					if (pos >= termsMatchQuery.matches.Count)
					{
						endEnum = true;
						return false;
					}
					last = string.CompareOrdinal(termsMatchQuery.matches[pos], term.Text);
					if (last >= 0)
					{
						break;
					}
					pos++;
				}
				if (last > 0 && move)
				{
					MoveToCurrentTerm();
					return false;
				}
				return last == 0;
			}

			public override float Difference()
			{
				return 1.0f;
			}

			public override bool EndEnum()
			{
				return endEnum;
			}
		}

		public IRavenLuceneMethodQuery Merge(IRavenLuceneMethodQuery other)
		{
			var termsMatchQuery = (TermsMatchQuery)other;
			matches.AddRange(termsMatchQuery.matches);

			matches = matches.Distinct()
			                 .Where(x => string.IsNullOrWhiteSpace(x) == false)
			                 .OrderBy(s => s, StringComparer.Ordinal)
			                 .ToList();
			return this;
		}
	}
=======
    public interface IRavenLuceneMethodQuery
    {
        IRavenLuceneMethodQuery Merge(IRavenLuceneMethodQuery other);
        string Field { get; }
    }

    public class TermsMatchQuery : MultiTermQuery, IRavenLuceneMethodQuery
    {
        private readonly string field;
        private List<string> matches;
        public List<string> Matches
        {
            get { return matches; }
        }
        public string Field
        {
            get { return field; }
        }

        public TermsMatchQuery(string field, List<string> matches)
        {
            this.field = field;
            this.matches = matches;
            this.matches.Sort(StringComparer.Ordinal);
            RewriteMethod = SCORING_BOOLEAN_QUERY_REWRITE;
        }

        public override string ToString(string fld)
        {
            return "@in<" + field + ">(" + string.Join(", ", matches) + ")";
        }

        protected override FilteredTermEnum GetEnum(IndexReader reader)
        {
            return new RavenTermsFilteredTermEnum(this, reader);
        }

        private sealed class RavenTermsFilteredTermEnum : FilteredTermEnum
        {
            private readonly TermsMatchQuery termsMatchQuery;
            private readonly IndexReader reader;
            private bool endEnum;
            private int pos;

            public RavenTermsFilteredTermEnum(TermsMatchQuery termsMatchQuery, IndexReader reader)
            {
                this.termsMatchQuery = termsMatchQuery;
                this.reader = reader;
                if (this.termsMatchQuery.matches.Count == 0)
                {
                    endEnum = true;
                    return;
                }
                MoveToCurrentTerm();
            }

            private void MoveToCurrentTerm()
            {
                if (actualEnum != null)
                    actualEnum.Dispose();
                SetEnum(reader.Terms(new Term(termsMatchQuery.field, termsMatchQuery.matches[pos])));
                movedEnum = true;
            }

            private bool movedEnum;

            public override bool Next()
            {
                if (actualEnum == null)
                    return false; // the actual enumerator is not initialized!
                currentTerm = null;
                while (EndEnum() == false && actualEnum.Next())
                {
                    do
                    {
                        movedEnum = false;
                        var term = actualEnum.Term;
                        if (CompareTermAndMoveToNext(term, move: true) == false)
                            continue;
                        currentTerm = term;
                        return true;
                    } while (movedEnum);
                }
                currentTerm = null;
                return false;
            }

            protected override bool TermCompare(Term term)
            {
                return CompareTermAndMoveToNext(term, move: false);
            }

            private bool CompareTermAndMoveToNext(Term term, bool move)
            {
                if (term == null || term.Field != termsMatchQuery.field)
                {
                    endEnum = true;
                    return false;
                }
                int last;
                while (true)
                {
                    if (pos >= termsMatchQuery.matches.Count)
                    {
                        endEnum = true;
                        return false;
                    }
                    last = string.CompareOrdinal(termsMatchQuery.matches[pos], term.Text);
                    if (last >= 0)
                    {
                        break;
                    }
                    pos++;
                }
                if (last > 0 && move)
                {
                    MoveToCurrentTerm();
                    return false;
                }
                return last == 0;
            }

            public override float Difference()
            {
                return 1.0f;
            }

            public override bool EndEnum()
            {
                return endEnum;
            }
        }

        public IRavenLuceneMethodQuery Merge(IRavenLuceneMethodQuery other)
        {
            var termsMatchQuery = (TermsMatchQuery)other;
            matches.AddRange(termsMatchQuery.matches);

            matches = matches.Distinct()
                             .Where(x => string.IsNullOrWhiteSpace(x) == false)
                             .OrderBy(s => s, StringComparer.Ordinal)
                             .ToList();
            return this;
        }
    }
>>>>>>> b19bf61a
}<|MERGE_RESOLUTION|>--- conflicted
+++ resolved
@@ -9,7 +9,6 @@
 
 namespace Raven.Database.Indexing.LuceneIntegration
 {
-<<<<<<< HEAD
 	public interface IRavenLuceneMethodQuery
 	{
 		IRavenLuceneMethodQuery Merge(IRavenLuceneMethodQuery other);
@@ -157,151 +156,4 @@
 			return this;
 		}
 	}
-=======
-    public interface IRavenLuceneMethodQuery
-    {
-        IRavenLuceneMethodQuery Merge(IRavenLuceneMethodQuery other);
-        string Field { get; }
-    }
-
-    public class TermsMatchQuery : MultiTermQuery, IRavenLuceneMethodQuery
-    {
-        private readonly string field;
-        private List<string> matches;
-        public List<string> Matches
-        {
-            get { return matches; }
-        }
-        public string Field
-        {
-            get { return field; }
-        }
-
-        public TermsMatchQuery(string field, List<string> matches)
-        {
-            this.field = field;
-            this.matches = matches;
-            this.matches.Sort(StringComparer.Ordinal);
-            RewriteMethod = SCORING_BOOLEAN_QUERY_REWRITE;
-        }
-
-        public override string ToString(string fld)
-        {
-            return "@in<" + field + ">(" + string.Join(", ", matches) + ")";
-        }
-
-        protected override FilteredTermEnum GetEnum(IndexReader reader)
-        {
-            return new RavenTermsFilteredTermEnum(this, reader);
-        }
-
-        private sealed class RavenTermsFilteredTermEnum : FilteredTermEnum
-        {
-            private readonly TermsMatchQuery termsMatchQuery;
-            private readonly IndexReader reader;
-            private bool endEnum;
-            private int pos;
-
-            public RavenTermsFilteredTermEnum(TermsMatchQuery termsMatchQuery, IndexReader reader)
-            {
-                this.termsMatchQuery = termsMatchQuery;
-                this.reader = reader;
-                if (this.termsMatchQuery.matches.Count == 0)
-                {
-                    endEnum = true;
-                    return;
-                }
-                MoveToCurrentTerm();
-            }
-
-            private void MoveToCurrentTerm()
-            {
-                if (actualEnum != null)
-                    actualEnum.Dispose();
-                SetEnum(reader.Terms(new Term(termsMatchQuery.field, termsMatchQuery.matches[pos])));
-                movedEnum = true;
-            }
-
-            private bool movedEnum;
-
-            public override bool Next()
-            {
-                if (actualEnum == null)
-                    return false; // the actual enumerator is not initialized!
-                currentTerm = null;
-                while (EndEnum() == false && actualEnum.Next())
-                {
-                    do
-                    {
-                        movedEnum = false;
-                        var term = actualEnum.Term;
-                        if (CompareTermAndMoveToNext(term, move: true) == false)
-                            continue;
-                        currentTerm = term;
-                        return true;
-                    } while (movedEnum);
-                }
-                currentTerm = null;
-                return false;
-            }
-
-            protected override bool TermCompare(Term term)
-            {
-                return CompareTermAndMoveToNext(term, move: false);
-            }
-
-            private bool CompareTermAndMoveToNext(Term term, bool move)
-            {
-                if (term == null || term.Field != termsMatchQuery.field)
-                {
-                    endEnum = true;
-                    return false;
-                }
-                int last;
-                while (true)
-                {
-                    if (pos >= termsMatchQuery.matches.Count)
-                    {
-                        endEnum = true;
-                        return false;
-                    }
-                    last = string.CompareOrdinal(termsMatchQuery.matches[pos], term.Text);
-                    if (last >= 0)
-                    {
-                        break;
-                    }
-                    pos++;
-                }
-                if (last > 0 && move)
-                {
-                    MoveToCurrentTerm();
-                    return false;
-                }
-                return last == 0;
-            }
-
-            public override float Difference()
-            {
-                return 1.0f;
-            }
-
-            public override bool EndEnum()
-            {
-                return endEnum;
-            }
-        }
-
-        public IRavenLuceneMethodQuery Merge(IRavenLuceneMethodQuery other)
-        {
-            var termsMatchQuery = (TermsMatchQuery)other;
-            matches.AddRange(termsMatchQuery.matches);
-
-            matches = matches.Distinct()
-                             .Where(x => string.IsNullOrWhiteSpace(x) == false)
-                             .OrderBy(s => s, StringComparer.Ordinal)
-                             .ToList();
-            return this;
-        }
-    }
->>>>>>> b19bf61a
 }