--- conflicted
+++ resolved
@@ -32,7 +32,7 @@
 		private readonly ConcurrentSet<PrefetchingBehavior> prefetchingBehaviors = new ConcurrentSet<PrefetchingBehavior>();
 		private readonly Prefetcher prefetcher;
 		private readonly PrefetchingBehavior defaultPrefetchingBehavior;
-		
+
 		public IndexingExecuter(WorkContext context, Prefetcher prefetcher, IndexReplacer indexReplacer)
 			: base(context, indexReplacer)
 		{
@@ -50,7 +50,7 @@
 
 		protected override bool IsIndexStale(IndexStats indexesStat, IStorageActionsAccessor actions, bool isIdle, Reference<bool> onlyFoundIdleWork)
 		{
-			var isStale = actions.Staleness.IsMapStale(indexesStat.Id);
+		    var isStale = actions.Staleness.IsMapStale(indexesStat.Id);
 			var indexingPriority = indexesStat.Priority;
 			if (isStale == false)
 				return false;
@@ -59,7 +59,7 @@
 				return true;
 
 
-			if ((indexingPriority & IndexingPriority.Normal) == IndexingPriority.Normal)
+            if ((indexingPriority & IndexingPriority.Normal) == IndexingPriority.Normal)
 			{
 				onlyFoundIdleWork.Value = false;
 				return true;
@@ -85,9 +85,9 @@
 		}
 
 
-		protected override void UpdateStalenessMetrics(int staleCount)
-		{
-			context.MetricsCounters.StaleIndexMaps.Update(staleCount);
+	    protected override void UpdateStalenessMetrics(int staleCount)
+		{
+	        context.MetricsCounters.StaleIndexMaps.Update(staleCount);
 		}
 
 		protected override bool ShouldSkipIndex(Index index)
@@ -97,13 +97,13 @@
 
 		protected override DatabaseTask GetApplicableTask(IStorageActionsAccessor actions)
 
-		{
+	    {
 			var removeFromIndexTasks = (DatabaseTask) actions.Tasks.GetMergedTask<RemoveFromIndexTask>();
 			var touchReferenceDocumentIfChangedTask = removeFromIndexTasks ?? actions.Tasks.GetMergedTask<TouchReferenceDocumentIfChangedTask>();
 
 
-			return touchReferenceDocumentIfChangedTask;
-		}
+		    return touchReferenceDocumentIfChangedTask;
+	    }
 
 		protected override void FlushAllIndexes()
 		{
@@ -126,7 +126,7 @@
 			public Etag LastIndexedEtag;
 			public DateTime? LastQueryTime;
 
-			public List<IndexToWorkOn> Indexes;
+			public List<IndexToWorkOn> Indexes; 
 			public PrefetchingBehavior PrefetchingBehavior;
 			public List<JsonDocument> JsonDocs;
 			private IDisposable prefetchDisposable;
@@ -142,11 +142,11 @@
 				if (Interlocked.Increment(ref indexedAmount) == Indexes.Count && IndexingGroupProcessingFinished != null)
 				{
 					IndexingGroupProcessingFinished(this);
-				}
+		}
 			}
 
 			public void ReleaseIndexingGroupFinished()
-			{
+        {
 				IndexingGroupProcessingFinished = null;
 			}
 
@@ -212,7 +212,7 @@
 				groupedIndexes.Any(x => x.Indexes.Any(y => y.Index.IsMapReduce)));
 			indexes.ForEach(x => x.Index.CurrentNumberOfItemsToIndexInSingleBatch = autoTuner.NumberOfItemsToProcessInSingleBatch);
 			using (indexingAutoTunerContext)
-			{
+				{
 				var indexBatchOperations = new ConcurrentDictionary<IndexingBatchOperation, object>();
 
 				var operationWasCancelled = GenerateIndexingBatchesAndPrefetchDocuments(groupedIndexes, indexBatchOperations);
@@ -232,7 +232,7 @@
 						{
 							RemoveUnusedPrefetchers(usedPrefetchers);
 						}
-					};
+				};
 				}
 
 				if (!operationWasCancelled)
@@ -267,27 +267,21 @@
 		}
 
 
-<<<<<<< HEAD
 		private bool PerformIndexingOnIndexBatches(ConcurrentDictionary<IndexingBatchOperation, object> indexBatchOperations)
-		{
+			{
 			bool operationWasCancelled = false;
 			try
 			{
 				context.MetricsCounters.IndexedPerSecond.Mark(indexBatchOperations.Keys.Count);
-=======
-					var operationCanceled = false;
-					TimeSpan indexingDuration = TimeSpan.Zero;
-					var lastEtag = Etag.Empty;
->>>>>>> 525a732a
 
 
 				var executedPartially = 0;
 				context.Database.MappingThreadPool.ExecuteBatch(indexBatchOperations.Keys.ToList(),
 					indexBatchOperation =>
 					{
-						context.CancellationToken.ThrowIfCancellationRequested();
-						using (LogContext.WithDatabase(context.DatabaseName))
-						{
+				context.CancellationToken.ThrowIfCancellationRequested();
+				using (LogContext.WithDatabase(context.DatabaseName))
+				{
 							try
 							{
 								var performance = HandleIndexingFor(indexBatchOperation.IndexingBatch, indexBatchOperation.LastEtag, indexBatchOperation.LastModified, CancellationToken.None);
@@ -326,20 +320,20 @@
 
 
 		private bool GenerateIndexingBatchesAndPrefetchDocuments(List<IndexingGroup> groupedIndexes, ConcurrentDictionary<IndexingBatchOperation, object> indexBatchOperations)
-		{
+					{
 			bool operationWasCancelled = false;
 			context.Database.MappingThreadPool.ExecuteBatch(groupedIndexes,
 				indexingGroup =>
 				{
-					try
-					{
+						try
+						{
 						indexingGroup.PrefetchDocuments();
 						var curGroupJsonDocs = indexingGroup.JsonDocs;
-						if (Log.IsDebugEnabled)
-						{
-							Log.Debug("Found a total of {0} documents that requires indexing since etag: {1}: ({2})",
+							if (Log.IsDebugEnabled)
+							{
+								Log.Debug("Found a total of {0} documents that requires indexing since etag: {1}: ({2})",
 								curGroupJsonDocs.Count, indexingGroup.LastIndexedEtag, string.Join(", ", curGroupJsonDocs.Select(x => x.Key)));
-						}
+							}
 
 
 						indexingGroup.BatchInfo =
@@ -348,7 +342,7 @@
 								indexingGroup.Indexes.Select(x => x.Index.PublicName).ToList());
 
 
-						context.CancellationToken.ThrowIfCancellationRequested();
+							context.CancellationToken.ThrowIfCancellationRequested();
 						var lastByEtag = PrefetchingBehavior.GetHighestJsonDocumentByEtag(curGroupJsonDocs);
 						var lastModified = lastByEtag.LastModified.Value;
 						var lastEtag = lastByEtag.Etag;
@@ -356,35 +350,15 @@
 						var indexBatches = FilterIndexes(indexingGroup.Indexes, curGroupJsonDocs, lastEtag, out filteredOutIndexes).OrderByDescending(x => x.Index.LastQueryTime).ToList();
 
 						foreach (var filteredOutIndex in filteredOutIndexes)
-						{
-<<<<<<< HEAD
+							{
 							indexingGroup.SignalIndexingComplete();
 							filteredOutIndex.Index.IsMapIndexingInProgress = false;
-=======
-							operationCanceled = true;
-						}
-						catch (AggregateException e)
-						{
-							var anyOperationsCanceled = e
-								.InnerExceptions
-								.OfType<OperationCanceledException>()
-								.Any();
-
-							if (anyOperationsCanceled == false)
-								throw;
-
-							operationCanceled = true;
->>>>>>> 525a732a
-						}
+							}
 
 
 						foreach (var indexBatch in indexBatches)
 						{
-<<<<<<< HEAD
 							var indexingBatchOperation = new IndexingBatchOperation
-=======
-							if (operationCanceled == false && jsonDocs != null && jsonDocs.Count > 0)
->>>>>>> 525a732a
 							{
 								IndexingBatch = indexBatch,
 								LastEtag = lastEtag,
@@ -394,26 +368,26 @@
 							if (indexBatchOperations.TryAdd(indexingBatchOperation, new object()))
 							{
 								indexingBatchOperation.IndexingBatch.OnIndexingComplete += indexingGroup.SignalIndexingComplete;
-							}
+						}
 						}
 					}
 					catch (OperationCanceledException)
 					{
 						operationWasCancelled = true;
 					}
-					catch (InvalidDataException e)
-					{
-						Log.ErrorException("Failed to index because of data corruption. ", e);
+						catch (InvalidDataException e)
+						{
+							Log.ErrorException("Failed to index because of data corruption. ", e);
 						indexingGroup.Indexes.ForEach(index =>
 							Log.ErrorException("Failed to index because of data corruption. ", e));
 					}
 				}, description: string.Format("Prefatching Index Groups for {0} groups", groupedIndexes.Count));
 			return operationWasCancelled;
-		}
+						}
 
 
 		private bool GenerateIndexingGroupsByEtagRanges(IList<IndexToWorkOn> indexes, out ConcurrentSet<PrefetchingBehavior> usedPrefetchers, out List<IndexingGroup> indexingGroups)
-		{
+						{
 			usedPrefetchers = new ConcurrentSet<PrefetchingBehavior>();
 			indexingGroups = new List<IndexingGroup>();
 			usedPrefetchers = new ConcurrentSet<PrefetchingBehavior>();
@@ -425,9 +399,9 @@
 			groupedIndexesByEtagRange = groupedIndexesByEtagRange.OrderByDescending(x => x.Key).ToDictionary(x => x.Key, x => x.Value);
 
 			foreach (var indexingGroup in groupedIndexesByEtagRange)
-			{
+						{
 				var result = new IndexingGroup
-				{
+							{
 					Indexes = indexingGroup.Value,
 					LastIndexedEtag = indexingGroup.Key,
 					LastQueryTime = indexingGroup.Value.Max(y => y.Index.LastQueryTime),
@@ -437,10 +411,10 @@
 				result.PrefetchingBehavior.AdditionalInfo = string.Format("Default prefetcher: {0}. For indexing group: [Indexes: {1}, LastIndexedEtag: {2}]",
 					result.PrefetchingBehavior == defaultPrefetchingBehavior, string.Join(", ", result.Indexes.Select(y => y.Index.PublicName)), result.LastIndexedEtag);
 				indexingGroups.Add(result);
-			}
+						}
 			indexingGroups = indexingGroups.OrderByDescending(x => x.LastQueryTime).ToList();
 			return false;
-		}
+					}
 
 		private PrefetchingBehavior GetPrefetcherFor(Etag fromEtag, ConcurrentSet<PrefetchingBehavior> usedPrefetchers)
 		{
@@ -497,39 +471,30 @@
 		{
 			indexesToWorkOn.ForEach(x => x.IsMapIndexingInProgress = true);
 
-
+            
 			return new DisposableAction(() => indexesToWorkOn.ForEach(x => x.IsMapIndexingInProgress = false));
-		}
-
-
-<<<<<<< HEAD
-		public void IndexPrecomputedBatch(PrecomputedIndexingBatch precomputedBatch, CancellationToken token)
-		{
+					}
+
+
+        public void IndexPrecomputedBatch(PrecomputedIndexingBatch precomputedBatch, CancellationToken token)
+        {
 			token.ThrowIfCancellationRequested();
-=======
-			BackgroundTaskExecuter.Instance.ExecuteAllInterleaved(context, result,
-				index =>
-				{
-					using (LogContext.WithDatabase(context.DatabaseName))
-					{
-						var performance = HandleIndexingFor(index, lastEtag, lastModified, context.CancellationToken);
->>>>>>> 525a732a
-
-
-			context.MetricsCounters.IndexedPerSecond.Mark(precomputedBatch.Documents.Count);
-
-
-			var indexToWorkOn = new IndexToWorkOn
-			{
-				Index = precomputedBatch.Index,
-				IndexId = precomputedBatch.Index.indexId,
-				LastIndexedEtag = Etag.Empty
-			};
+
+
+            context.MetricsCounters.IndexedPerSecond.Mark(precomputedBatch.Documents.Count);
+
+
+            var indexToWorkOn = new IndexToWorkOn
+            {
+                Index = precomputedBatch.Index,
+                IndexId = precomputedBatch.Index.indexId,
+                LastIndexedEtag = Etag.Empty
+            };
 
 
 			using (LogContext.WithDatabase(context.DatabaseName))
 			using (MapIndexingInProgress(new List<Index> {indexToWorkOn.Index}))
-			{
+	        {
 				List<IndexToWorkOn> filteredOutIndexes;
 				var indexingBatchForIndex =
 					FilterIndexes(new List<IndexToWorkOn> {indexToWorkOn}, precomputedBatch.Documents,
@@ -540,23 +505,23 @@
 
 				IndexingBatchInfo batchInfo = null;
 
-				IndexingPerformanceStats performance = null;
-				try
-				{
+		        IndexingPerformanceStats performance = null;
+		        try
+		        {
 					batchInfo = context.ReportIndexingBatchStarted(precomputedBatch.Documents.Count, -1, new List<string>
-					{
-						indexToWorkOn.Index.PublicName
-					});
-
-
-					batchInfo.BatchType = BatchType.Precomputed;
-
-
-					if (Log.IsDebugEnabled)
-					{
-						Log.Debug("Going to index precomputed documents for a new index {0}. Count of precomputed docs {1}",
-							precomputedBatch.Index.PublicName, precomputedBatch.Documents.Count);
-					}
+			        {
+				        indexToWorkOn.Index.PublicName
+			        });
+
+
+			        batchInfo.BatchType = BatchType.Precomputed;
+
+
+			        if (Log.IsDebugEnabled)
+			        {
+				        Log.Debug("Going to index precomputed documents for a new index {0}. Count of precomputed docs {1}",
+					        precomputedBatch.Index.PublicName, precomputedBatch.Documents.Count);
+			        }
 
 				        context.ReportIndexingBatchCompleted(batchInfo);
 
@@ -565,21 +530,21 @@
 			indexReplacer.ReplaceIndexes(new []{ indexToWorkOn.IndexId });
         
 
-					performance = HandleIndexingFor(indexingBatchForIndex, precomputedBatch.LastIndexed, precomputedBatch.LastModified, token);
-				}
-				finally
-				{
-					if (batchInfo != null)
-					{
-						if (performance != null)
-							batchInfo.PerformanceStats.TryAdd(indexingBatchForIndex.Index.PublicName, performance);
-
-
-						context.ReportIndexingBatchCompleted(batchInfo);
-					}
-				}
-			}
-		}
+			        performance = HandleIndexingFor(indexingBatchForIndex, precomputedBatch.LastIndexed, precomputedBatch.LastModified, token);
+		        }
+		        finally
+		        {
+			        if (batchInfo != null)
+					{
+				        if (performance != null)
+					        batchInfo.PerformanceStats.TryAdd(indexingBatchForIndex.Index.PublicName, performance);
+
+
+				        context.ReportIndexingBatchCompleted(batchInfo);
+			        }
+		        }
+	        }
+        }
 
 		private IndexingPerformanceStats HandleIndexingFor(IndexingBatchForIndex batchForIndex, Etag lastEtag, DateTime lastModified, CancellationToken token)
 		{
@@ -596,9 +561,9 @@
 				transactionalStorage.Batch(actions => { performanceResult = IndexDocuments(actions, batchForIndex, token); });
 
 
-				// This can be null if IndexDocument fails to execute and the exception is catched.
+                // This can be null if IndexDocument fails to execute and the exception is catched.
 				if (performanceResult != null)
-					performanceResult.RunCompleted();
+                    performanceResult.RunCompleted();
 			}
 			catch (Exception e)
 			{
@@ -607,17 +572,17 @@
 			finally
 			{
 				if (performanceResult != null)
-				{
-					performanceResult.OnCompleted = null;
-				}
+                {                    
+                    performanceResult.OnCompleted = null;
+                }				
 
 				Index _;
 				if (Log.IsDebugEnabled)
 				{
 					Log.Debug("After indexing {0} documents, the new last etag for is: {1} for {2}",
-						batchForIndex.Batch.Docs.Count,
-						lastEtag,
-						batchForIndex.Index.PublicName);
+							  batchForIndex.Batch.Docs.Count,
+							  lastEtag,
+							  batchForIndex.Index.PublicName);
 				}
 
 				bool keepTrying = true;
@@ -626,12 +591,12 @@
 					for (int i = 0; i < 10 && keepTrying; i++)
 					{
 						keepTrying = false;
-						transactionalStorage.Batch(actions =>
+				transactionalStorage.Batch(actions =>
 						{
 							try
 							{
-								// whatever we succeeded in indexing or not, we have to update this
-								// because otherwise we keep trying to re-index failed documents
+					// whatever we succeeded in indexing or not, we have to update this
+					// because otherwise we keep trying to re-index failed documents
 								actions.Indexing.UpdateLastIndexed(batchForIndex.IndexId, lastEtag, lastModified);
 							}
 							catch (Exception e)
@@ -651,10 +616,10 @@
 				}
 				finally
 				{
-					currentlyProcessedIndexes.TryRemove(batchForIndex.IndexId, out _);
+				currentlyProcessedIndexes.TryRemove(batchForIndex.IndexId, out _);
 					batchForIndex.SignalIndexingComplete();
 					batchForIndex.Index.IsMapIndexingInProgress = false;
-				}
+			}
 			}
 
 			return performanceResult;
@@ -674,7 +639,7 @@
 			public int IndexId { get; set; }
 
 
-			public Index Index { get; set; }
+            public Index Index { get; set; }
 
 			public Etag LastIndexedEtag { get; set; }
 
@@ -686,7 +651,7 @@
 				if (OnIndexingComplete != null)
 				{
 					OnIndexingComplete();
-				}
+		}
 			}
 		}
 
@@ -786,18 +751,18 @@
 					else
 						batch.DateTime = batch.DateTime > doc.LastModified
 							? doc.LastModified
-							: batch.DateTime;
+											 : batch.DateTime;
 				}
 
 				if (batch.Docs.Count == 0)
 				{
 					Log.Debug("All documents have been filtered for {0}, no indexing will be performed, updating to {1}, {2}", indexName,
-						lastEtag, lastModified);
+							  lastEtag, lastModified);
 					// we use it this way to batch all the updates together
 					if (indexToWorkOn.LastIndexedEtag.CompareTo(lastEtag) < 0)
 						actions.Enqueue(accessor => { 
-accessor.Indexing.UpdateLastIndexed(indexToWorkOn.Index.indexId, lastEtag, lastModified); 
-accessor.AfterStorageCommit += () =>
+						accessor.Indexing.UpdateLastIndexed(indexToWorkOn.Index.indexId, lastEtag, lastModified);
+						accessor.AfterStorageCommit += () =>
 						{
 							indexToWorkOn.Index.EnsureIndexWriter();
 							indexToWorkOn.Index.Flush(lastEtag);
@@ -814,9 +779,9 @@
 				{
 					Batch = batch,
 					IndexId = indexToWorkOn.IndexId,
-					Index = indexToWorkOn.Index,
+                    Index = indexToWorkOn.Index,
 					LastIndexedEtag = indexToWorkOn.LastIndexedEtag
-				});
+			});
 			}, description:string.Format("Filtering documents for {0} indexes", indexesToWorkOn.Count));
 
 			filteredOutIndexes = innerFilteredOutIndexes.ToList();
@@ -826,13 +791,13 @@
 				for (int i = 0; i < 10 && keepTrying; i++)
 				{
 					keepTrying = false;
-					transactionalStorage.Batch(actionsAccessor =>
-					{
+			transactionalStorage.Batch(actionsAccessor =>
+			{
 						try
-						{
-							if (action != null)
-								action(actionsAccessor);
-						}
+				{
+					if (action != null)
+						action(actionsAccessor);
+				}
 						catch (Exception e)
 						{
 							if (actionsAccessor.IsWriteConflict(e))
@@ -842,7 +807,7 @@
 							}
 							throw;
 						}
-					});
+			});
 
 					if (keepTrying)
 						Thread.Sleep(11);
@@ -881,7 +846,7 @@
 				}
 
 				token.ThrowIfCancellationRequested();
-
+				
 				performanceStats = context.IndexStorage.Index(indexingBatchForIndex.IndexId, viewGenerator, batch, context, actions, batch.DateTime ?? DateTime.MinValue, token);
 			}
 			catch (OperationCanceledException)
