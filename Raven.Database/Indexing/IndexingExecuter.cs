//-----------------------------------------------------------------------
// <copyright file="IndexingExecuter.cs" company="Hibernating Rhinos LTD">
//     Copyright (c) Hibernating Rhinos LTD. All rights reserved.
// </copyright>
//-----------------------------------------------------------------------
using System;
using System.Collections.Generic;
using System.Diagnostics;
using System.Linq;
using System.Threading;
<<<<<<< HEAD
using Raven.Abstractions;
=======
using System.Threading.Tasks;
>>>>>>> e3ce453d
using Raven.Abstractions.Data;
using Raven.Abstractions.Extensions;
using Raven.Abstractions.Logging;
using Raven.Abstractions.Util;
using Raven.Database.Impl;
using Raven.Database.Json;
using Raven.Database.Plugins;
using Raven.Database.Storage;
using Raven.Database.Tasks;
using Raven.Database.Util;
using Task = Raven.Database.Tasks.Task;

namespace Raven.Database.Indexing
{
	public class IndexingExecuter : AbstractIndexingExecuter
	{
		readonly PrefetchingBehavior prefetchingBehavior;

		public IndexingExecuter(WorkContext context)
			: base(context)
		{
			autoTuner = new IndexBatchSizeAutoTuner(context);
			prefetchingBehavior = new PrefetchingBehavior(context, autoTuner);
		}

		protected override bool IsIndexStale(IndexStats indexesStat, IStorageActionsAccessor actions, bool isIdle, Reference<bool> onlyFoundIdleWork)
		{
			var isStale = actions.Staleness.IsMapStale(indexesStat.Name);
			var indexingPriority = indexesStat.Priority;
			if (isStale == false)
				return false;

			if (indexingPriority == IndexingPriority.Normal)
			{
				onlyFoundIdleWork.Value = false;
				return true;
			}

			if (indexingPriority.HasFlag(IndexingPriority.Disabled))
				return false;

			if (isIdle == false)
				return false; // everything else is only valid on idle runs

			if (indexingPriority.HasFlag(IndexingPriority.Idle))
				return true;

			if (indexingPriority.HasFlag(IndexingPriority.Abandoned))
			{
				var timeSinceLastIndexing = (SystemTime.UtcNow - indexesStat.LastIndexingTime);

				return (timeSinceLastIndexing > context.Configuration.TimeToWaitBeforeRunningAbandonedIndexes);
			}

			throw new InvalidOperationException("Unknown indexing priority for index " + indexesStat.Name + ": " + indexesStat.Priority);
		}

		protected override Task GetApplicableTask(IStorageActionsAccessor actions)
		{
			return actions.Tasks.GetMergedTask<RemoveFromIndexTask>();
		}

		protected override void FlushAllIndexes()
		{
			context.IndexStorage.FlushMapIndexes();
		}

		protected override IndexToWorkOn GetIndexToWorkOn(IndexStats indexesStat)
		{
			return new IndexToWorkOn
			{
				IndexName = indexesStat.Name,
				LastIndexedEtag = indexesStat.LastIndexedEtag,
			};
		}

		protected override void ExecuteIndexingWork(IList<IndexToWorkOn> indexesToWorkOn)
		{
			indexesToWorkOn = context.Configuration.IndexingScheduler.FilterMapIndexes(indexesToWorkOn);

			var lastIndexedGuidForAllIndexes = indexesToWorkOn.Min(x => new ComparableByteArray(x.LastIndexedEtag.ToByteArray())).ToEtag();

			context.CancellationToken.ThrowIfCancellationRequested();

			var operationCancelled = false;
			TimeSpan indexingDuration = TimeSpan.Zero;
			List<JsonDocument> jsonDocs = null;
			var lastEtag = Etag.Empty;
			try
			{
				jsonDocs = prefetchingBehavior.GetDocumentsBatchFrom(lastIndexedGuidForAllIndexes);

				if (Log.IsDebugEnabled)
				{
					Log.Debug("Found a total of {0} documents that requires indexing since etag: {1}: ({2})",
							  jsonDocs.Count, lastIndexedGuidForAllIndexes, string.Join(", ", jsonDocs.Select(x => x.Key)));
				}

				context.ReportIndexingActualBatchSize(jsonDocs.Count);
				context.CancellationToken.ThrowIfCancellationRequested();

				if (jsonDocs.Count <= 0)
					return;

				var sw = Stopwatch.StartNew();
				lastEtag = DoActualIndexing(indexesToWorkOn, jsonDocs);
				indexingDuration = sw.Elapsed;
			}
			catch (OperationCanceledException)
			{
				operationCancelled = true;
			}
			finally
			{
				if (operationCancelled == false && jsonDocs != null && jsonDocs.Count > 0)
				{
					prefetchingBehavior.CleanupDocumentsToRemove(lastEtag);
					UpdateAutoThrottler(jsonDocs, indexingDuration);
				}

				prefetchingBehavior.BatchProcessingComplete();
			}
		}

		private Etag DoActualIndexing(IList<IndexToWorkOn> indexesToWorkOn, List<JsonDocument> jsonDocs)
		{
			var lastByEtag = PrefetchingBehavior.GetHighestJsonDocumentByEtag(jsonDocs);
			var lastModified = lastByEtag.LastModified.Value;
			var lastEtag = lastByEtag.Etag;

			context.IndexedPerSecIncreaseBy(jsonDocs.Count);
			var result = FilterIndexes(indexesToWorkOn, jsonDocs, lastEtag).ToList();

			ExecuteAllInterleaved(result, index => HandleIndexingFor(index, lastEtag, lastModified));

			return lastEtag;
		}

		SemaphoreSlim indexingSemaphore;
		private ManualResetEventSlim indexingCompletedEvent;
		readonly ConcurrentSet<System.Threading.Tasks.Task> pendingTasks = new ConcurrentSet<System.Threading.Tasks.Task>();

		private void ExecuteAllInterleaved(IList<IndexingBatchForIndex> result, Action<IndexingBatchForIndex> action)
		{
			if (result.Count == 0)
				return;
			/*
			This is EXPLICILTY not here, we always want to allow this to run additional indexes
			if we still have free spots to run them from threading perspective.
			 
			if (result.Count == 1)
			{
				action(result[0]);
				return;
			}
			*/

			var maxNumberOfParallelIndexTasks = context.Configuration.MaxNumberOfParallelIndexTasks;

			SortResultsMixedAccordingToTimePerDoc(result);

			int isSlowIndex = 0;
			var totalIndexingTime = Stopwatch.StartNew();
			var tasks = new System.Threading.Tasks.Task[result.Count];
			for (int i = 0; i < result.Count; i++)
			{
				var index = result[i];
				var indexToWorkOn = index;

				var sp = Stopwatch.StartNew();
				var task = new System.Threading.Tasks.Task(() => action(indexToWorkOn));
				indexToWorkOn.Index.CurrentMapIndexingTask = tasks[i] = task.ContinueWith(done =>
				{
					try
					{
						sp.Stop();

						if (done.IsFaulted) // this observe the exception
						{
							Log.WarnException("Failed to execute indexing task", done.Exception);
						}

						indexToWorkOn.Index.LastIndexingDuration = sp.Elapsed;
						indexToWorkOn.Index.TimePerDoc = sp.ElapsedMilliseconds/Math.Max(1, indexToWorkOn.Batch.Docs.Count);
						indexToWorkOn.Index.CurrentMapIndexingTask = null;

						return done;
					}
					finally
					{
						indexingSemaphore.Release();
						indexingCompletedEvent.Set();
						if (Thread.VolatileRead(ref isSlowIndex) != 0)
						{
							// we now need to notify the engine that the slow index(es) is done, and we need to resume its indexing
							context.ShouldNotifyAboutWork(() => "Slow Index Completed Indexing Batch");
							context.NotifyAboutWork();
						}
					}
<<<<<<< HEAD

				});
=======
				}).Unwrap();
>>>>>>> e3ce453d

				indexingSemaphore.Wait();

				task.Start(context.Database.BackgroundTaskScheduler);
			}

			// we only get here AFTER we finished scheduling all the indexes
			// we wait until we have at least parallel / 2 spots opened (for the _next_ indexing batch) or 8, if we are 
			// running on Enterprise / high end systems
			int minIndexingSpots = Math.Min((maxNumberOfParallelIndexTasks / 2), 8);
			while (indexingSemaphore.CurrentCount < minIndexingSpots)
			{
				indexingCompletedEvent.Wait();
				indexingCompletedEvent.Reset();
			}

			// now we have the chance to start a new indexing batch with the old items, but we still
			// want to wait for a bit to _avoid_ creating multiple batches if we can possibly avoid it.
			// We will wait for 3/4 the time we waited so far, and a min of 15 seconds
			var timeToWait = Math.Max((int)(totalIndexingTime.ElapsedMilliseconds / 4) * 3, 15000);
			var totalWaitTime = Stopwatch.StartNew();
			while (indexingSemaphore.CurrentCount < maxNumberOfParallelIndexTasks)
			{
				int timeout = timeToWait - (int)totalWaitTime.ElapsedMilliseconds;
				if (timeout <= 0)
					break;
				indexingCompletedEvent.Reset();
				indexingCompletedEvent.Wait(timeout);
			}

			var creatingNewBatch = indexingSemaphore.CurrentCount < maxNumberOfParallelIndexTasks;
			if (creatingNewBatch == false)
				return;

			Interlocked.Increment(ref isSlowIndex);

			if (Log.IsDebugEnabled == false)
				return;

			var slowIndexes = result.Where(x =>
			{
				var currentMapIndexingTask = x.Index.CurrentMapIndexingTask;
				return currentMapIndexingTask != null && !currentMapIndexingTask.IsCompleted;
			})
				.Select(x => x.IndexName)
				.ToArray();

			Log.Debug("Indexing is now split because there are {0:#,#} slow indexes [{1}], memory usage may increase, and those indexing may experience longer stale times (but other indexes will be faster)",
					 slowIndexes.Length,
					 string.Join(", ", slowIndexes));
		}

		private static void SortResultsMixedAccordingToTimePerDoc(IList<IndexingBatchForIndex> result)
		{
			var orderedBy = result.OrderBy(x => x.Index.TimePerDoc).ToArray();
			int startPos = 0, endPos = orderedBy.Length;
			int resultPos = 0;
			while (startPos < endPos)
			{
				result[resultPos++] = orderedBy[startPos++];
				if (resultPos + 1 < result.Count)
					result[resultPos++] = orderedBy[--endPos];
			}
		}

		private void HandleIndexingFor(IndexingBatchForIndex batchForIndex, Etag lastEtag, DateTime lastModified)
		{
			try
			{
				transactionalStorage.Batch(actions => IndexDocuments(actions, batchForIndex.IndexName, batchForIndex.Batch));
			}
			catch (Exception e)
			{
				Log.Warn("Failed to index " + batchForIndex.IndexName, e);
			}
			finally
			{
				if (Log.IsDebugEnabled)
				{
					Log.Debug("After indexing {0} documents, the new last etag for is: {1} for {2}",
							  batchForIndex.Batch.Docs.Count,
							  lastEtag,
							  batchForIndex.IndexName);
				}

				transactionalStorage.Batch(actions =>
					// whatever we succeeded in indexing or not, we have to update this
					// because otherwise we keep trying to re-index failed documents
										   actions.Indexing.UpdateLastIndexed(batchForIndex.IndexName, lastEtag, lastModified));
			}
		}

		private void UpdateAutoThrottler(List<JsonDocument> jsonDocs, TimeSpan indexingDuration)
		{
			int futureLen;
			int futureSize;
			prefetchingBehavior.GetFutureStats(autoTuner.NumberOfItemsToIndexInSingleBatch, out futureLen, out futureSize);
			autoTuner.AutoThrottleBatchSize(jsonDocs.Count + futureLen, futureSize + jsonDocs.Sum(x => x.SerializedSizeOnDisk), indexingDuration);
		}

		public class IndexingBatchForIndex
		{
			public string IndexName { get; set; }

			public Index Index { get; set; }

			public Etag LastIndexedEtag { get; set; }

			public IndexingBatch Batch { get; set; }
		}

		private IEnumerable<IndexingBatchForIndex> FilterIndexes(IList<IndexToWorkOn> indexesToWorkOn, List<JsonDocument> jsonDocs, Etag highestETagInBatch)
		{
			var last = jsonDocs.Last();

			Debug.Assert(last.Etag != null);
			Debug.Assert(last.LastModified != null);

			var lastEtag = last.Etag;
			var lastModified = last.LastModified.Value;

			var lastIndexedEtag = new ComparableByteArray(lastEtag.ToByteArray());

			var documentRetriever = new DocumentRetriever(null, context.ReadTriggers);

			var filteredDocs =
				BackgroundTaskExecuter.Instance.Apply(context, jsonDocs, doc =>
				{
					var filteredDoc = documentRetriever.ExecuteReadTriggers(doc, null, ReadOperation.Index);
					return filteredDoc == null ? new
					{
						Doc = doc,
						Json = (object)new FilteredDocument(doc)
					} : new
					{
						Doc = filteredDoc,
						Json = JsonToExpando.Convert(doc.ToJson())
					};
				});

			Log.Debug("After read triggers executed, {0} documents remained", filteredDocs.Count);

			var results = new IndexingBatchForIndex[indexesToWorkOn.Count];
			var actions = new Action<IStorageActionsAccessor>[indexesToWorkOn.Count];

			BackgroundTaskExecuter.Instance.ExecuteAll(context, indexesToWorkOn, (indexToWorkOn, i) =>
			{
				var indexLastIndexEtag = new ComparableByteArray(indexToWorkOn.LastIndexedEtag.ToByteArray());
				if (indexLastIndexEtag.CompareTo(lastIndexedEtag) >= 0)
					return;

				var indexName = indexToWorkOn.IndexName;
				var viewGenerator = context.IndexDefinitionStorage.GetViewGenerator(indexName);
				if (viewGenerator == null)
					return; // probably deleted

				var batch = new IndexingBatch(highestETagInBatch);

				foreach (var item in filteredDocs)
				{
					if (prefetchingBehavior.FilterDocuments(item.Doc))
						continue;

					// did we already indexed this document in this index?
					var etag = item.Doc.Etag;
					if (etag == null)
						continue;

					if (indexLastIndexEtag.CompareTo(new ComparableByteArray(etag.ToByteArray())) >= 0)
						continue;


					// is the Raven-Entity-Name a match for the things the index executes on?
					if (viewGenerator.ForEntityNames.Count != 0 &&
						viewGenerator.ForEntityNames.Contains(item.Doc.Metadata.Value<string>(Constants.RavenEntityName)) == false)
					{
						continue;
					}

					batch.Add(item.Doc, item.Json, prefetchingBehavior.ShouldSkipDeleteFromIndex(item.Doc));

					if (batch.DateTime == null)
						batch.DateTime = item.Doc.LastModified;
					else
						batch.DateTime = batch.DateTime > item.Doc.LastModified
											 ? item.Doc.LastModified
											 : batch.DateTime;
				}

				if (batch.Docs.Count == 0)
				{
					Log.Debug("All documents have been filtered for {0}, no indexing will be performed, updating to {1}, {2}", indexName,
							  lastEtag, lastModified);
					// we use it this way to batch all the updates together
					actions[i] = accessor => accessor.Indexing.UpdateLastIndexed(indexName, lastEtag, lastModified);
					return;
				}
				if (Log.IsDebugEnabled)
				{
					Log.Debug("Going to index {0} documents in {1}: ({2})", batch.Ids.Count, indexToWorkOn, string.Join(", ", batch.Ids));
				}
				results[i] = new IndexingBatchForIndex
				{
					Batch = batch,
					IndexName = indexToWorkOn.IndexName,
					Index = indexToWorkOn.Index,
					LastIndexedEtag = indexToWorkOn.LastIndexedEtag
				};

			});

			transactionalStorage.Batch(actionsAccessor =>
			{
				foreach (var action in actions)
				{
					if (action != null)
						action(actionsAccessor);
				}
			});

			return results.Where(x => x != null);
		}

		protected override bool IsValidIndex(IndexStats indexesStat)
		{
			return true;
		}

		private void IndexDocuments(IStorageActionsAccessor actions, string index, IndexingBatch batch)
		{
			var viewGenerator = context.IndexDefinitionStorage.GetViewGenerator(index);
			if (viewGenerator == null)
				return; // index was deleted, probably
			try
			{
				if (Log.IsDebugEnabled)
				{
					string ids;
					if (batch.Ids.Count < 256)
						ids = string.Join(",", batch.Ids);
					else
					{
						ids = string.Join(", ", batch.Ids.Take(128)) + " ... " + string.Join(", ", batch.Ids.Skip(batch.Ids.Count - 128));
					}
					Log.Debug("Indexing {0} documents for index: {1}. ({2})", batch.Docs.Count, index, ids);
				}
				context.CancellationToken.ThrowIfCancellationRequested();

				context.IndexStorage.Index(index, viewGenerator, batch, context, actions, batch.DateTime ?? DateTime.MinValue);
			}
			catch (OperationCanceledException)
			{
				throw;
			}
			catch (Exception e)
			{
				if (actions.IsWriteConflict(e))
					return;
				Log.WarnException(string.Format("Failed to index documents for index: {0}", index), e);
			}
		}

		public PrefetchingBehavior PrefetchingBehavior
		{
			get { return prefetchingBehavior; }
		}

		protected override void Dispose()
		{
			var exceptionAggregator = new ExceptionAggregator(Log, "Could not dispose of IndexingExecuter");
			foreach (var pendingTask in pendingTasks)
			{
				exceptionAggregator.Execute(pendingTask.Wait);
			}
			pendingTasks.Clear();
			exceptionAggregator.Execute(indexingCompletedEvent.Dispose);
			exceptionAggregator.Execute(indexingSemaphore.Dispose);
			exceptionAggregator.ThrowIfNeeded();

			indexingCompletedEvent = null;
			indexingSemaphore = null;
		}

		protected override void Init()
		{
			indexingSemaphore = new SemaphoreSlim(context.Configuration.MaxNumberOfParallelIndexTasks);
			indexingCompletedEvent = new ManualResetEventSlim(false);
			base.Init();
		}
	}
}<|MERGE_RESOLUTION|>--- conflicted
+++ resolved
@@ -8,11 +8,8 @@
 using System.Diagnostics;
 using System.Linq;
 using System.Threading;
-<<<<<<< HEAD
+using System.Threading.Tasks;
 using Raven.Abstractions;
-=======
-using System.Threading.Tasks;
->>>>>>> e3ce453d
 using Raven.Abstractions.Data;
 using Raven.Abstractions.Extensions;
 using Raven.Abstractions.Logging;
@@ -61,7 +58,7 @@
 				return true;
 
 			if (indexingPriority.HasFlag(IndexingPriority.Abandoned))
-			{
+		{
 				var timeSinceLastIndexing = (SystemTime.UtcNow - indexesStat.LastIndexingTime);
 
 				return (timeSinceLastIndexing > context.Configuration.TimeToWaitBeforeRunningAbandonedIndexes);
@@ -201,7 +198,7 @@
 
 						return done;
 					}
-					finally
+					finally 
 					{
 						indexingSemaphore.Release();
 						indexingCompletedEvent.Set();
@@ -212,12 +209,7 @@
 							context.NotifyAboutWork();
 						}
 					}
-<<<<<<< HEAD
-
-				});
-=======
 				}).Unwrap();
->>>>>>> e3ce453d
 
 				indexingSemaphore.Wait();
 
