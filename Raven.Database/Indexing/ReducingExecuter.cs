--- conflicted
+++ resolved
@@ -112,14 +112,7 @@
                 {
                     // need to flush the changes made to the map-reduce index
                     // before commiting the deletions of the scheduled reductions 
-<<<<<<< HEAD
-                    context.IndexStorage.FlushIndexes(new HashSet<int>
-                    {
-                        indexToWorkOn.IndexId
-                    });
-=======
                     context.IndexStorage.FlushIndex(indexToWorkOn.IndexId);
->>>>>>> f8ea9da7
 
                     var deletingScheduledReductionsDuration = new Stopwatch();
                     var storageCommitDuration = new Stopwatch();
