﻿// -----------------------------------------------------------------------
//  <copyright file="CountersLandlord.cs" company="Hibernating Rhinos LTD">
//      Copyright (c) Hibernating Rhinos LTD. All rights reserved.
//  </copyright>
// -----------------------------------------------------------------------
using Raven.Abstractions;
using Raven.Abstractions.Counters;
using Raven.Abstractions.Data;
using Raven.Abstractions.Extensions;
using Raven.Abstractions.Logging;
using Raven.Database.Commercial;
using Raven.Database.Config;
using Raven.Database.Counters;
using Raven.Database.Extensions;
using Raven.Database.Server.Connections;
using System;
using System.Collections.Generic;
using System.Collections.Specialized;
using System.Linq;
using System.Security.Cryptography;
using System.Text;
using System.Threading;
using System.Threading.Tasks;

namespace Raven.Database.Server.Tenancy
{
	public class CountersLandlord : AbstractLandlord<CounterStorage>
	{
		private bool initialized;

		private const string COUNTERS_PREFIX = Constants.RavenCounterStoragePathPrefix;
        public override string ResourcePrefix { get { return COUNTERS_PREFIX; } }

        public event Action<InMemoryRavenConfiguration> SetupTenantConfiguration = delegate { };

		public CountersLandlord(DocumentDatabase systemDatabase) : base(systemDatabase)
		{
<<<<<<< HEAD
		    Enabled = systemDatabase.Documents.Get("Raven/Counters/Enabled",null) != null;
=======
			this.systemDatabase = systemDatabase;
		    Enabled = systemDatabase.Documents.Get("Raven/Counters/Enabled", null) != null;
>>>>>>> 97e9709e
			Init();
		}

	    public bool Enabled { get; set; }

	    public InMemoryRavenConfiguration SystemConfiguration { get { return systemDatabase.Configuration; } }

		public void Init()
        {
            if (initialized)
                return;
            initialized = true;
            systemDatabase.Notifications.OnDocumentChange += (database, notification, doc) =>
            {
                if (notification.Id == null)
                    return;
				const string ravenDbPrefix = Constants.RavenCounterStoragePathPrefix;
                if (notification.Id.StartsWith(ravenDbPrefix, StringComparison.InvariantCultureIgnoreCase) == false)
                    return;
                var dbName = notification.Id.Substring(ravenDbPrefix.Length);
                Logger.Info("Shutting down counters {0} because the tenant counter document has been updated or removed", dbName);
				Cleanup(dbName, skipIfActiveInDuration: null, notificationType: notification.Type);
            };
        }

		public InMemoryRavenConfiguration CreateTenantConfiguration(string tenantId)
		{
			if (string.IsNullOrWhiteSpace(tenantId))
				throw new ArgumentException("tenantId");
			var document = GetTenantDatabaseDocument(tenantId);
			if (document == null)
				return null;

			return CreateConfiguration(tenantId, document, "Raven/Counters/DataDir", systemDatabase.Configuration);		
        }


        protected InMemoryRavenConfiguration CreateConfiguration(
                        string tenantId,
                        CounterStorageDocument document,
                        string folderPropName,
                        InMemoryRavenConfiguration parentConfiguration)
        {
            var config = new InMemoryRavenConfiguration
            {
                Settings = new NameValueCollection(parentConfiguration.Settings),
            };

            SetupTenantConfiguration(config);

            config.CustomizeValuesForDatabaseTenant(tenantId);

            config.Settings["Raven/StorageEngine"] = parentConfiguration.DefaultStorageTypeName;
            config.Settings["Raven/Counters/Storage"] = parentConfiguration.FileSystem.DefaultStorageTypeName;

            foreach (var setting in document.Settings)
            {
                config.Settings[setting.Key] = setting.Value;
            }
            Unprotect(document);

            foreach (var securedSetting in document.SecuredSettings)
            {
                config.Settings[securedSetting.Key] = securedSetting.Value;
            }

            config.Settings[folderPropName] = config.Settings[folderPropName].ToFullPath(parentConfiguration.DataDirectory);
            config.Settings["Raven/Esent/LogsPath"] = config.Settings["Raven/Esent/LogsPath"].ToFullPath(parentConfiguration.DataDirectory);
            config.Settings[Constants.RavenTxJournalPath] = config.Settings[Constants.RavenTxJournalPath].ToFullPath(parentConfiguration.DataDirectory);

            config.Settings["Raven/VirtualDir"] = config.Settings["Raven/VirtualDir"] + "/" + tenantId;

            config.CountersDatabaseName = tenantId;

            config.Initialize();
            config.CopyParentSettings(parentConfiguration);
            return config;
        }

        private CounterStorageDocument GetTenantDatabaseDocument(string tenantId)
		{
			JsonDocument jsonDocument;
			using (systemDatabase.DisableAllTriggersForCurrentThread())
				jsonDocument = systemDatabase.Documents.Get(Constants.RavenCounterStoragePathPrefix + tenantId, null);
			if (jsonDocument == null ||
				jsonDocument.Metadata == null ||
				jsonDocument.Metadata.Value<bool>(Constants.RavenDocumentDoesNotExists) ||
				jsonDocument.Metadata.Value<bool>(Constants.RavenDeleteMarker))
				return null;

            var document = jsonDocument.DataAsJson.JsonDeserialization<CounterStorageDocument>();
			if (document.Settings.Keys.Contains("Raven/Counters/DataDir") == false)
				throw new InvalidOperationException("Could not find Raven/Counters/DataDir");

			if (document.Disabled)
				throw new InvalidOperationException("The database has been disabled.");

			return document;
		}



		public bool TryGetOrCreateResourceStore(string tenantId, out Task<CounterStorage> counter)
		{
			if (Locks.Contains(DisposingLock))
				throw new ObjectDisposedException("CountersLandlord", "Server is shutting down, can't access any counters");

<<<<<<< HEAD
		    if (Enabled == false)
		    {
                throw new InvalidOperationException("Counters are an experimental feature that is not enabled");
		    }

			if (Locks.Contains(tenantId))
				throw new InvalidOperationException("Counters '" + tenantId + "' is currently locked and cannot be accessed");

			ManualResetEvent cleanupLock;
			if (Cleanups.TryGetValue(tenantId, out cleanupLock) && cleanupLock.WaitOne(MaxSecondsForTaskToWaitForDatabaseToLoad) == false)
				throw new InvalidOperationException(string.Format("Counters '{0}' are currently being restarted and cannot be accessed. We already waited {1} seconds.", tenantId, MaxSecondsForTaskToWaitForDatabaseToLoad));

=======
>>>>>>> 97e9709e
			if (ResourcesStoresCache.TryGetValue(tenantId, out counter))
			{
				if (counter.IsFaulted || counter.IsCanceled)
				{
					ResourcesStoresCache.TryRemove(tenantId, out counter);
					DateTime time;
					LastRecentlyUsed.TryRemove(tenantId, out time);
					// and now we will try creating it again
				}
				else
				{
					return true;
				}
			}

			var config = CreateTenantConfiguration(tenantId);
			if (config == null)
				return false;

			counter = ResourcesStoresCache.GetOrAdd(tenantId, __ => Task.Factory.StartNew(() =>
			{
				var transportState = ResourseTransportStates.GetOrAdd(tenantId, s => new TransportState());
				var cs = new CounterStorage(systemDatabase.ServerUrl, tenantId, config, transportState);
				AssertLicenseParameters();

				// if we have a very long init process, make sure that we reset the last idle time for this db.
				LastRecentlyUsed.AddOrUpdate(tenantId, SystemTime.UtcNow, (_, time) => SystemTime.UtcNow);
				return cs;
			}).ContinueWith(task =>
			{
				if (task.Status == TaskStatus.Faulted) // this observes the task exception
				{
					Logger.WarnException("Failed to create counters " + tenantId, task.Exception);
				}
				return task;
			}).Unwrap());
			return true;
		}

        public void Unprotect(CounterStorageDocument configDocument)
        {
            if (configDocument.SecuredSettings == null)
            {
                configDocument.SecuredSettings = new Dictionary<string, string>(StringComparer.OrdinalIgnoreCase);
                return;
            }

            foreach (var prop in configDocument.SecuredSettings.ToList())
            {
                if (prop.Value == null)
                    continue;
                var bytes = Convert.FromBase64String(prop.Value);
                var entrophy = Encoding.UTF8.GetBytes(prop.Key);
                try
                {
                    var unprotectedValue = ProtectedData.Unprotect(bytes, entrophy, DataProtectionScope.CurrentUser);
                    configDocument.SecuredSettings[prop.Key] = Encoding.UTF8.GetString(unprotectedValue);
                }
                catch (Exception e)
                {
                    Logger.WarnException("Could not unprotect secured db data " + prop.Key + " setting the value to '<data could not be decrypted>'", e);
                    configDocument.SecuredSettings[prop.Key] = Constants.DataCouldNotBeDecrypted;
                }
            }
        }

        public void Protect(CounterStorageDocument configDocument)
        {
            if (configDocument.SecuredSettings == null)
            {
                configDocument.SecuredSettings = new Dictionary<string, string>(StringComparer.OrdinalIgnoreCase);
                return;
            }

            foreach (var prop in configDocument.SecuredSettings.ToList())
            {
                if (prop.Value == null)
                    continue;
                var bytes = Encoding.UTF8.GetBytes(prop.Value);
                var entrophy = Encoding.UTF8.GetBytes(prop.Key);
                var protectedValue = ProtectedData.Protect(bytes, entrophy, DataProtectionScope.CurrentUser);
                configDocument.SecuredSettings[prop.Key] = Convert.ToBase64String(protectedValue);
            }
        }

		private void AssertLicenseParameters()
		{
			string maxDatabases;
			if (ValidateLicense.CurrentLicense.Attributes.TryGetValue("numberOfCounters", out maxDatabases))
			{
				if (string.Equals(maxDatabases, "unlimited", StringComparison.OrdinalIgnoreCase) == false)
				{
					var numberOfAllowedFileSystems = int.Parse(maxDatabases);

					int nextPageStart = 0;
					var databases =
						systemDatabase.Documents.GetDocumentsWithIdStartingWith(Constants.RavenCounterStoragePathPrefix, null, null, 0,
							numberOfAllowedFileSystems, CancellationToken.None, ref nextPageStart).ToList();
					if (databases.Count >= numberOfAllowedFileSystems)
						throw new InvalidOperationException(
							"You have reached the maximum number of counters that you can have according to your license: " +
							numberOfAllowedFileSystems + Environment.NewLine +
							"You can either upgrade your RavenDB license or delete a counter from the server");
				}
			}

			//TODO: implement license validation for counters
		}


		public async Task<CounterStorage> GetCounterInternal(string name)
		{
			Task<CounterStorage> cs;
			if (TryGetOrCreateResourceStore(name, out cs))
				return await cs;
			return null;
		}

		public void ForAllCounters(Action<CounterStorage> action)
		{
			foreach (var value in ResourcesStoresCache
				.Select(cs => cs.Value)
				.Where(value => value.Status == TaskStatus.RanToCompletion))
			{
				action(value.Result);
			}
		}

		protected override DateTime LastWork(CounterStorage resource)
		{
			return resource.LastWrite;
		}
	}
}<|MERGE_RESOLUTION|>--- conflicted
+++ resolved
@@ -28,19 +28,13 @@
 	{
 		private bool initialized;
 
-		private const string COUNTERS_PREFIX = Constants.RavenCounterStoragePathPrefix;
-        public override string ResourcePrefix { get { return COUNTERS_PREFIX; } }
+		public override string ResourcePrefix { get { return Constants.Counter.Prefix; } }
 
         public event Action<InMemoryRavenConfiguration> SetupTenantConfiguration = delegate { };
 
 		public CountersLandlord(DocumentDatabase systemDatabase) : base(systemDatabase)
 		{
-<<<<<<< HEAD
-		    Enabled = systemDatabase.Documents.Get("Raven/Counters/Enabled",null) != null;
-=======
-			this.systemDatabase = systemDatabase;
 		    Enabled = systemDatabase.Documents.Get("Raven/Counters/Enabled", null) != null;
->>>>>>> 97e9709e
 			Init();
 		}
 
@@ -57,10 +51,9 @@
             {
                 if (notification.Id == null)
                     return;
-				const string ravenDbPrefix = Constants.RavenCounterStoragePathPrefix;
-                if (notification.Id.StartsWith(ravenDbPrefix, StringComparison.InvariantCultureIgnoreCase) == false)
+				if (notification.Id.StartsWith(ResourcePrefix, StringComparison.InvariantCultureIgnoreCase) == false)
                     return;
-                var dbName = notification.Id.Substring(ravenDbPrefix.Length);
+				var dbName = notification.Id.Substring(ResourcePrefix.Length);
                 Logger.Info("Shutting down counters {0} because the tenant counter document has been updated or removed", dbName);
 				Cleanup(dbName, skipIfActiveInDuration: null, notificationType: notification.Type);
             };
@@ -124,7 +117,7 @@
 		{
 			JsonDocument jsonDocument;
 			using (systemDatabase.DisableAllTriggersForCurrentThread())
-				jsonDocument = systemDatabase.Documents.Get(Constants.RavenCounterStoragePathPrefix + tenantId, null);
+				jsonDocument = systemDatabase.Documents.Get(ResourcePrefix + tenantId, null);
 			if (jsonDocument == null ||
 				jsonDocument.Metadata == null ||
 				jsonDocument.Metadata.Value<bool>(Constants.RavenDocumentDoesNotExists) ||
@@ -148,11 +141,6 @@
 			if (Locks.Contains(DisposingLock))
 				throw new ObjectDisposedException("CountersLandlord", "Server is shutting down, can't access any counters");
 
-<<<<<<< HEAD
-		    if (Enabled == false)
-		    {
-                throw new InvalidOperationException("Counters are an experimental feature that is not enabled");
-		    }
 
 			if (Locks.Contains(tenantId))
 				throw new InvalidOperationException("Counters '" + tenantId + "' is currently locked and cannot be accessed");
@@ -161,8 +149,6 @@
 			if (Cleanups.TryGetValue(tenantId, out cleanupLock) && cleanupLock.WaitOne(MaxSecondsForTaskToWaitForDatabaseToLoad) == false)
 				throw new InvalidOperationException(string.Format("Counters '{0}' are currently being restarted and cannot be accessed. We already waited {1} seconds.", tenantId, MaxSecondsForTaskToWaitForDatabaseToLoad));
 
-=======
->>>>>>> 97e9709e
 			if (ResourcesStoresCache.TryGetValue(tenantId, out counter))
 			{
 				if (counter.IsFaulted || counter.IsCanceled)
@@ -259,7 +245,7 @@
 
 					int nextPageStart = 0;
 					var databases =
-						systemDatabase.Documents.GetDocumentsWithIdStartingWith(Constants.RavenCounterStoragePathPrefix, null, null, 0,
+						systemDatabase.Documents.GetDocumentsWithIdStartingWith(ResourcePrefix, null, null, 0,
 							numberOfAllowedFileSystems, CancellationToken.None, ref nextPageStart).ToList();
 					if (databases.Count >= numberOfAllowedFileSystems)
 						throw new InvalidOperationException(
