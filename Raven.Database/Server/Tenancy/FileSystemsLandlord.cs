--- conflicted
+++ resolved
@@ -204,15 +204,9 @@
             if (Locks.Contains(tenantId))
                 throw new InvalidOperationException("FileSystem '" + tenantId + "' is currently locked and cannot be accessed");
 
-<<<<<<< HEAD
-			ManualResetEvent cleanupLock;
-			if (Cleanups.TryGetValue(tenantId, out cleanupLock) && cleanupLock.WaitOne(MaxTimeForTaskToWaitForDatabaseToLoad) == false)
-				throw new InvalidOperationException(string.Format("File system '{0}' is currently being restarted and cannot be accessed. We already waited {1} seconds.", tenantId, MaxTimeForTaskToWaitForDatabaseToLoad.TotalSeconds));
-=======
             ManualResetEvent cleanupLock;
-            if (Cleanups.TryGetValue(tenantId, out cleanupLock) && cleanupLock.WaitOne(MaxSecondsForTaskToWaitForDatabaseToLoad * 1000) == false)
-                throw new InvalidOperationException(string.Format("File system '{0}' is currently being restarted and cannot be accessed. We already waited {1} seconds.", tenantId, MaxSecondsForTaskToWaitForDatabaseToLoad));
->>>>>>> 68f1ca50
+            if (Cleanups.TryGetValue(tenantId, out cleanupLock) && cleanupLock.WaitOne(MaxTimeForTaskToWaitForDatabaseToLoad) == false)
+                throw new InvalidOperationException(string.Format("File system '{0}' is currently being restarted and cannot be accessed. We already waited {1} seconds.", tenantId, MaxTimeForTaskToWaitForDatabaseToLoad.TotalSeconds));
 
             if (ResourcesStoresCache.TryGetValue(tenantId, out fileSystem))
             {
