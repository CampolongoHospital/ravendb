--- conflicted
+++ resolved
@@ -211,7 +211,7 @@
 		public HttpResponseMessage Compact()
 		{
 			EnsureSystemDatabase();
-				
+
 			var db = InnerRequest.RequestUri.ParseQueryString()["database"];
 			if (string.IsNullOrWhiteSpace(db))
 				return GetMessageWithString("Compact request requires a valid database parameter", HttpStatusCode.BadRequest);
@@ -287,7 +287,6 @@
                 },
                 LoadedDatabases =
                     from documentDatabase in allDbs
-                    let metrics = documentDatabase.WorkContext.MetricsCounters
                     let indexStorageSize = documentDatabase.GetIndexStorageSizeOnDisk()
                     let transactionalStorageSize = documentDatabase.GetTransactionalStorageSizeOnDisk()
                     let totalDatabaseSize = indexStorageSize + transactionalStorageSize.AllocatedSizeInBytes
@@ -311,26 +310,8 @@
                         CountOfDocuments = documentDatabase.Statistics.CountOfDocuments,
                         CountOfAttachments = documentDatabase.Statistics.CountOfAttachments,
 
-<<<<<<< HEAD
-                        RequestsPerSecond = Math.Round(metrics.RequestsPerSecondCounter.CurrentValue,3),
-                        DocsWritesPerSecond = Math.Round(metrics.DocsPerSecond.CurrentValue,3),
-                        IndexedPerSecond = Math.Round(metrics.IndexedPerSecond.CurrentValue, 3),
-                        ReducedPerSecond = Math.Round(metrics.ReducedPerSecond.CurrentValue, 3),
-
-                        DatabaseTransactionVersionSizeInMB = ConvertBytesToMBs(documentDatabase.TransactionalStorage.GetDatabaseTransactionVersionSizeInBytes()),
-
-                        Requests = new LoadedDatabaseStatistics.MeterData
-                        {
-                            Count = metrics.ConcurrentRequests.Count,
-                            FifteenMinuteRate = Math.Round(metrics.ConcurrentRequests.FifteenMinuteRate, 3),
-                            FiveMinuteRate = Math.Round(metrics.ConcurrentRequests.FiveMinuteRate,3),
-                            MeanRate = Math.Round(metrics.ConcurrentRequests.MeanRate, 3),
-                            OneMinuteRate = Math.Round(metrics.ConcurrentRequests.OneMinuteRate,3),
-                        }
-=======
                         DatabaseTransactionVersionSizeInMB = ConvertBytesToMBs(documentDatabase.TransactionalStorage.GetDatabaseTransactionVersionSizeInBytes()),
                         Metrics = documentDatabase.CreateMetrics()
->>>>>>> aae9081a
                     }
             };
 
