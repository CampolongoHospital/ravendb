<<<<<<< HEAD
﻿using System.Net;
=======
using System;
using System.Net;
>>>>>>> b19bf61a
using System.Net.Http;
using System.Web.Http;

using Raven.Abstractions.Data;
using Raven.Database.Extensions;
using Raven.Database.FileSystem.Extensions;
using Raven.Database.Server.Security;
using Raven.Database.Server.WebApi.Attributes;

namespace Raven.Database.Server.Controllers
{
    public class DbSingleAuthTokenController : BaseDatabaseApiController
    {
        [HttpGet]
        [RavenRoute("singleAuthToken")]
        [RavenRoute("databases/{databaseName}/singleAuthToken")]
        public HttpResponseMessage SingleAuthGet()
        {
            var authorizer = (MixedModeRequestAuthorizer) ControllerContext.Configuration.Properties[typeof (MixedModeRequestAuthorizer)];
            var shouldCheckIfMachineAdmin = false;

            if ((DatabaseName == Constants.SystemDatabase || string.IsNullOrEmpty(DatabaseName)) && bool.TryParse(GetQueryStringValue("CheckIfMachineAdmin"), out shouldCheckIfMachineAdmin) && shouldCheckIfMachineAdmin)
            {

                if (!User.IsAdministrator(AnonymousUserAccessMode.None) &&
                    DatabasesLandlord.SystemConfiguration.AnonymousUserAccessMode != AnonymousUserAccessMode.Admin)
                {
                    return GetMessageWithObject(new
                    {
                        Reason = "User is null or not authenticated"
                    }, HttpStatusCode.Unauthorized);
                }
            }

            var token = authorizer.GenerateSingleUseAuthToken(DatabaseName, User);

            return GetMessageWithObject(new
            {
                Token = token
            }).WithNoCache();
        }
    }
}

namespace Raven.Database.FileSystem.Controllers
{

    public class FsSingleAuthTokenController : BaseFileSystemApiController
    {
        [HttpGet]
        [RavenRoute("fs/{fileSystemName}/singleAuthToken")]
        public HttpResponseMessage SingleAuthGet()
        {
            var authorizer = (MixedModeRequestAuthorizer) ControllerContext.Configuration.Properties[typeof (MixedModeRequestAuthorizer)];

            var token = authorizer.GenerateSingleUseAuthToken(ResourcePrefix + FileSystemName, User);

            return GetMessageWithObject(new
            {
                Token = token
            }).WithNoCache();
        }
    }
}

namespace Raven.Database.Counters.Controllers
{
    public class CounterSingleAuthTokenController : BaseCountersApiController
    {
        [HttpGet]
        [RavenRoute("cs/{counterStorageName}/singleAuthToken")]
        public HttpResponseMessage SingleAuthGet()
        {
            var authorizer = (MixedModeRequestAuthorizer) ControllerContext.Configuration.Properties[typeof (MixedModeRequestAuthorizer)];

            var token = authorizer.GenerateSingleUseAuthToken(ResourcePrefix + CountersName, User);

            return GetMessageWithObject(new
            {
                Token = token
            });
        }
    }
}

namespace Raven.Database.TimeSeries.Controllers
{
	public class TimeSeriesSingleAuthTokenController : BaseTimeSeriesApiController
    {
        [HttpGet]
        [RavenRoute("ts/{timeSeriesName}/singleAuthToken")]
        public HttpResponseMessage SingleAuthGet()
        {
            var authorizer = (MixedModeRequestAuthorizer) ControllerContext.Configuration.Properties[typeof (MixedModeRequestAuthorizer)];

            var token = authorizer.GenerateSingleUseAuthToken(ResourcePrefix + TimeSeriesName, User);

            return GetMessageWithObject(new
            {
                Token = token
            }).WithNoCache();
        }
    }
}<|MERGE_RESOLUTION|>--- conflicted
+++ resolved
@@ -1,9 +1,4 @@
-<<<<<<< HEAD
 ﻿using System.Net;
-=======
-using System;
-using System.Net;
->>>>>>> b19bf61a
 using System.Net.Http;
 using System.Web.Http;
 
