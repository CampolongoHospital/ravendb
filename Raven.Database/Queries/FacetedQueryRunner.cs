--- conflicted
+++ resolved
@@ -6,10 +6,7 @@
 using Raven.Abstractions.Data;
 using Raven.Abstractions.Extensions;
 using Raven.Database.Extensions;
-<<<<<<< HEAD
 using Raven.Database.Indexing;
-=======
->>>>>>> 051e5f4d
 
 namespace Raven.Database.Queries
 {
@@ -35,11 +32,7 @@
 			IndexSearcher currentIndexSearcher;
 			using (database.IndexStorage.GetCurrentIndexSearcher(index, out currentIndexSearcher))
 			{
-<<<<<<< HEAD
 				BackgroundTaskExecuter.Instance.ExecuteAll(database.Configuration, database.BackgroundTaskScheduler, facets, (facet, counter) =>
-=======
-				foreach (var facet in facets)
->>>>>>> 051e5f4d
 				{
 					switch (facet.Mode)
 					{
@@ -52,12 +45,7 @@
 						default:
 							throw new ArgumentException(string.Format("Could not understand '{0}'", facet.Mode));
 					}
-<<<<<<< HEAD
 				});
-=======
-				}
-
->>>>>>> 051e5f4d
 			}
 
 			return results;
