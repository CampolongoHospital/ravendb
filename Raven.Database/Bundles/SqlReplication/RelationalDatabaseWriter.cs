--- conflicted
+++ resolved
@@ -191,7 +191,7 @@
 					cmd.CommandText = sb.ToString();
 					try
 					{
-                        ExecuteCommand(cmd);
+                        cmd.ExecuteNonQuery(); ;
 					}
 					catch (Exception e)
 					{
@@ -345,7 +345,7 @@
 
 					try
 					{
-						ExecuteCommand(cmd);
+                        cmd.ExecuteNonQuery(); 
 					}
 					catch (Exception e)
 					{
@@ -359,16 +359,7 @@
 			}
 		}
 
-<<<<<<< HEAD
 		public static string SanitizeSqlValue(string sqlValue)
-=======
-	    protected virtual void ExecuteCommand(DbCommand cmd)
-	    {
-	        cmd.ExecuteNonQuery();
-	    }
-
-	    public string SanitizeSqlValue(string sqlValue)
->>>>>>> 25a794ec
 		{
 			return sqlValue.Replace("'", "''");
 		}
