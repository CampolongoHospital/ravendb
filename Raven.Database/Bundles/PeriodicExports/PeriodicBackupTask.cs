﻿using System;
using System.Collections.Generic;
using System.ComponentModel.Composition;
using System.Globalization;
using System.IO;
using System.Threading;
using System.Threading.Tasks;

using Raven.Abstractions;
using Raven.Abstractions.Data;
using Raven.Abstractions.Extensions;
using Raven.Abstractions.Logging;
using Raven.Abstractions.Smuggler;
using Raven.Database.Client.Aws;
using Raven.Database.Client.Azure;
using Raven.Database.Extensions;
using Raven.Database.Plugins;
using Raven.Database.Smuggler;
using Raven.Json.Linq;

namespace Raven.Database.Bundles.PeriodicExports
{
	[InheritedExport(typeof(IStartupTask))]
	[ExportMetadata("Bundle", "PeriodicExport")]
	public class PeriodicExportTask : IStartupTask, IDisposable
	{
		public DocumentDatabase Database { get; set; }
		private Timer incrementalBackupTimer;
		private Timer fullBackupTimer;

		private readonly ILog logger = LogManager.GetCurrentClassLogger();
		private volatile Task currentTask;
		private string awsAccessKey, awsSecretKey;
		private string azureStorageAccount, azureStorageKey;

		private volatile PeriodicExportStatus exportStatus;
		private volatile PeriodicExportSetup exportConfigs;

		public void Execute(DocumentDatabase database)
		{
			Database = database;

			Database.Notifications.OnDocumentChange += (sender, notification, metadata) =>
			{
				if (notification.Id == null)
					return;
				if (PeriodicExportSetup.RavenDocumentKey.Equals(notification.Id, StringComparison.InvariantCultureIgnoreCase) == false &&
					PeriodicExportStatus.RavenDocumentKey.Equals(notification.Id, StringComparison.InvariantCultureIgnoreCase) == false)
					return;

				if (incrementalBackupTimer != null) 
					Database.TimerManager.ReleaseTimer(incrementalBackupTimer);

				if (fullBackupTimer != null)
					Database.TimerManager.ReleaseTimer(fullBackupTimer);

				ReadSetupValuesFromDocument();
			};

			ReadSetupValuesFromDocument();
		}

		private void ReadSetupValuesFromDocument()
		{
			using (LogContext.WithDatabase(Database.Name))
			{
				try
				{
					// Not having a setup doc means this DB isn't enabled for periodic exports
					var document = Database.Documents.Get(PeriodicExportSetup.RavenDocumentKey, null);
					if (document == null)
					{
						exportConfigs = null;
						exportStatus = null;
						return;
					}

					var status = Database.Documents.Get(PeriodicExportStatus.RavenDocumentKey, null);

					exportStatus = status == null ? new PeriodicExportStatus() : status.DataAsJson.JsonDeserialization<PeriodicExportStatus>();
					exportConfigs = document.DataAsJson.JsonDeserialization<PeriodicExportSetup>();


					awsAccessKey = Database.Configuration.Settings["Raven/AWSAccessKey"];
					awsSecretKey = Database.Configuration.Settings["Raven/AWSSecretKey"];
					azureStorageAccount = Database.Configuration.Settings["Raven/AzureStorageAccount"];
					azureStorageKey = Database.Configuration.Settings["Raven/AzureStorageKey"];

					if (exportConfigs.IntervalMilliseconds.GetValueOrDefault() > 0)
					{
						var interval = TimeSpan.FromMilliseconds(exportConfigs.IntervalMilliseconds.GetValueOrDefault());
						logger.Info("Incremental periodic export started, will export every" + interval.TotalMinutes + "minutes");

						var timeSinceLastBackup = SystemTime.UtcNow - exportStatus.LastBackup;
						var nextBackup = timeSinceLastBackup >= interval ? TimeSpan.Zero : interval - timeSinceLastBackup;

						incrementalBackupTimer = Database.TimerManager.NewTimer(state => TimerCallback(false), nextBackup, interval);
					}
					else
					{
						logger.Warn("Incremental periodic export interval is set to zero or less, incremental periodic export is now disabled");
					}

					if (exportConfigs.FullBackupIntervalMilliseconds.GetValueOrDefault() > 0)
					{
						var interval = TimeSpan.FromMilliseconds(exportConfigs.FullBackupIntervalMilliseconds.GetValueOrDefault());
						logger.Info("Full periodic export started, will export every" + interval.TotalMinutes + "minutes");

						var timeSinceLastBackup = SystemTime.UtcNow - exportStatus.LastFullBackup;
						var nextBackup = timeSinceLastBackup >= interval ? TimeSpan.Zero : interval - timeSinceLastBackup;

						fullBackupTimer = Database.TimerManager.NewTimer(state => TimerCallback(true), nextBackup, interval);
					}
					else
					{
						logger.Warn("Full periodic export interval is set to zero or less, full periodic export is now disabled");
					}
				}
				catch (Exception ex)
				{
					logger.ErrorException("Could not read periodic export config", ex);
					Database.AddAlert(new Alert
					{
						AlertLevel = AlertLevel.Error,
						CreatedAt = SystemTime.UtcNow,
						Message = ex.Message,
						Title = "Could not read periodic export config",
						Exception = ex.ToString(),
						UniqueKey = "Periodic Export Config Error"
					});
				}
			}
		}



		private void TimerCallback(bool fullBackup)
		{
		    if (currentTask != null)
				return;

            if (Database.Disposed)
            {
                Dispose();
                return;
            }

			// we have shared lock for both incremental and full backup.
			lock (this)
			{
				if (currentTask != null)
					return;
				currentTask = Task.Factory.StartNew(async () =>
				{
					var documentDatabase = Database;
					if (documentDatabase == null)
						return;
					using (LogContext.WithDatabase(documentDatabase.Name))
					{
						try
						{
							var dataDumper = new DatabaseDataDumper(documentDatabase);
							var localBackupConfigs = exportConfigs;
							var localBackupStatus = exportStatus;
							if (localBackupConfigs == null)
								return;

							if (fullBackup == false)
							{
								var currentEtags = dataDumper.Operations.FetchCurrentMaxEtags();
								// No-op if nothing has changed
								if (currentEtags.LastDocsEtag == localBackupStatus.LastDocsEtag &&
									currentEtags.LastAttachmentsEtag == localBackupStatus.LastAttachmentsEtag &&
									currentEtags.LastDocDeleteEtag == localBackupStatus.LastDocsDeletionEtag &&
									currentEtags.LastAttachmentsDeleteEtag == localBackupStatus.LastAttachmentDeletionEtag)
								{
									return;
								}
							}

							var backupPath = localBackupConfigs.LocalFolderName ??
											 Path.Combine(documentDatabase.Configuration.DataDirectory, "PeriodicExport-Temp");
							if (fullBackup)
							{
								// create filename for full dump
								backupPath = Path.Combine(backupPath, SystemTime.UtcNow.ToString("yyyy-MM-dd-HH-mm", CultureInfo.InvariantCulture) + ".ravendb-full-dump");
								if (File.Exists(backupPath))
								{
									var counter = 1;
									while (true)
									{
										backupPath = Path.Combine(Path.GetDirectoryName(backupPath), SystemTime.UtcNow.ToString("yyyy-MM-dd-HH-mm", CultureInfo.InvariantCulture) + " - " + counter + ".ravendb-full-dump");

										if (File.Exists(backupPath) == false)
											break;
										counter++;
									}
								}
							}

                            var smugglerOptions = dataDumper.Options;
							if (fullBackup == false)
							{
								smugglerOptions.StartDocsEtag = localBackupStatus.LastDocsEtag;
								smugglerOptions.StartAttachmentsEtag = localBackupStatus.LastAttachmentsEtag;
								smugglerOptions.StartDocsDeletionEtag = localBackupStatus.LastDocsDeletionEtag;
								smugglerOptions.StartAttachmentsDeletionEtag = localBackupStatus.LastAttachmentDeletionEtag;
								smugglerOptions.Incremental = true;
								smugglerOptions.ExportDeletions = true;
							}
                            var exportResult = await dataDumper.ExportData(new SmugglerExportOptions<RavenConnectionStringOptions> { ToFile = backupPath });

							if (fullBackup == false)
							{
								// No-op if nothing has changed
								if (exportResult.LastDocsEtag == localBackupStatus.LastDocsEtag &&
									exportResult.LastAttachmentsEtag == localBackupStatus.LastAttachmentsEtag &&
									exportResult.LastDocDeleteEtag == localBackupStatus.LastDocsDeletionEtag &&
									exportResult.LastAttachmentsDeleteEtag == localBackupStatus.LastAttachmentDeletionEtag)
								{
									logger.Info("Periodic export returned prematurely, nothing has changed since last export");
									return;
								}
							}

							try
							{
								if (!localBackupConfigs.Disabled)
								{
									UploadToServer(exportResult.FilePath, localBackupConfigs, fullBackup);
								}
							}
							finally
							{
								// if user did not specify local folder we delete temporary file.
								if (String.IsNullOrEmpty(localBackupConfigs.LocalFolderName))
								{
									IOExtensions.DeleteFile(exportResult.FilePath);
								}
							}

							if (fullBackup)
							{
								localBackupStatus.LastFullBackup = SystemTime.UtcNow;
							}
							else
							{
								localBackupStatus.LastAttachmentsEtag = exportResult.LastAttachmentsEtag;
								localBackupStatus.LastDocsEtag = exportResult.LastDocsEtag;
								localBackupStatus.LastDocsDeletionEtag = exportResult.LastDocDeleteEtag;
								localBackupStatus.LastAttachmentDeletionEtag = exportResult.LastAttachmentsDeleteEtag;
								localBackupStatus.LastBackup = SystemTime.UtcNow;
							}


							var ravenJObject = JsonExtensions.ToJObject(localBackupStatus);
							ravenJObject.Remove("Id");
							var putResult = documentDatabase.Documents.Put(PeriodicExportStatus.RavenDocumentKey, null, ravenJObject,
								new RavenJObject(), null);

							// this result in exportStatus being refreshed
							localBackupStatus = exportStatus;
							if (localBackupStatus != null)
							{
								if (localBackupStatus.LastDocsEtag.IncrementBy(1) == putResult.ETag) // the last etag is with just us
									localBackupStatus.LastDocsEtag = putResult.ETag; // so we can skip it for the next time
							}
						}
						catch (ObjectDisposedException)
						{
							// shutting down, probably
						}
						catch (Exception e)
						{
							logger.ErrorException("Error when performing periodic export", e);
							Database.AddAlert(new Alert
							{
								AlertLevel = AlertLevel.Error,
								CreatedAt = SystemTime.UtcNow,
								Message = e.Message,
								Title = "Error in Periodic Export",
								Exception = e.ToString(),
								UniqueKey = "Periodic Export Error",
							});
						}
					}
				})
				.Unwrap();

				currentTask.ContinueWith(_ =>
				{
					currentTask = null;
				});
			}
		}

		private void UploadToServer(string backupPath, PeriodicExportSetup localExportConfigs, bool isFullBackup)
		{
			if (!string.IsNullOrWhiteSpace(localExportConfigs.GlacierVaultName))
			{
				UploadToGlacier(backupPath, localExportConfigs, isFullBackup);
			}
			else if (!string.IsNullOrWhiteSpace(localExportConfigs.S3BucketName))
			{
				UploadToS3(backupPath, localExportConfigs, isFullBackup);
			}
			else if (!string.IsNullOrWhiteSpace(localExportConfigs.AzureStorageContainer))
			{
				UploadToAzure(backupPath, localExportConfigs, isFullBackup);
			}
		}

		private void UploadToS3(string backupPath, PeriodicExportSetup localExportConfigs, bool isFullBackup)
		{
			if (awsAccessKey == Constants.DataCouldNotBeDecrypted ||
				awsSecretKey == Constants.DataCouldNotBeDecrypted)
			{
				throw new InvalidOperationException("Could not decrypt the AWS access settings, if you are running on IIS, make sure that load user profile is set to true.");
			}
			using (var client = new RavenAwsS3Client(awsAccessKey, awsSecretKey, localExportConfigs.AwsRegionEndpoint ?? RavenAwsClient.DefaultRegion))
			using (var fileStream = File.OpenRead(backupPath))
			{
				var key = Path.GetFileName(backupPath);
				client.PutObject(localExportConfigs.S3BucketName, key, fileStream, new Dictionary<string, string>
			                                                                       {
				                                                                       { "Description", GetArchiveDescription(isFullBackup) }
			                                                                       }, 60 * 60);

				logger.Info(string.Format("Successfully uploaded backup {0} to S3 bucket {1}, with key {2}",
											  Path.GetFileName(backupPath), localExportConfigs.S3BucketName, key));
			}
		}

		private void UploadToGlacier(string backupPath, PeriodicExportSetup localExportConfigs, bool isFullBackup)
		{
			if (awsAccessKey == Constants.DataCouldNotBeDecrypted ||
			    awsSecretKey == Constants.DataCouldNotBeDecrypted)
			{
				throw new InvalidOperationException("Could not decrypt the AWS access settings, if you are running on IIS, make sure that load user profile is set to true.");
			}
			using (var client = new RavenAwsGlacierClient(awsAccessKey, awsSecretKey, localExportConfigs.AwsRegionEndpoint ?? RavenAwsClient.DefaultRegion))
			using (var fileStream = File.OpenRead(backupPath))
			{
				var archiveId = client.UploadArchive(localExportConfigs.GlacierVaultName, fileStream, GetArchiveDescription(isFullBackup), 60 * 60);
				logger.Info(string.Format("Successfully uploaded backup {0} to Glacier, archive ID: {1}", Path.GetFileName(backupPath), archiveId));
			}
		}

		private void UploadToAzure(string backupPath, PeriodicExportSetup localExportConfigs, bool isFullBackup)
		{
			if (azureStorageAccount == Constants.DataCouldNotBeDecrypted ||
				azureStorageKey == Constants.DataCouldNotBeDecrypted)
			{
				throw new InvalidOperationException("Could not decrypt the Azure access settings, if you are running on IIS, make sure that load user profile is set to true.");
			}
<<<<<<< HEAD
			using (var client = new RavenAzureClient(azureStorageAccount, azureStorageKey))
=======
			using (var client = new RavenAzureClient(azureStorageAccount, azureStorageKey, false))
>>>>>>> bf8ecca7
			{
				client.PutContainer(localExportConfigs.AzureStorageContainer);
				using (var fileStream = File.OpenRead(backupPath))
				{
					var key = Path.GetFileName(backupPath);
					client.PutBlob(localExportConfigs.AzureStorageContainer, key, fileStream, new Dictionary<string, string>
																							  {
																								  { "Description", GetArchiveDescription(isFullBackup) }
																							  });

					logger.Info(string.Format(
						"Successfully uploaded backup {0} to Azure container {1}, with key {2}",
						Path.GetFileName(backupPath),
						localExportConfigs.AzureStorageContainer,
						key));
				}
			}
		}

		private string GetArchiveDescription(bool isFullBackup)
		{
			return (isFullBackup ? "Full" : "Incremental") + "periodic export for db " + (Database.Name ?? Constants.SystemDatabase) + " at " + SystemTime.UtcNow;
		}

		public void Dispose()
		{
			if (incrementalBackupTimer != null)
				incrementalBackupTimer.Dispose();
			if (fullBackupTimer != null)
				fullBackupTimer.Dispose();
			var task = currentTask;
			if (task != null)
				task.Wait();
		}
	}
}<|MERGE_RESOLUTION|>--- conflicted
+++ resolved
@@ -48,7 +48,7 @@
 					PeriodicExportStatus.RavenDocumentKey.Equals(notification.Id, StringComparison.InvariantCultureIgnoreCase) == false)
 					return;
 
-				if (incrementalBackupTimer != null) 
+				if (incrementalBackupTimer != null)
 					Database.TimerManager.ReleaseTimer(incrementalBackupTimer);
 
 				if (fullBackupTimer != null)
@@ -353,11 +353,8 @@
 			{
 				throw new InvalidOperationException("Could not decrypt the Azure access settings, if you are running on IIS, make sure that load user profile is set to true.");
 			}
-<<<<<<< HEAD
+
 			using (var client = new RavenAzureClient(azureStorageAccount, azureStorageKey))
-=======
-			using (var client = new RavenAzureClient(azureStorageAccount, azureStorageKey, false))
->>>>>>> bf8ecca7
 			{
 				client.PutContainer(localExportConfigs.AzureStorageContainer);
 				using (var fileStream = File.OpenRead(backupPath))
