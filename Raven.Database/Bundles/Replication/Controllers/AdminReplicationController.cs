--- conflicted
+++ resolved
@@ -15,184 +15,6 @@
 
 namespace Raven.Database.Bundles.Replication.Controllers
 {
-<<<<<<< HEAD
-	public class AdminReplicationController : AdminBundlesApiController
-	{
-		public override string BundleName
-		{
-			get { return "replication"; }
-		}
-
-		private readonly HttpRavenRequestFactory requestFactory;
-
-		public AdminReplicationController()
-		{
-			requestFactory = new HttpRavenRequestFactory();
-		}
-
-		[HttpPost]
-		[RavenRoute("admin/replication/purge-tombstones")]
-		[RavenRoute("databases/{databaseName}/admin/replication/purge-tombstones")]
-		public HttpResponseMessage PurgeTombstones()
-		{
-			var docEtagStr = GetQueryStringValue("docEtag");
-			var attachmentEtagStr = GetQueryStringValue("attachmentEtag");
-
-			Etag docEtag, attachmentEtag;
-
-			var docEtagParsed = Etag.TryParse(docEtagStr, out docEtag);
-			var attachmentEtagParsed = Etag.TryParse(attachmentEtagStr, out attachmentEtag);
-
-			if (docEtagParsed == false && attachmentEtagParsed == false)
-			{
-				return GetMessageWithObject(
-					new
-					{
-						Error = "The query string variable 'docEtag' or 'attachmentEtag' must be set to a valid etag"
-					}, HttpStatusCode.BadRequest);
-			}
-
-			Database.TransactionalStorage.Batch(accessor =>
-			{
-				if (docEtag != null)
-				{
-					accessor.Lists.RemoveAllBefore(Constants.RavenReplicationDocsTombstones, docEtag);
-				}
-			});
-
-			return GetEmptyMessage();
-		}
-
-		[HttpPost]
-		[RavenRoute("admin/replicationInfo")]
-		[RavenRoute("databases/{databaseName}/admin/replicationInfo")]
-		public async Task<HttpResponseMessage> ReplicationInfo()
-		{
-			var replicationDocument = await ReadJsonObjectAsync<ReplicationDocument>().ConfigureAwait(false);
-
-			if (replicationDocument == null || replicationDocument.Destinations == null || replicationDocument.Destinations.Count == 0)
-			{
-				return GetMessageWithObject(new
-				{
-					Error = "Invalid `ReplicationDocument` document supplied."
-				}, HttpStatusCode.BadRequest);
-			}
-
-			var statuses = CheckDestinations(replicationDocument);
-
-			return GetMessageWithObject(statuses);
-		}
-
-		[HttpPost]
-		[RavenRoute("admin/replication/topology/view")]
-		[RavenRoute("databases/{databaseName}/admin/replication/topology/view")]
-		public Task<HttpResponseMessage> ReplicationTopology()
-		{
-			var replicationSchemaDiscoverer = new ReplicationTopologyDiscoverer(Database, new RavenJArray(), 10, Log);
-			var node = replicationSchemaDiscoverer.Discover();
-			var topology = node.Flatten();
-
-			return GetMessageWithObjectAsTask(topology);
-		}
-
-		private ReplicationInfoStatus[] CheckDestinations(ReplicationDocument replicationDocument)
-		{
-			var results = new ReplicationInfoStatus[replicationDocument.Destinations.Count];
-
-			Parallel.ForEach(replicationDocument.Destinations, (replicationDestination, state, i) =>
-			{
-				var url = replicationDestination.Url;
-
-				if (!url.ToLower().Contains("/databases/"))
-				{
-					url += "/databases/" + replicationDestination.Database;
-				}
-
-				var result = new ReplicationInfoStatus
-				{
-					Url = url,
-					Status = "Valid",
-					Code = (int)HttpStatusCode.OK
-				};
-
-				results[i] = result;
-
-				var ravenConnectionStringOptions = new RavenConnectionStringOptions
-				{
-					ApiKey = replicationDestination.ApiKey,
-					DefaultDatabase = replicationDestination.Database,
-				};
-				if (string.IsNullOrEmpty(replicationDestination.Username) == false)
-				{
-					ravenConnectionStringOptions.Credentials = new NetworkCredential(replicationDestination.Username,
-																					 replicationDestination.Password,
-																					 replicationDestination.Domain ?? string.Empty);
-				}
-				var request = requestFactory.Create(url + "/replication/info", HttpMethods.Post, ravenConnectionStringOptions);
-				try
-				{
-					request.ExecuteRequest();
-				}
-				catch (WebException e)
-				{
-					FillStatus(result, e);
-				}
-			});
-
-			return results;
-		}
-
-		private void FillStatus(ReplicationInfoStatus replicationInfoStatus, WebException e)
-		{
-			if (e.GetBaseException() is WebException)
-				e = (WebException)e.GetBaseException();
-
-			var response = e.Response as HttpWebResponse;
-			if (response == null)
-			{
-				replicationInfoStatus.Status = e.Message;
-				replicationInfoStatus.Code = -1 * (int)e.Status;
-				return;
-			}
-
-			switch (response.StatusCode)
-			{
-				case HttpStatusCode.BadRequest:
-					string error = GetErrorStringFromException(e, response);
-					replicationInfoStatus.Status = error.Contains("Could not figure out what to do")
-														   ? "Replication Bundle not activated."
-														   : error;
-					replicationInfoStatus.Code = (int)response.StatusCode;
-					break;
-				case HttpStatusCode.PreconditionFailed:
-					replicationInfoStatus.Status = "Could not authenticate using OAuth's API Key";
-					replicationInfoStatus.Code = (int)response.StatusCode;
-					break;
-				case HttpStatusCode.Forbidden:
-				case HttpStatusCode.Unauthorized:
-					replicationInfoStatus.Status = "Could not authenticate using Windows Auth";
-					replicationInfoStatus.Code = (int)response.StatusCode;
-					break;
-				default:
-					replicationInfoStatus.Status = response.StatusDescription;
-					replicationInfoStatus.Code = (int)response.StatusCode;
-					break;
-			}
-		}
-
-
-		private static string GetErrorStringFromException(WebException webException, HttpWebResponse response)
-		{
-			var s = webException.Data["original-value"] as string;
-			if (s != null)
-				return s;
-			using (var streamReader = new StreamReader(response.GetResponseStreamWithHttpDecompression()))
-			{
-				return streamReader.ReadToEnd();
-			}
-		}
-	}
-=======
     public class AdminReplicationController : AdminBundlesApiController
     {
         public override string BundleName
@@ -234,10 +56,6 @@
                 if (docEtag != null)
                 {
                     accessor.Lists.RemoveAllBefore(Constants.RavenReplicationDocsTombstones, docEtag);
-                }
-                if (attachmentEtag != null)
-                {
-                    accessor.Lists.RemoveAllBefore(Constants.RavenReplicationAttachmentsTombstones, attachmentEtag);
                 }
             });
 
@@ -373,5 +191,4 @@
             }
         }
     }
->>>>>>> 68f1ca50
 }