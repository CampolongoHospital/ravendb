--- conflicted
+++ resolved
@@ -36,393 +36,6 @@
 
 namespace Raven.Database.Bundles.Replication.Controllers
 {
-<<<<<<< HEAD
-	public class ReplicationController : BundlesApiController
-	{
-		private static readonly ILog log = LogManager.GetCurrentClassLogger();
-
-		public override string BundleName
-		{
-			get { return "replication"; }
-		}
-
-		private ReplicationTask replicationTask;
-		public ReplicationTask ReplicationTask
-		{
-			get { return replicationTask ?? (replicationTask = Database.StartupTasks.OfType<ReplicationTask>().FirstOrDefault()); }
-		}
-
-		public IEnumerable<AbstractDocumentReplicationConflictResolver> DocsReplicationConflictResolvers
-		{
-			get
-			{
-				var exported = Database.Configuration.Container.GetExportedValues<AbstractDocumentReplicationConflictResolver>();
-
-				var config = GetReplicationConfig();
-
-				if (config == null || config.DocumentConflictResolution == StraightforwardConflictResolution.None)
-					return exported;
-
-				var withConfiguredResolvers = exported.ToList();
-
-				switch (config.DocumentConflictResolution)
-				{
-					case StraightforwardConflictResolution.ResolveToLocal:
-						withConfiguredResolvers.Add(LocalDocumentReplicationConflictResolver.Instance);
-						break;
-					case StraightforwardConflictResolution.ResolveToRemote:
-						withConfiguredResolvers.Add(RemoteDocumentReplicationConflictResolver.Instance);
-						break;
-					case StraightforwardConflictResolution.ResolveToLatest:
-						withConfiguredResolvers.Add(LatestDocumentReplicationConflictResolver.Instance);
-						break;
-					default:
-						throw new ArgumentOutOfRangeException("config.DocumentConflictResolution");
-				}
-
-				return withConfiguredResolvers;
-			}
-		}
-
-		[HttpGet]
-		[RavenRoute("replication/explain/{*docId}")]
-		[RavenRoute("databases/{databaseName}/replication/explain/{*docId}")]
-		public HttpResponseMessage ExplainGet(string docId)
-		{
-			if (string.IsNullOrEmpty(docId)) 
-				return GetMessageWithString("Document key is required.", HttpStatusCode.BadRequest);
-
-			var destinationUrl = GetQueryStringValue("destinationUrl");
-			if (string.IsNullOrEmpty(destinationUrl))
-				return GetMessageWithString("Destination url is required.", HttpStatusCode.BadRequest);
-
-			var databaseName = GetQueryStringValue("databaseName");
-			if (string.IsNullOrEmpty(databaseName))
-				return GetMessageWithString("Destination database name is required.", HttpStatusCode.BadRequest);
-
-			var result = new ReplicationExplanationForDocument
-			{
-				Key = docId,
-				Destination = new ReplicationExplanationForDocument.DestinationInformation
-				{
-					Url = destinationUrl,
-					DatabaseName = databaseName
-				}
-			};
-
-			var destinations = ReplicationTask.GetReplicationDestinations(x => string.Equals(x.Url, destinationUrl, StringComparison.OrdinalIgnoreCase) && string.Equals(x.Database, databaseName, StringComparison.OrdinalIgnoreCase));
-			if (destinations == null || destinations.Length == 0)
-			{
-				result.Message = string.Format("Could not find replication destination for a given url ('{0}') and database ('{1}').", destinationUrl, databaseName);
-				return GetMessageWithObject(result);
-			}
-
-			if (destinations.Length > 1)
-			{
-				result.Message = string.Format("There is more than one replication destination for a given url ('{0}') and database ('{1}').", destinationUrl, databaseName);
-				return GetMessageWithObject(result);
-			}
-
-			var destination = destinations[0];
-			var destinationsReplicationInformationForSource = ReplicationTask.GetLastReplicatedEtagFrom(destination);
-			if (destinationsReplicationInformationForSource == null)
-			{
-				result.Message = "Could not connect to destination server.";
-				return GetMessageWithObject(result);
-			}
-
-			var destinationId = destinationsReplicationInformationForSource.ServerInstanceId.ToString();
-			result.Destination.ServerInstanceId = destinationId;
-			result.Destination.LastDocumentEtag = destinationsReplicationInformationForSource.LastDocumentEtag;
-
-			var document = Database.Documents.Get(docId);
-			if (document == null)
-			{
-				result.Message = string.Format("Document with given key ('{0}') does not exist.", docId);
-				return GetMessageWithObject(result);
-			}
-
-			result.Key = document.Key;
-			result.Etag = document.Etag;
-
-			string reason;
-			if (destination.FilterDocuments(destinationId, document.Key, document.Metadata, out reason) == false)
-			{
-				result.Message = reason;
-				return GetMessageWithObject(result);
-			}
-
-			reason = EtagUtil.IsGreaterThan(document.Etag, destinationsReplicationInformationForSource.LastDocumentEtag) ? "Document will be replicated." : "Document should have been replicated.";
-			result.Message = reason;
-
-			return GetMessageWithObject(result);
-		}
-
-		[HttpGet]
-		[RavenRoute("replication/topology")]
-		[RavenRoute("databases/{databaseName}/replication/topology")]
-		public HttpResponseMessage TopologyGet()
-		{
-			if (Database == null)
-				return GetEmptyMessage(HttpStatusCode.NotFound);
-
-			var configurationDocument = Database.ConfigurationRetriever.GetConfigurationDocument<ReplicationDocument<ReplicationDestination.ReplicationDestinationWithConfigurationOrigin>>(Constants.RavenReplicationDestinations);
-			if (configurationDocument == null)
-				return GetEmptyMessage(HttpStatusCode.NotFound);
-
-			var mergedDocument = configurationDocument.MergedDocument;
-
-			var isInCluster = ClusterManager.IsActive() && Database.IsClusterDatabase();
-			var commitIndex = isInCluster ? ClusterManager.Engine.CommitIndex : -1;
-			var currentTopology = isInCluster ? ClusterManager.Engine.CurrentTopology : null;
-			var currentLeader = ClusterManager.Engine.CurrentLeader;
-			var isLeader = currentLeader == ClusterManager.Engine.Options.SelfConnection.Name;
-
-			var configurationDocumentWithClusterInformation = new ReplicationDocumentWithClusterInformation
-			{
-				ClientConfiguration = mergedDocument.ClientConfiguration,
-				Id = mergedDocument.Id,
-				Source = mergedDocument.Source,
-				ClusterCommitIndex = commitIndex
-			};
-
-			if (isInCluster)
-				configurationDocumentWithClusterInformation.ClusterInformation = new ClusterInformation(true, isLeader);
-
-			foreach (var destination in mergedDocument.Destinations)
-			{
-				var destinationIsLeader = isInCluster && isLeader == false && currentTopology != null && currentLeader != null;
-				if (destinationIsLeader)
-				{
-					var destinationUrl = RaftHelper.GetNormalizedNodeUrl(destination.Url);
-					var node = currentTopology.AllVotingNodes.FirstOrDefault(x => x.Uri.AbsoluteUri.ToLowerInvariant() == destinationUrl);
-					if (node != null)
-						destinationIsLeader = node.Name == currentLeader;
-					else
-						destinationIsLeader = false;
-		}
-
-				configurationDocumentWithClusterInformation
-					.Destinations
-					.Add(ReplicationDestination.ReplicationDestinationWithClusterInformation.Create(destination, isInCluster, destinationIsLeader));
-			}
-
-			return GetMessageWithObject(configurationDocumentWithClusterInformation);
-		}
-
-		[HttpPost]
-		[RavenRoute("replication/replicateDocs")]
-		[RavenRoute("databases/{databaseName}/replication/replicateDocs")]
-		public async Task<HttpResponseMessage> DocReplicatePost()
-		{
-			const int BatchSize = 512;
-
-			var src = GetQueryStringValue("from");
-			var collections = GetQueryStringValue("collections");
-			if (string.IsNullOrEmpty(src))
-				return GetEmptyMessage(HttpStatusCode.BadRequest);
-
-			while (src.EndsWith("/"))
-				src = src.Substring(0, src.Length - 1);// remove last /, because that has special meaning for Raven
-
-			if (string.IsNullOrEmpty(src))
-				return GetEmptyMessage(HttpStatusCode.BadRequest);
-
-			var array = await ReadJsonArrayAsync().ConfigureAwait(false);
-			if (ReplicationTask != null)
-				ReplicationTask.HandleHeartbeat(src);
-
-			using (Database.DisableAllTriggersForCurrentThread())
-			{
-				var conflictResolvers = DocsReplicationConflictResolvers; 
-
-				string lastEtag = Etag.Empty.ToString();
-
-				var docIndex = 0;
-				var retries = 0;
-				while (retries < 3 && docIndex < array.Length)
-				{
-					var lastIndex = docIndex;
-					using (Database.DocumentLock.Lock())
-					{
-						Database.TransactionalStorage.Batch(actions =>
-						{
-							for (var j = 0; j < BatchSize && docIndex < array.Length; j++, docIndex++)
-							{
-								var document = (RavenJObject)array[docIndex];
-								var metadata = document.Value<RavenJObject>("@metadata");
-								if (metadata[Constants.RavenReplicationSource] == null)
-								{
-									// not sure why, old document from when the user didn't have replication
-									// that we suddenly decided to replicate, choose the source for that
-									metadata[Constants.RavenReplicationSource] = RavenJToken.FromObject(src);
-								}
-
-								lastEtag = metadata.Value<string>("@etag");
-								var id = metadata.Value<string>("@id");
-								document.Remove("@metadata");
-
-								ReplicateDocument(actions, id, metadata, document, src, conflictResolvers);
-							}
-
-							SaveReplicationSource(src, lastEtag, array.Length, collections);
-							retries = lastIndex == docIndex ? retries : 0;
-						});
-					}
-
-					if (lastIndex == docIndex)
-					{
-						
-						if (retries == 3)
-						{
-							Log.Warn("Replication processing did not end up replicating any documents for 3 times in a row, stopping operation", retries);
-						}
-						else
-						{
-							Log.Warn("Replication processing did not end up replicating any documents, due to possible storage error, retry number: {0}", retries);
-						}
-						retries++;
-					}
-				}
-			}
-
-			return GetEmptyMessage();
-		}
-
-		private void SaveReplicationSource(string src, string lastEtag, int batchSize, string collections = null)
-		{
-			Guid remoteServerInstanceId = Guid.Parse(GetQueryStringValue("dbid"));
-
-			var replicationDocKey = Constants.RavenReplicationSourcesBasePath + "/" + remoteServerInstanceId;
-			if (!string.IsNullOrEmpty(collections))
-				replicationDocKey += ("/" + collections);
-
-			var replicationDocument = Database.Documents.Get(replicationDocKey);			
-
-			Database
-				.Documents
-				.Put(
-					replicationDocKey,
-					null,
-					RavenJObject.FromObject(
-						new SourceReplicationInformation
-						{
-							Source = src,
-							LastDocumentEtag = Etag.Parse(lastEtag),
-							ServerInstanceId = remoteServerInstanceId,
-							SourceCollections = collections,
-							LastModified = SystemTime.UtcNow,
-							LastBatchSize = batchSize
-						}),
-					new RavenJObject(),
-					null);
-		}
-
-		[HttpGet]
-		[HttpPost]
-		[RavenRoute("replication/info")]
-		[RavenRoute("databases/{databaseName}/replication/info")]
-		public HttpResponseMessage ReplicationInfoGet()
-		{
-			var replicationStatistics = ReplicationUtils.GetReplicationInformation(Database);
-			return GetMessageWithObject(replicationStatistics);
-		}
-
-		[HttpGet]
-		[RavenRoute("replication/lastEtag")]
-		[RavenRoute("databases/{databaseName}/replication/lastEtag")]
-		public HttpResponseMessage ReplicationLastEtagGet()
-		{
-			string src;
-			string dbid;
-			string collections;
-			var result = GetValuesForLastEtag(out src, out dbid, out collections);
-			if (result != null)
-				return result;
-
-			using (Database.DisableAllTriggersForCurrentThread())
-			{
-				JsonDocument document = null;
-				SourceReplicationInformationWithBatchInformation sourceReplicationInformation = null;
-
-				var localServerInstanceId = Database.TransactionalStorage.Id; // this is my id, sent to the remote server
-
-				if (string.IsNullOrEmpty(dbid))
-				{
-					// backward compatibility for replication behavior
-					int nextStart = 0;
-					var replicationSources = Database.Documents.GetDocumentsWithIdStartingWith(Constants.RavenReplicationSourcesBasePath, null, null, 0, int.MaxValue, CancellationToken.None, ref nextStart);
-					foreach (RavenJObject replicationSource in replicationSources)
-					{
-						sourceReplicationInformation = replicationSource.JsonDeserialization<SourceReplicationInformationWithBatchInformation>();
-						if (string.Equals(sourceReplicationInformation.Source, src, StringComparison.OrdinalIgnoreCase) == false)
-							continue;
-
-						document = replicationSource.ToJsonDocument();
-						break;
-					}
-				}
-				else
-				{
-					var remoteServerInstanceId = Guid.Parse(dbid);
-
-					var docKey = Constants.RavenReplicationSourcesBasePath + "/" + remoteServerInstanceId;
-					if (!String.IsNullOrEmpty(collections))
-						docKey += ("/" + collections);
-
-					document = Database.Documents.Get(docKey);
-					if (document == null)
-					{
-						// migrate
-						document = Database.Documents.Get(Constants.RavenReplicationSourcesBasePath + "/" + src);
-						if (document != null)
-						{
-							sourceReplicationInformation = document.DataAsJson.JsonDeserialization<SourceReplicationInformationWithBatchInformation>();
-							Database.Documents.Put(docKey, Etag.Empty, document.DataAsJson, document.Metadata, null);
-							Database.Documents.Delete(Constants.RavenReplicationSourcesBasePath + "/" + src, document.Etag, null);
-
-							if (remoteServerInstanceId != sourceReplicationInformation.ServerInstanceId) 
-								document = null;
-						}
-					}
-				}
-
-				if (document == null)
-				{
-					sourceReplicationInformation = new SourceReplicationInformationWithBatchInformation
-					{
-						Source = src,
-						ServerInstanceId = localServerInstanceId,
-						LastModified = SystemTime.UtcNow
-					};
-				}
-				else
-				{
-					if (sourceReplicationInformation == null)
-						sourceReplicationInformation = document.DataAsJson.JsonDeserialization<SourceReplicationInformationWithBatchInformation>();
-
-					if (string.Equals(sourceReplicationInformation.Source, src, StringComparison.OrdinalIgnoreCase) == false 
-						&& sourceReplicationInformation.LastModified.HasValue 
-						&& (SystemTime.UtcNow - sourceReplicationInformation.LastModified.Value).TotalMinutes < 10)
-					{
-						log.Info(string.Format("Replication source mismatch. Stored: {0}. Remote: {1}.", sourceReplicationInformation.Source, src));
-
-						sourceReplicationInformation.LastDocumentEtag = Etag.InvalidEtag;
-					}
-
-					sourceReplicationInformation.ServerInstanceId = localServerInstanceId;
-				}
-
-				var maxNumberOfItemsToReceiveInSingleBatch = Database.Configuration.Replication.MaxNumberOfItemsToReceiveInSingleBatch;
-				var availableMemory = MemoryStatistics.AvailableMemoryInMb;
-				var lowMemory = availableMemory < 0.2 * MemoryStatistics.TotalPhysicalMemory && availableMemory < 
-								Database.Configuration.Memory.AvailableMemoryForRaisingBatchSizeLimit.Megabytes * 2;
-				if (lowMemory)
-				{
-				    int size;
-					var lastBatchSize = sourceReplicationInformation.LastBatchSize;
-					if (lastBatchSize.HasValue && maxNumberOfItemsToReceiveInSingleBatch.HasValue)
-=======
     public class ReplicationController : BundlesApiController
     {
         private static readonly ILog log = LogManager.GetCurrentClassLogger();
@@ -521,7 +134,7 @@
             result.Destination.ServerInstanceId = destinationId;
             result.Destination.LastDocumentEtag = destinationsReplicationInformationForSource.LastDocumentEtag;
 
-            var document = Database.Documents.Get(docId, null);
+            var document = Database.Documents.Get(docId);
             if (document == null)
             {
                 result.Message = string.Format("Document with given key ('{0}') does not exist.", docId);
@@ -594,39 +207,6 @@
             }
 
             return GetMessageWithObject(configurationDocumentWithClusterInformation);
-        }
-
-        [Obsolete("Use RavenFS instead.")]
-        public IEnumerable<AbstractAttachmentReplicationConflictResolver> AttachmentReplicationConflictResolvers
-        {
-            get
-            {
-                var exported = Database.Configuration.Container.GetExportedValues<AbstractAttachmentReplicationConflictResolver>();
-
-                var config = GetReplicationConfig();
-
-                if (config == null || config.AttachmentConflictResolution == StraightforwardConflictResolution.None)
-                    return exported;
-
-                var withConfiguredResolvers = exported.ToList();
-
-                switch (config.AttachmentConflictResolution)
-                {
-                    case StraightforwardConflictResolution.ResolveToLocal:
-                        withConfiguredResolvers.Add(LocalAttachmentReplicationConflictResolver.Instance);
-                        break;
-                    case StraightforwardConflictResolution.ResolveToRemote:
-                        withConfiguredResolvers.Add(RemoteAttachmentReplicationConflictResolver.Instance);
-                        break;
-                    case StraightforwardConflictResolution.ResolveToLatest:
-                        // ignore this resolver for attachments
-                        break;
-                    default:
-                        throw new ArgumentOutOfRangeException("config.AttachmentConflictResolution");
-                }
-
-                return withConfiguredResolvers;
-            }
         }
 
         [HttpPost]
@@ -716,12 +296,7 @@
             if (!string.IsNullOrEmpty(collections))
                 replicationDocKey += ("/" + collections);
 
-            var replicationDocument = Database.Documents.Get(replicationDocKey, null);
-            var lastAttachmentId = Etag.Empty;
-            if (replicationDocument != null)
-            {
-                lastAttachmentId = replicationDocument.DataAsJson.JsonDeserialization<SourceReplicationInformation>().LastAttachmentEtag;
-            }
+            var replicationDocument = Database.Documents.Get(replicationDocKey);			
 
             Database
                 .Documents
@@ -733,7 +308,6 @@
                         {
                             Source = src,
                             LastDocumentEtag = Etag.Parse(lastEtag),
-                            LastAttachmentEtag = lastAttachmentId,
                             ServerInstanceId = remoteServerInstanceId,
                             SourceCollections = collections,
                             LastModified = SystemTime.UtcNow,
@@ -741,73 +315,6 @@
                         }),
                     new RavenJObject(),
                     null);
-        }
-
-        [HttpPost]
-        [RavenRoute("replication/replicateAttachments")]
-        [RavenRoute("databases/{databaseName}/replication/replicateAttachments")]
-        [Obsolete("Use RavenFS instead.")]
-        public async Task<HttpResponseMessage> AttachmentReplicatePost()
-        {
-            var src = GetQueryStringValue("from");
-            if (string.IsNullOrEmpty(src))
-                return GetEmptyMessage(HttpStatusCode.BadRequest);
-
-            while (src.EndsWith("/"))
-                src = src.Substring(0, src.Length - 1);// remove last /, because that has special meaning for Raven
-            if (string.IsNullOrEmpty(src))
-                return GetEmptyMessage(HttpStatusCode.BadRequest);
-
-            var array = await ReadBsonArrayAsync().ConfigureAwait(false);
-            using (Database.DisableAllTriggersForCurrentThread())
-            {
-                var conflictResolvers = AttachmentReplicationConflictResolvers; 
-
-                Database.TransactionalStorage.Batch(actions =>
-                {
-                    Etag lastEtag = Etag.Empty;
-                    foreach (RavenJObject attachment in array)
-                    {
-                        var metadata = attachment.Value<RavenJObject>("@metadata");
-                        if (metadata[Constants.RavenReplicationSource] == null)
-                        {
-                            // not sure why, old attachment from when the user didn't have replication
-                            // that we suddenly decided to replicate, choose the source for that
-                            metadata[Constants.RavenReplicationSource] = RavenJToken.FromObject(src);
-                        }
-
-                        lastEtag = Etag.Parse(attachment.Value<byte[]>("@etag"));
-                        var id = attachment.Value<string>("@id");
-
-                        ReplicateAttachment(actions, id, metadata, attachment.Value<byte[]>("data"), src, conflictResolvers);
-                    }
-
-                    Guid remoteServerInstanceId = Guid.Parse(GetQueryStringValue("dbid"));
-
-                    var replicationDocKey = Constants.RavenReplicationSourcesBasePath + "/" + remoteServerInstanceId;
-                    var replicationDocument = Database.Documents.Get(replicationDocKey, null);
-                    Etag lastDocId = null;
-                    if (replicationDocument != null)
-                    {
-                        lastDocId =
-                            replicationDocument.DataAsJson.JsonDeserialization<SourceReplicationInformation>().
-                                LastDocumentEtag;
-                    }
-
-                    Database.Documents.Put(replicationDocKey, null,
-                                 RavenJObject.FromObject(new SourceReplicationInformation
-                                 {
-                                     Source = src,
-                                     LastDocumentEtag = lastDocId,
-                                     LastAttachmentEtag = lastEtag,
-                                     ServerInstanceId = remoteServerInstanceId,
-                                     LastModified = SystemTime.UtcNow
-                                 }),
-                                 new RavenJObject(), null);
-                });
-            }
-
-            return GetEmptyMessage();
         }
 
         [HttpGet]
@@ -862,11 +369,11 @@
                     if (!String.IsNullOrEmpty(collections))
                         docKey += ("/" + collections);
 
-                    document = Database.Documents.Get(docKey, null);
+                    document = Database.Documents.Get(docKey);
                     if (document == null)
                     {
                         // migrate
-                        document = Database.Documents.Get(Constants.RavenReplicationSourcesBasePath + "/" + src, null);
+                        document = Database.Documents.Get(Constants.RavenReplicationSourcesBasePath + "/" + src);
                         if (document != null)
                         {
                             sourceReplicationInformation = document.DataAsJson.JsonDeserialization<SourceReplicationInformationWithBatchInformation>();
@@ -899,7 +406,6 @@
                     {
                         log.Info(string.Format("Replication source mismatch. Stored: {0}. Remote: {1}.", sourceReplicationInformation.Source, src));
 
-                        sourceReplicationInformation.LastAttachmentEtag = Etag.InvalidEtag;
                         sourceReplicationInformation.LastDocumentEtag = Etag.InvalidEtag;
                     }
 
@@ -908,13 +414,13 @@
 
                 var maxNumberOfItemsToReceiveInSingleBatch = Database.Configuration.Replication.MaxNumberOfItemsToReceiveInSingleBatch;
                 var availableMemory = MemoryStatistics.AvailableMemoryInMb;
-                var lowMemory = availableMemory < 0.2 * MemoryStatistics.TotalPhysicalMemory && availableMemory < Database.Configuration.AvailableMemoryForRaisingBatchSizeLimit * 2;
+                var lowMemory = availableMemory < 0.2 * MemoryStatistics.TotalPhysicalMemory && availableMemory < 
+                                Database.Configuration.Memory.AvailableMemoryForRaisingBatchSizeLimit.Megabytes * 2;
                 if (lowMemory)
                 {
                     int size;
                     var lastBatchSize = sourceReplicationInformation.LastBatchSize;
                     if (lastBatchSize.HasValue && maxNumberOfItemsToReceiveInSingleBatch.HasValue)
->>>>>>> 68f1ca50
                         size = Math.Min(lastBatchSize.Value, maxNumberOfItemsToReceiveInSingleBatch.Value);
                     else if (lastBatchSize.HasValue)
                         size = lastBatchSize.Value;
@@ -925,358 +431,6 @@
 
                     sourceReplicationInformation.MaxNumberOfItemsToReceiveInSingleBatch =
                         Math.Max(size / 2, 64);
-<<<<<<< HEAD
-				}
-				else
-				{
-					sourceReplicationInformation.MaxNumberOfItemsToReceiveInSingleBatch = Database.Configuration.Replication.MaxNumberOfItemsToReceiveInSingleBatch;
-				}
-
-				var currentEtag = GetQueryStringValue("currentEtag");
-				if (Log.IsDebugEnabled)
-					Log.Debug(() => string.Format("Got replication last etag request from {0}: [Local: {1} Remote: {2}]. LowMemory: {3}. MaxNumberOfItemsToReceiveInSingleBatch: {4}.", src, sourceReplicationInformation.LastDocumentEtag, currentEtag, lowMemory, sourceReplicationInformation.MaxNumberOfItemsToReceiveInSingleBatch));
-				return GetMessageWithObject(sourceReplicationInformation);
-			}
-		}
-
-		[HttpPut]
-		[RavenRoute("replication/lastEtag")]
-		[RavenRoute("databases/{databaseName}/replication/lastEtag")]
-		public HttpResponseMessage ReplicationLastEtagPut()
-		{
-			string src;
-			string dbid;
-			string collections;
-			var result = GetValuesForLastEtag(out src, out dbid, out collections);
-			if (result != null)
-				return result;
-
-			using (Database.DisableAllTriggersForCurrentThread())
-			{
-				var key = Constants.RavenReplicationSourcesBasePath + "/" + dbid;
-				if (!String.IsNullOrEmpty(collections))
-					key += ("/" + collections);
-
-				var document = Database.Documents.Get(key);
-
-				SourceReplicationInformation sourceReplicationInformation;
-
-				Etag docEtag = null;
-				try
-				{
-					docEtag = Etag.Parse(GetQueryStringValue("docEtag"));
-				}
-				catch
-				{
-				}
-
-				Guid serverInstanceId = Guid.Parse(dbid);
-
-				if (document == null)
-				{
-					sourceReplicationInformation = new SourceReplicationInformation()
-					{
-						ServerInstanceId = serverInstanceId,
-						LastDocumentEtag = docEtag ?? Etag.Empty,
-						Source = src,
-						LastModified = SystemTime.UtcNow
-					};
-				}
-				else
-				{
-					sourceReplicationInformation = document.DataAsJson.JsonDeserialization<SourceReplicationInformation>();
-					sourceReplicationInformation.ServerInstanceId = serverInstanceId;
-					sourceReplicationInformation.LastDocumentEtag = docEtag ?? sourceReplicationInformation.LastDocumentEtag;
-					sourceReplicationInformation.LastModified = SystemTime.UtcNow;
-				}
-
-				var etag = document == null ? Etag.Empty : document.Etag;
-				var metadata = document == null ? new RavenJObject() : document.Metadata;
-
-				var newDoc = RavenJObject.FromObject(sourceReplicationInformation);
-				if (log.IsDebugEnabled)
-					log.Debug("Updating replication last etags from {0}: [doc: {1}]", src,
-								  sourceReplicationInformation.LastDocumentEtag);
-
-				Database.Documents.Put(key, etag, newDoc, metadata, null);
-			}
-
-			return GetEmptyMessage();
-		}
-
-		[HttpPost]
-		[RavenRoute("replication/heartbeat")]
-		[RavenRoute("databases/{databaseName}/replication/heartbeat")]
-		public HttpResponseMessage HeartbeatPost()
-		{
-			var src = GetQueryStringValue("from");
-
-			var replicationTask = Database.StartupTasks.OfType<ReplicationTask>().FirstOrDefault();
-			if (replicationTask == null)
-			{
-				return GetMessageWithObject(new
-				{
-					Error = "Cannot find replication task setup in the database"
-				}, HttpStatusCode.NotFound);
-
-			}
-
-			replicationTask.HandleHeartbeat(src);
-
-			return GetEmptyMessage();
-		}
-
-		[HttpPost]
-		[RavenRoute("replication/side-by-side/")]
-		[RavenRoute("databases/{databaseName}/replication/side-by-side/")]
-		public HttpResponseMessage ReplicateSideBySideIndex([FromBody] SideBySideReplicationInfo sideBySideReplicationInfo)
-		{
-			var index = Database.Indexes.GetIndexDefinition(sideBySideReplicationInfo.Index.Name);
-			var sideBySideIndex = Database.Indexes.GetIndexDefinition(sideBySideReplicationInfo.SideBySideIndex.Name);
-
-			//handle special cases first
-			if (index == null)
-			{
-				//if there is no main index we would recreate it with side-by-side index definition,
-				//but if something happened and the old index was deleted and the side-by-side index was not deleted,
-				//then it is not needed anymore and should be deleted
-				if (sideBySideIndex != null)
-				{
-					using (Database.DisableAllTriggersForCurrentThread())//prevent this from being replicated as this change is internal and should not be replicated
-					using (Database.DocumentLock.Lock()) //prevent race condition -> simultaneously with replication to this node, 
-														 //a client creates side-by-side index
-					{
-						Database.Indexes.DeleteIndex(sideBySideIndex.Name);
-						var id = Constants.IndexReplacePrefix + sideBySideReplicationInfo.SideBySideIndex.Name;
-						Database.Documents.Delete(id, null, null);
-					}
-				}
-
-				return InternalPutIndex(sideBySideReplicationInfo.Index.Name,
-					sideBySideReplicationInfo.SideBySideIndex,
-					string.Format("Index with the name {0} wasn't found, so we created it with side-by-side index definition. (Perhaps it was deleted?)", sideBySideReplicationInfo.Index.Name));
-			}
-
-			if (index.Equals(sideBySideReplicationInfo.SideBySideIndex, false))
-				return GetMessageWithObject(new
-				{
-					Message = "It appears that side-by-side index already replaced the old index. Nothing to do..."
-				}, HttpStatusCode.NotModified);
-
-			//if both side-by-side index and the original index are identical, nothing to do here
-			var areIndexesEqual = index.Equals(sideBySideReplicationInfo.Index, false);
-			var areSideBySideIndexesEqual = (sideBySideIndex != null) && sideBySideIndex.Equals(sideBySideReplicationInfo.SideBySideIndex, false);
-
-			if (areIndexesEqual && areSideBySideIndexesEqual)
-				return GetMessageWithObject(new
-				{
-					Message = "It appears that side-by-side index and the old index are the same. Nothing to do..."
-				}, HttpStatusCode.NotModified);
-
-			if (areIndexesEqual == false && areSideBySideIndexesEqual)
-				return InternalPutIndex(sideBySideReplicationInfo.Index, "Side-by-side indexes were equal, updated the old index.");
-
-			// ReSharper disable once ConditionIsAlwaysTrueOrFalse -> for better readability
-			if (areIndexesEqual && areSideBySideIndexesEqual == false)
-			{
-				var internalPutIndex = InternalPutIndex(sideBySideReplicationInfo.SideBySideIndex, "Indexes to be replaced were equal, updated the side-by-side index.");
-				if (internalPutIndex.IsSuccessStatusCode)
-				PutSideBySideIndexDocument(sideBySideReplicationInfo);
-				return internalPutIndex;
-			}
-
-			var updateIndexResult = InternalPutIndex(sideBySideReplicationInfo.Index, "Side-by-side indexes were equal, updated the old index.");
-			var updateSideBySideIndexResult = InternalPutIndex(sideBySideReplicationInfo.SideBySideIndex, "Indexes to be replaced were equal, updated the side-by-side index.");
-			if (updateSideBySideIndexResult.IsSuccessStatusCode)
-				PutSideBySideIndexDocument(sideBySideReplicationInfo);
-
-			if (updateIndexResult.IsSuccessStatusCode && updateSideBySideIndexResult.IsSuccessStatusCode)
-				return GetMessageWithObject(new
-				{
-					Indexes = new[] { sideBySideReplicationInfo.Index.Name, sideBySideReplicationInfo.SideBySideIndex.Name },
-					Message = "Both index and side-by-side index were different, so we updated them both"
-				}, HttpStatusCode.Created);
-
-			return updateIndexResult.IsSuccessStatusCode == false ?
-				updateIndexResult : updateSideBySideIndexResult;
-		}
-
-		private void PutSideBySideIndexDocument(SideBySideReplicationInfo sideBySideReplicationInfo)
-		{
-			using (Database.DocumentLock.Lock())
-			{
-				var id = Constants.IndexReplacePrefix + sideBySideReplicationInfo.SideBySideIndex.Name;
-				var indexReplaceDocument = sideBySideReplicationInfo.IndexReplaceDocument;
-
-				if (indexReplaceDocument.MinimumEtagBeforeReplace != null) //TODO : verify that this is OK -> not sure
-					indexReplaceDocument.MinimumEtagBeforeReplace = EtagUtil.Increment(Database.Statistics.LastDocEtag, 1);
-				Database.TransactionalStorage.Batch(accessor => accessor.Documents.AddDocument(id, null, RavenJObject.FromObject(indexReplaceDocument), new RavenJObject()));
-			}
-		}
-
-		private HttpResponseMessage InternalPutIndex(IndexDefinition indexToUpdate, string message)
-		{
-			return InternalPutIndex(indexToUpdate.Name, indexToUpdate, message);
-		}
-
-		private HttpResponseMessage InternalPutIndex(string indexName, IndexDefinition indexToUpdate, string message)
-		{
-			try
-			{
-				Database.Indexes.PutIndex(indexName, indexToUpdate);
-				return GetMessageWithObject(new
-				{
-					Index = indexToUpdate.Name,
-					Message = message
-				}, HttpStatusCode.Created);
-			}
-			catch (Exception ex)
-			{
-				var compilationException = ex as IndexCompilationException;
-
-				return GetMessageWithObject(new
-				{
-					ex.Message,
-					IndexDefinitionProperty = compilationException != null ? compilationException.IndexDefinitionProperty : "",
-					ProblematicText = compilationException != null ? compilationException.ProblematicText : "",
-					Error = ex.ToString()
-				}, HttpStatusCode.BadRequest);
-			}
-		}
-		
-		[HttpPost]
-		[RavenRoute("replication/replicate-indexes")]
-		[RavenRoute("databases/{databaseName}/replication/replicate-indexes")]
-		public HttpResponseMessage IndexReplicate([FromBody] ReplicationDestination replicationDestination)
-		{
-			var op = GetQueryStringValue("op");
-			var replicationTask = Database.StartupTasks.OfType<ReplicationTask>().FirstOrDefault();
-
-			if (replicationTask == null)
-				return GetMessageWithString("Could not find replication task. Something is wrong here, check logs for more details", HttpStatusCode.BadRequest);
-
-			if (string.Equals(op, "replicate-all-to-destination", StringComparison.InvariantCultureIgnoreCase))
-			{
-				replicationTask.IndexReplication.Execute(dest => dest.IsEqualTo(replicationDestination) && dest.SkipIndexReplication == false);
-
-				return GetEmptyMessage();
-			}
-
-			var indexName = GetQueryStringValue("indexName");
-
-			if (string.IsNullOrEmpty(indexName) == false)
-			{
-				replicationTask.IndexReplication.Execute(indexName);
-			return GetEmptyMessage();
-		}
-
-			replicationTask.IndexReplication.Execute();
-			return GetEmptyMessage();
-		}
-
-		[HttpPost]
-		[RavenRoute("replication/replicate-transformers")]
-		[RavenRoute("databases/{databaseName}/replication/replicate-transformers")]
-		public HttpResponseMessage TransformersReplicate([FromBody] ReplicationDestination replicationDestination)
-		{
-			var op = GetQueryStringValue("op");
-			var replicationTask = Database.StartupTasks.OfType<ReplicationTask>().FirstOrDefault();
-
-			if (replicationTask == null)
-				return GetMessageWithString("Could not find replication task. Something is wrong here, check logs for more details", HttpStatusCode.BadRequest);
-
-			if (string.Equals(op, "replicate-all-to-destination", StringComparison.InvariantCultureIgnoreCase))
-			{
-				replicationTask.TransformerReplication.Execute(dest => dest.IsEqualTo(replicationDestination) && dest.SkipIndexReplication == false);
-				return GetEmptyMessage();
-			}
-
-			var transformerName = GetQueryStringValue("transformerName");
-
-			if (string.IsNullOrEmpty(transformerName) == false)
-			{
-				replicationTask.TransformerReplication.Execute(transformerName);
-			return GetEmptyMessage();
-		}
-
-			replicationTask.TransformerReplication.Execute();
-			return GetEmptyMessage();
-		}
-
-		private HttpResponseMessage GetValuesForLastEtag(out string src, out string dbid, out string collections)
-		{
-			src = GetQueryStringValue("from");
-			dbid = GetQueryStringValue("dbid");
-			collections = GetQueryStringValue("collections");
-
-			if (dbid == Database.TransactionalStorage.Id.ToString())
-				throw new InvalidOperationException("Both source and target databases have database id = " + dbid +
-													"\r\nDatabase cannot replicate to itself.");
-
-			if (string.IsNullOrEmpty(src))
-				return GetEmptyMessage(HttpStatusCode.BadRequest);
-
-			while (src.EndsWith("/"))
-				src = src.Substring(0, src.Length - 1); // remove last /, because that has special meaning for Raven
-			if (string.IsNullOrEmpty(src))
-				return GetEmptyMessage(HttpStatusCode.BadRequest);
-			return null;
-		}
-
-		private void ReplicateDocument(IStorageActionsAccessor actions, string id, RavenJObject metadata, RavenJObject document, string src, IEnumerable<AbstractDocumentReplicationConflictResolver> conflictResolvers)
-		{
-			new DocumentReplicationBehavior
-			{
-				Actions = actions,
-				Database = Database,
-				ReplicationConflictResolvers = conflictResolvers,
-				Src = src
-			}.Replicate(id, metadata, document);
-		}		
-
-		private ReplicationConfig GetReplicationConfig()
-		{
-			var configDoc = Database.Documents.Get(Constants.RavenReplicationConfig);
-
-			if (configDoc == null)
-				return null;
-
-			ReplicationConfig config;
-			try
-			{
-				config = configDoc.DataAsJson.JsonDeserialization<ReplicationConfig>();
-				return config;
-			}
-			catch (Exception e)
-			{
-				Log.Warn("Could not deserialize a replication config", e);
-				return null;
-			}
-		}
-
-		private class ReplicationExplanationForDocument
-		{
-			public string Key { get; set; }
-
-			public Etag Etag { get; set; }
-
-			public DestinationInformation Destination { get; set; }
-
-			public string Message { get; set; }
-
-			public class DestinationInformation
-			{
-				public string Url { get; set; }
-
-				public string DatabaseName { get; set; }
-
-				public string ServerInstanceId { get; set; }
-
-				public Etag LastDocumentEtag { get; set; }
-			}
-		}
-	}
-=======
                 }
                 else
                 {
@@ -1308,22 +462,14 @@
                 if (!String.IsNullOrEmpty(collections))
                     key += ("/" + collections);
 
-                var document = Database.Documents.Get(key, null);
+                var document = Database.Documents.Get(key);
 
                 SourceReplicationInformation sourceReplicationInformation;
 
-                Etag docEtag = null, attachmentEtag = null;
+                Etag docEtag = null;
                 try
                 {
                     docEtag = Etag.Parse(GetQueryStringValue("docEtag"));
-                }
-                catch
-                {
-                }
-
-                try
-                {
-                    attachmentEtag = Etag.Parse(GetQueryStringValue("attachmentEtag"));
                 }
                 catch
                 {
@@ -1336,7 +482,6 @@
                     sourceReplicationInformation = new SourceReplicationInformation()
                     {
                         ServerInstanceId = serverInstanceId,
-                        LastAttachmentEtag = attachmentEtag ?? Etag.Empty,
                         LastDocumentEtag = docEtag ?? Etag.Empty,
                         Source = src,
                         LastModified = SystemTime.UtcNow
@@ -1347,7 +492,6 @@
                     sourceReplicationInformation = document.DataAsJson.JsonDeserialization<SourceReplicationInformation>();
                     sourceReplicationInformation.ServerInstanceId = serverInstanceId;
                     sourceReplicationInformation.LastDocumentEtag = docEtag ?? sourceReplicationInformation.LastDocumentEtag;
-                    sourceReplicationInformation.LastAttachmentEtag = attachmentEtag ?? sourceReplicationInformation.LastAttachmentEtag;
                     sourceReplicationInformation.LastModified = SystemTime.UtcNow;
                 }
 
@@ -1356,9 +500,8 @@
 
                 var newDoc = RavenJObject.FromObject(sourceReplicationInformation);
                 if (log.IsDebugEnabled)
-                    log.Debug("Updating replication last etags from {0}: [doc: {1} attachment: {2}]", src,
-                                  sourceReplicationInformation.LastDocumentEtag,
-                                  sourceReplicationInformation.LastAttachmentEtag);
+                    log.Debug("Updating replication last etags from {0}: [doc: {1}]", src,
+                                  sourceReplicationInformation.LastDocumentEtag);
 
                 Database.Documents.Put(key, etag, newDoc, metadata, null);
             }
@@ -1596,21 +739,9 @@
             }.Replicate(id, metadata, document);
         }
 
-        [Obsolete("Use RavenFS instead.")]
-        private void ReplicateAttachment(IStorageActionsAccessor actions, string id, RavenJObject metadata, byte[] data, string src, IEnumerable<AbstractAttachmentReplicationConflictResolver> conflictResolvers)
-        {
-            new AttachmentReplicationBehavior
-            {
-                Actions = actions,
-                Database = Database,
-                ReplicationConflictResolvers = conflictResolvers,
-                Src = src
-            }.Replicate(id, metadata, data);
-        }
-
         private ReplicationConfig GetReplicationConfig()
         {
-            var configDoc = Database.Documents.Get(Constants.RavenReplicationConfig, null);
+            var configDoc = Database.Documents.Get(Constants.RavenReplicationConfig);
 
             if (configDoc == null)
                 return null;
@@ -1650,5 +781,4 @@
             }
         }
     }
->>>>>>> 68f1ca50
 }